--- conflicted
+++ resolved
@@ -1,61 +1,5 @@
 {
   "freelancerEarnings": 1000,
-<<<<<<< HEAD
-  "sampleInterview": {
-    "interviewer": "John Doe",
-    "interviewee": "Jane Smith",
-    "skill": "React Development",
-    "interviewDate": "new Date('2023-11-23T10:30:00Z')",
-    "rating": 4.5,
-    "comments": "Great communication skills and technical expertise."
-  },
-  "projectRejectedCard": {
-    "companyName": "ABC Corporation",
-    "role": "Software Engineer",
-    "projectType": "Web Development",
-    "description": "This is a sample project description",
-    "skillsRequired": [
-      "JavaScript",
-      "React",
-      "Node.js"
-    ],
-    "start": "2023-02-15",
-    "email": "john.doe@example.com",
-    "experience": "5+ years"
-  },
-  "projectCurrentCard": {
-    "companyName": "ABC Corporation",
-    "role": "Software Engineer",
-    "projectType": "Web Development",
-    "description": "This is a sample project description for a current ongoing project.",
-    "skillsRequired": ["JavaScript", "React", "Node.js"],
-    "start": "2023-02-15",
-    "end": "current",
-    "email": "john.doe@example.com",
-    "experience": "5+ years"
-  },
-  "projectCompleteCard": {
-    "companyName": "ABC Corporation",
-    "role": "Software Engineer",
-    "projectType": "Web Development",
-    "description": "This is a sample project description for a current ongoing project.",
-    "skillsRequired": ["JavaScript", "React", "Node.js"],
-    "start": "2023-02-15",
-    "end": "2023-09-24",
-    "email": "john.doe@example.com",
-    "experience": "5+ years"
-  },
-  "projectUnderVerificatinCard": {
-    "companyName": "ABC Corporation",
-    "role": "Software Engineer",
-    "projectType": "Web Development",
-    "description": "This is a sample project description for a current ongoing project.",
-    "skillsRequired": ["JavaScript", "React", "Node.js"],
-    "start": "2023-02-15",
-    "email": "john.doe@example.com",
-    "experience": "5+ years"
-  }
-=======
   "freelancersampleInterview": {
     "interviewer": "John Doe",
     "interviewee": "Jane Smith",
@@ -385,8 +329,51 @@
     { "username": "Alex004", "bitAmount": 100 },
     { "username": "User2", "bitAmount": 150 },
     { "username": "alen789", "bitAmount": 200 }
-  ]
-  
-
->>>>>>> d01614a9
+  ],
+  "projectRejectedCard": {
+    "companyName": "ABC Corporation",
+    "role": "Software Engineer",
+    "projectType": "Web Development",
+    "description": "This is a sample project description",
+    "skillsRequired": [
+      "JavaScript",
+      "React",
+      "Node.js"
+    ],
+    "start": "2023-02-15",
+    "email": "john.doe@example.com",
+    "experience": "5+ years"
+  },
+  "projectCurrentCard": {
+    "companyName": "ABC Corporation",
+    "role": "Software Engineer",
+    "projectType": "Web Development",
+    "description": "This is a sample project description for a current ongoing project.",
+    "skillsRequired": ["JavaScript", "React", "Node.js"],
+    "start": "2023-02-15",
+    "end": "current",
+    "email": "john.doe@example.com",
+    "experience": "5+ years"
+  },
+  "projectCompleteCard": {
+    "companyName": "ABC Corporation",
+    "role": "Software Engineer",
+    "projectType": "Web Development",
+    "description": "This is a sample project description for a current ongoing project.",
+    "skillsRequired": ["JavaScript", "React", "Node.js"],
+    "start": "2023-02-15",
+    "end": "2023-09-24",
+    "email": "john.doe@example.com",
+    "experience": "5+ years"
+  },
+  "projectUnderVerificatinCard": {
+    "companyName": "ABC Corporation",
+    "role": "Software Engineer",
+    "projectType": "Web Development",
+    "description": "This is a sample project description for a current ongoing project.",
+    "skillsRequired": ["JavaScript", "React", "Node.js"],
+    "start": "2023-02-15",
+    "email": "john.doe@example.com",
+    "experience": "5+ years"
+  }
 }