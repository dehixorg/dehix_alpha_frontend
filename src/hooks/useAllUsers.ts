import { useState, useEffect, useCallback } from 'react';

import { axiosInstance } from '@/lib/axiosinstance'; // Adjust path if necessary

// Represents the structure from individual API endpoints like /freelancer or /business
export interface ApiUser {
  _id: string;
  userName: string; // Login/unique username
  name?: string; // Could be a full name string if provided
  firstName?: string;
  lastName?: string;
  email: string;
  profilePic?: string;
  role?: 'freelancer' | 'business'; // 'role' field from user sample
  // Add any other common fields that might be useful
}

// Represents the processed user data ready for UI
export interface CombinedUser {
  id: string; // Maps to _id
  displayName: string;
  email: string;
  profilePic?: string;
  userType: 'freelancer' | 'business'; // Discriminator based on origin endpoint
  rawUserName?: string; // Original userName if displayName is constructed
  rawName?: string; // Original name field if displayName is constructed
  rawFirstName?: string;
  rawLastName?: string;
}

export const useAllUsers = () => {
  const [users, setUsers] = useState<CombinedUser[]>([]);
  const [isLoading, setIsLoading] = useState<boolean>(true);
  const [error, setError] = useState<string | null>(null); // Store error messages as strings

  const fetchUsers = useCallback(async () => {
    setIsLoading(true);
    setError(null);
    setUsers([]);

    try {
      // Add pagination parameters to get all users
<<<<<<< HEAD

      /* [TODO] -> use debouncing method for efficient serching feature */
=======
>>>>>>> 7bcafdd7
      const response = await axiosInstance.get('/freelancer');

      // The API returns the array inside a `data` property. Check for its existence.
      if (response.data && Array.isArray(response.data.data)) {
        const freelancerData = response.data.data as ApiUser[];
        // Debug log
        const processedUsers = freelancerData.map((user) => ({
          id: user._id,
          displayName: (user.firstName && user.lastName
            ? `${user.firstName} ${user.lastName}`
            : user.name || user.userName || 'Unnamed User'
          ).trim(),
          email: user.email,
          profilePic: user.profilePic,
          userType: 'freelancer' as const,
          rawUserName: user.userName,
          rawName: user.name,
          rawFirstName: user.firstName,
          rawLastName: user.lastName,
        }));
        // Debug log
        setUsers(processedUsers);
      } else {
        // Handle cases where response.data.data is not an array
        const errorMessage = `Failed to process freelancer data. Unexpected format received from server.`;
        console.error('Unexpected response format:', response.data);
        setError(errorMessage);
        setUsers([]);
      }
    } catch (e: any) {
      console.error('Error fetching freelancer users:', e);
      setError(
        e.response?.data?.message ||
          e.message ||
          'An unexpected error occurred while fetching freelancers.',
      );
      setUsers([]);
    } finally {
      setIsLoading(false);
    }
  }, []);

  useEffect(() => {
    fetchUsers();
  }, [fetchUsers]); // fetchUsers is stable

  return { users, isLoading, error, refetchUsers: fetchUsers };
};

export default useAllUsers; // Default export for the hook<|MERGE_RESOLUTION|>--- conflicted
+++ resolved
@@ -40,11 +40,6 @@
 
     try {
       // Add pagination parameters to get all users
-<<<<<<< HEAD
-
-      /* [TODO] -> use debouncing method for efficient serching feature */
-=======
->>>>>>> 7bcafdd7
       const response = await axiosInstance.get('/freelancer');
 
       // The API returns the array inside a `data` property. Check for its existence.
