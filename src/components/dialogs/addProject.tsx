--- conflicted
+++ resolved
@@ -356,7 +356,6 @@
             {/* Step 1: Basic Project Information */}
             {step === 1 && (
               <>
-<<<<<<< HEAD
                 <FormField
                   control={form.control}
                   name="projectName"
@@ -436,56 +435,6 @@
                     return (
                       <FormItem className="mb-4">
                         <FormLabel>Skills</FormLabel>
-=======
-                <div className="grid gap-4 grid-cols-2">
-                  <div className="md:col-span-2">
-                    <FormField
-                      control={form.control}
-                      name="projectName"
-                      render={({ field }) => (
-                        <FormItem>
-                          <FormLabel>Project Name</FormLabel>
-                          <FormControl>
-                            <Input
-                              placeholder="Enter project name"
-                              {...field}
-                            />
-                          </FormControl>
-                          <FormDescription>
-                            Enter the project name
-                          </FormDescription>
-                          <FormMessage />
-                        </FormItem>
-                      )}
-                    />
-                    <FormField
-                      control={form.control}
-                      name="description"
-                      render={({ field }) => (
-                        <FormItem>
-                          <FormLabel>Description</FormLabel>
-                          <FormControl>
-                            <Input
-                              placeholder="Enter project description"
-                              {...field}
-                            />
-                          </FormControl>
-                          <FormDescription>
-                            Enter the project description
-                          </FormDescription>
-                          <FormMessage />
-                        </FormItem>
-                      )}
-                    />
-                  </div>
-
-                  <FormField
-                    control={form.control}
-                    name="start"
-                    render={({ field }) => (
-                      <FormItem>
-                        <FormLabel>Start Date</FormLabel>
->>>>>>> 721b475e
                         <FormControl>
                           <DatePicker {...field} max={currentDate} />
                         </FormControl>
@@ -612,7 +561,6 @@
             {/* Step 2: Additional Project Information */}
             {step === 2 && (
               <>
-<<<<<<< HEAD
                 <FormField
                   control={form.control}
                   name="githubLink"
@@ -727,133 +675,6 @@
                     </FormItem>
                   )}
                 />
-=======
-                <div className="grid gap-4 grid-cols-1 md:grid-cols-2">
-                  <FormField
-                    control={form.control}
-                    name="githubLink"
-                    render={({ field }) => (
-                      <FormItem>
-                        <FormLabel>GitHub Repo Link</FormLabel>
-                        <FormControl>
-                          <Input
-                            placeholder="Enter GitHub repository link"
-                            {...field}
-                          />
-                        </FormControl>
-                        <FormDescription>
-                          Enter the GitHub repository link (optional)
-                        </FormDescription>
-                        <FormMessage />
-                      </FormItem>
-                    )}
-                  />
-                  <FormField
-                    control={form.control}
-                    name="liveDemoLink"
-                    render={({ field }) => (
-                      <FormItem>
-                        <FormLabel>Live Demo Link</FormLabel>
-                        <FormControl>
-                          <Input
-                            placeholder="Enter live demo link"
-                            {...field}
-                          />
-                        </FormControl>
-                        <FormDescription>
-                          Enter the live demo link (optional)
-                        </FormDescription>
-                        <FormMessage />
-                      </FormItem>
-                    )}
-                  />
-                  <div className="md:col-span-2">
-                    <FormField
-                      control={form.control}
-                      name="thumbnail"
-                      render={({ field }) => (
-                        <FormItem>
-                          <FormControl>
-                            <ThumbnailUpload
-                              onThumbnailUpdate={(url) => field.onChange(url)}
-                              existingThumbnailUrl={field.value}
-                            />
-                          </FormControl>
-                          <FormDescription>
-                            Upload a thumbnail image for your project (required)
-                          </FormDescription>
-                          <FormMessage />
-                        </FormItem>
-                      )}
-                    />
-                  </div>
-                  <FormField
-                    control={form.control}
-                    name="refer"
-                    render={({ field }) => (
-                      <FormItem>
-                        <FormLabel>Reference</FormLabel>
-                        <FormControl>
-                          <Input
-                            placeholder="Enter project reference"
-                            {...field}
-                          />
-                        </FormControl>
-                        <FormDescription>
-                          Enter the project reference
-                        </FormDescription>
-                        <FormMessage />
-                      </FormItem>
-                    )}
-                  />
-                  <FormField
-                    control={form.control}
-                    name="role"
-                    render={({ field }) => (
-                      <FormItem>
-                        <FormLabel>Role</FormLabel>
-                        <FormControl>
-                          <Input placeholder="Enter role" {...field} />
-                        </FormControl>
-                        <FormDescription>Enter the role</FormDescription>
-                        <FormMessage />
-                      </FormItem>
-                    )}
-                  />
-                  <FormField
-                    control={form.control}
-                    name="projectType"
-                    render={({ field }) => (
-                      <FormItem>
-                        <FormLabel>Project Type</FormLabel>
-                        <FormControl>
-                          <Input placeholder="Enter project type" {...field} />
-                        </FormControl>
-                        <FormDescription>
-                          Enter the project type (optional)
-                        </FormDescription>
-                        <FormMessage />
-                      </FormItem>
-                    )}
-                  />
-                  <FormField
-                    control={form.control}
-                    name="comments"
-                    render={({ field }) => (
-                      <FormItem>
-                        <FormLabel>Comments</FormLabel>
-                        <FormControl>
-                          <Input placeholder="Enter any comments" {...field} />
-                        </FormControl>
-                        <FormDescription>
-                          Enter any comments (optional)
-                        </FormDescription>
-                        <FormMessage />
-                      </FormItem>
-                    )}
-                  />
-                </div>
->>>>>>> 721b475e
               </>
             )}
 
