import React, { useState, useEffect, useRef } from 'react';
import { zodResolver } from '@hookform/resolvers/zod';
import { useForm } from 'react-hook-form';
import { z } from 'zod';
import { Plus, X, ArrowRight, ArrowLeft } from 'lucide-react';

import DraftDialog from '../shared/DraftDialog';

import {
  Dialog,
  DialogContent,
  DialogDescription,
  DialogFooter,
  DialogHeader,
  DialogTitle,
  DialogTrigger,
} from '@/components/ui/dialog';
import {
  Form,
  FormControl,
  FormDescription,
  FormField,
  FormItem,
  FormLabel,
  FormMessage,
} from '@/components/ui/form';
import { Input } from '@/components/ui/input';
import { Button } from '@/components/ui/button';
import {
  Select,
  SelectContent,
  SelectItem,
  SelectTrigger,
  SelectValue,
} from '@/components/ui/select';
import { Badge } from '@/components/ui/badge';
import { axiosInstance } from '@/lib/axiosinstance';
import { toast } from '@/components/ui/use-toast';
import useDraft from '@/hooks/useDraft';

const projectFormSchema = z
  .object({
    projectName: z.string().min(1, { message: 'Project name is required.' }),
    description: z.string().min(1, { message: 'Description is required.' }),
    githubLink: z
      .string()
      .url({ message: 'GitHub Repositry link must be a valid URL.' })
      .optional()
      .refine((url) => (url ? url.startsWith('https://github.com/') : true), {
        message: 'GitHub repository URL must start with https://github.com/',
      }),
    start: z.string().min(1, { message: 'Start date is required.' }),
    end: z.string().min(1, { message: 'End date is required.' }),
    refer: z.string().min(1, { message: 'Reference is required.' }),
    techUsed: z
      .array(z.string())
      .min(1, { message: 'At least one technology is required.' }),
    role: z.string().min(1, { message: 'Role is required.' }),
    projectType: z.string().optional(),
    verificationStatus: z.string().optional(),
    comments: z.string().optional(),
  })
  .refine(
    (data) => {
      if (data.start && data.end) {
        const start = new Date(data.start);
        const end = new Date(data.end);
        return start < end;
      }
      return true;
    },
    {
      message: 'Start Date must be before End Date',
      path: ['end'],
    },
  );

type ProjectFormValues = z.infer<typeof projectFormSchema>;

interface AddProjectProps {
  onFormSubmit: () => void;
}

interface Skill {
  _id: string;
  label: string;
}

export const AddProject: React.FC<AddProjectProps> = ({ onFormSubmit }) => {
  const [step, setStep] = useState<number>(1);
  const [skills, setSkills] = useState<any>([]);
  const [currSkills, setCurrSkills] = useState<string[]>([]);
  const [tmpSkill, setTmpSkill] = useState<any>('');
  const [loading, setLoading] = useState<boolean>(false);
<<<<<<< HEAD
  const [isDialogOpen, setIsDialogOpen] = useState<boolean>(false);
  const currentDate = new Date().toISOString().split('T')[0];

  // Form setup with react-hook-form and zodResolver
  const form = useForm<ProjectFormValues>({
    resolver: zodResolver(projectFormSchema),
    defaultValues: {
      projectName: '',
      description: '',
      githubLink: '',
      start: '',
      end: '',
      refer: '',
      techUsed: '',
      role: '',
      projectType: '',
      verificationStatus: 'ADDED',
      comments: '',
    },
    mode: 'all',
  });

  // Field validation for Step 1
  const validateStep1 = () => {
    const { projectName, description, start, end, techUsed } = form.getValues();
    const startDate = new Date(start);
    const endDate = new Date(end);

    // Check if required fields are filled
    if (!projectName || !description || !start || !end) {
      toast({
        variant: 'destructive',
        title: 'Missing fields',
        description: 'Please fill all required fields in Step 1.',
      });
      return false;
    }

    // Validate date relationship
    if (startDate >= endDate) {
      form.setError('end', {
        type: 'manual',
        message: 'Start Date must be before End Date',
      });
      return false;
    }

    // Check if at least one skill is added
    if (currSkills.length === 0) {
      toast({
        variant: 'destructive',
        title: 'Skills required',
        description: 'Please add at least one skill.',
      });
      return false;
    }

    return true;
  };

  const nextStep = () => {
    if (step === 1) {
      if (validateStep1()) {
        setStep(2);
      }
    }
  };

  const prevStep = () => {
    if (step === 2) {
      setStep(1);
    }
  };
=======
  const restoredDraft = useRef<any>(null);
  const [isDialogOpen, setIsDialogOpen] = useState<boolean>(false);
  const currentDate = new Date().toISOString().split('T')[0];
>>>>>>> 8c95adbd

  const handleAddSkill = () => {
    if (tmpSkill && !currSkills.some((skill: any) => skill === tmpSkill)) {
      setCurrSkills([...currSkills, tmpSkill]);
      setTmpSkill('');
    }
  };

  const handleDeleteSkill = (skillToDelete: string) => {
    setCurrSkills(currSkills.filter((skill: any) => skill !== skillToDelete));
  };

  useEffect(() => {
    const fetchData = async () => {
      try {
        const skillsResponse = await axiosInstance.get('/skills');
<<<<<<< HEAD
        const transformedSkills =
          skillsResponse?.data?.data?.map((skill: Skill) => ({
            value: skill.label,
            label: skill.label,
          })) || [];
=======
        const transformedSkills = skillsResponse.data.data.map(
          (skill: Skill) => ({
            value: skill.label,
            label: skill.label,
          }),
        );
>>>>>>> 8c95adbd
        setSkills(transformedSkills);
      } catch (error) {
        toast({
          variant: 'destructive',
          title: 'Error',
<<<<<<< HEAD
          description: 'Something went wrong. Please try again.',
=======
          description: 'Something went wrong.Please try again.',
>>>>>>> 8c95adbd
        });
      }
    };
    fetchData();
  }, []);

<<<<<<< HEAD
  useEffect(() => {
    if (isDialogOpen) {
      setStep(1);
      setCurrSkills([]);
      form.reset({
        projectName: '',
        description: '',
        githubLink: '',
        start: '',
        end: '',
        refer: '',
        techUsed: '',
        role: '',
        projectType: '',
        verificationStatus: 'ADDED',
        comments: '',
      });
    }
  }, [isDialogOpen, form]);
=======
  const form = useForm<ProjectFormValues>({
    resolver: zodResolver(projectFormSchema),
    defaultValues: {
      projectName: '',
      description: '',
      githubLink: '',
      start: '',
      end: '',
      refer: '',
      techUsed: [],
      role: '',
      projectType: '',
      verificationStatus: 'ADDED',
      comments: '',
    },
    mode: 'all',
  });

  const {
    handleSaveAndClose,
    showDraftDialog,
    setShowDraftDialog,
    confirmExitDialog,
    setConfirmExitDialog,
    handleDiscardAndClose,
    handleDialogClose,
    discardDraft,
    loadDraft,
  } = useDraft({
    form,
    formSection: 'projects',
    isDialogOpen,
    setIsDialogOpen,
    onSave: (values) => {
      restoredDraft.current = { ...values, techUsed: currSkills };
    },
    onDiscard: () => {
      restoredDraft.current = null;
    },
    setCurrSkills,
  });
>>>>>>> 8c95adbd

  async function onSubmit(data: ProjectFormValues) {
    setLoading(true);
    try {
<<<<<<< HEAD
      // Join currSkills array into comma-separated string for form submission
      const techUsedString = currSkills.join(', ');
=======
      // Convert comma-separated techUsed string into an array
      // console.log('Form body:', {
      //   ...data,
      //   role: '',
      //   techUsed: currSkills,
      //   projectType: '',
      // });
      // const techUsedArray = data.techUsed
      //   .split(',')
      //   .map((tech) => tech.trim())
      //   .filter((tech) => tech !== '');
>>>>>>> 8c95adbd

      // Submit with the skills from our state
      await axiosInstance.post(`/freelancer/project`, {
        ...data,
        techUsed: currSkills,
        verified: false,
        oracleAssigned: '',
        start: data.start ? new Date(data.start).toISOString() : null,
        end: data.end ? new Date(data.end).toISOString() : null,
        verificationUpdateTime: new Date().toISOString(),
      });

      onFormSubmit();
      setIsDialogOpen(false);
      toast({
        title: 'Project Added',
        description: 'The project has been successfully added.',
      });
    } catch (error) {
      console.error('API Error:', error);
      toast({
        variant: 'destructive',
        title: 'Error',
        description: 'Failed to add project. Please try again later.',
      });
    } finally {
      setLoading(false);
    }
  }

  return (
    <Dialog
      open={isDialogOpen}
      onOpenChange={(open) => {
        setIsDialogOpen(open);
        if (!open) handleDialogClose();
      }}
    >
      <DialogTrigger asChild>
        <Button variant="outline" size="icon" className="my-auto">
          <Plus className="h-4 w-4" />
        </Button>
      </DialogTrigger>

      <DialogContent className="lg:max-w-screen-lg overflow-y-scroll max-h-screen">
        <DialogHeader>
          <DialogTitle>Add Project - Step {step} of 2</DialogTitle>
          <DialogDescription>
            {step === 1
              ? 'Fill in the basic details of your project.'
              : 'Fill in the additional project details.'}
          </DialogDescription>
        </DialogHeader>

        <Form {...form}>
          <form onSubmit={form.handleSubmit(onSubmit)} className="space-y-4">
<<<<<<< HEAD
            {/* Step 1: Basic Project Information */}
            {step === 1 && (
              <>
                <FormField
                  control={form.control}
                  name="projectName"
                  render={({ field }) => (
                    <FormItem>
                      <FormLabel>Project Name</FormLabel>
                      <FormControl>
                        <Input placeholder="Enter project name" {...field} />
                      </FormControl>
                      <FormDescription>Enter the project name</FormDescription>
                      <FormMessage />
                    </FormItem>
                  )}
                />

                <FormField
                  control={form.control}
                  name="description"
                  render={({ field }) => (
                    <FormItem>
                      <FormLabel>Description</FormLabel>
                      <FormControl>
                        <Input
                          placeholder="Enter project description"
                          {...field}
                        />
                      </FormControl>
                      <FormDescription>
                        Enter the project description
                      </FormDescription>
                      <FormMessage />
                    </FormItem>
                  )}
                />

                <FormField
                  control={form.control}
                  name="start"
                  render={({ field }) => (
                    <FormItem>
                      <FormLabel>Start Date</FormLabel>
                      <FormControl>
                        <Input type="date" max={currentDate} {...field} />
                      </FormControl>
                      <FormDescription>Select the start date</FormDescription>
                      <FormMessage />
                    </FormItem>
                  )}
                />

                <FormField
                  control={form.control}
                  name="end"
                  render={({ field }) => (
                    <FormItem>
                      <FormLabel>End Date</FormLabel>
                      <FormControl>
                        <Input type="date" {...field} />
                      </FormControl>
                      <FormDescription>Select the end date</FormDescription>
                      <FormMessage />
                    </FormItem>
                  )}
                />

                <FormField
                  control={form.control}
                  name="techUsed"
                  render={({ field: { onChange, value } }) => (
                    <FormItem className="mb-4">
                      <FormLabel>Skills</FormLabel>
                      <FormControl>
                        <div>
                          <div className="flex items-center mt-2">
                            <Select
                              onValueChange={(selectedValue) => {
                                onChange(selectedValue);
                                setTmpSkill(selectedValue);
                              }}
                              value={value}
                            >
                              <SelectTrigger>
                                <SelectValue placeholder="Select skill" />
                              </SelectTrigger>
                              <SelectContent>
                                {skills.map((skill: any, index: number) => (
                                  <SelectItem key={index} value={skill.label}>
                                    {skill.label}
                                  </SelectItem>
                                ))}
                              </SelectContent>
                            </Select>
                            <Button
                              variant="outline"
=======
            <FormField
              control={form.control}
              name="projectName"
              render={({ field }) => (
                <FormItem>
                  <FormLabel>Project Name</FormLabel>
                  <FormControl>
                    <Input placeholder="Enter project name" {...field} />
                  </FormControl>
                  <FormDescription>Enter the project name</FormDescription>
                  <FormMessage />
                </FormItem>
              )}
            />
            <FormField
              control={form.control}
              name="description"
              render={({ field }) => (
                <FormItem>
                  <FormLabel>Description</FormLabel>
                  <FormControl>
                    <Input placeholder="Enter project description" {...field} />
                  </FormControl>
                  <FormDescription>
                    Enter the project description
                  </FormDescription>
                  <FormMessage />
                </FormItem>
              )}
            />
            <FormField
              control={form.control}
              name="githubLink"
              render={({ field }) => (
                <FormItem>
                  <FormLabel>GitHub Repo Link</FormLabel>
                  <FormControl>
                    <Input
                      placeholder="Enter GitHub repository link"
                      {...field}
                    />
                  </FormControl>
                  <FormDescription>
                    Enter the GitHub repository link (optional)
                  </FormDescription>
                  <FormMessage />
                </FormItem>
              )}
            />
            <FormField
              control={form.control}
              name="start"
              render={({ field }) => (
                <FormItem>
                  <FormLabel>Start Date</FormLabel>
                  <FormControl>
                    <Input type="date" max={currentDate} {...field} />
                  </FormControl>
                  <FormDescription>Select the start date</FormDescription>
                  <FormMessage />
                </FormItem>
              )}
            />
            <FormField
              control={form.control}
              name="end"
              render={({ field }) => (
                <FormItem>
                  <FormLabel>End Date</FormLabel>
                  <FormControl>
                    <Input type="date" {...field} />
                  </FormControl>
                  <FormDescription>Select the end date</FormDescription>
                  <FormMessage />
                </FormItem>
              )}
            />
            <FormField
              control={form.control}
              name="refer"
              render={({ field }) => (
                <FormItem>
                  <FormLabel>Reference</FormLabel>
                  <FormControl>
                    <Input placeholder="Enter project reference" {...field} />
                  </FormControl>
                  <FormDescription>Enter the project reference</FormDescription>
                  <FormMessage />
                </FormItem>
              )}
            />
            <FormField
              control={form.control}
              name="techUsed"
              render={({ field: { onChange, value } }) => (
                <FormItem className="mb-4">
                  <FormLabel>Skills</FormLabel>
                  <FormControl>
                    <div>
                      <div className="flex items-center mt-2">
                        <Select
                          onValueChange={(selectedValue) => {
                            onChange([...value, selectedValue]);
                            setTmpSkill(selectedValue);
                          }}
                          value={tmpSkill}
                        >
                          <SelectTrigger>
                            <SelectValue placeholder="Select skill" />
                          </SelectTrigger>
                          <SelectContent>
                            {skills.map((skill: any, index: number) => (
                              <SelectItem key={index} value={skill.label}>
                                {skill.label}
                              </SelectItem>
                            ))}
                          </SelectContent>
                        </Select>
                        <Button
                          variant="outline"
                          type="button"
                          size="icon"
                          className="ml-2"
                          onClick={handleAddSkill}
                        >
                          <Plus className="h-4 w-4" />
                        </Button>
                      </div>
                      <div className="flex flex-wrap mt-5">
                        {currSkills.map((skill: any, index: number) => (
                          <Badge
                            className="uppercase mx-1 text-xs font-normal bg-gray-400 flex items-center my-2"
                            key={index}
                          >
                            {skill}
                            <button
>>>>>>> 8c95adbd
                              type="button"
                              size="icon"
                              className="ml-2"
                              onClick={handleAddSkill}
                            >
<<<<<<< HEAD
                              <Plus className="h-4 w-4" />
                            </Button>
                          </div>
                          <div className="flex flex-wrap mt-5">
                            {currSkills.map((skill: any, index: number) => (
                              <Badge
                                className="uppercase mx-1 text-xs font-normal bg-gray-400 flex items-center my-2"
                                key={index}
                              >
                                {skill}
                                <button
                                  type="button"
                                  onClick={() => handleDeleteSkill(skill)}
                                  className="ml-2 text-red-500 hover:text-red-700"
                                >
                                  <X className="h-4 w-4" />
                                </button>
                              </Badge>
                            ))}
                          </div>
                        </div>
                      </FormControl>
                      <FormMessage />
                    </FormItem>
                  )}
                />
              </>
            )}

            {/* Step 2: Additional Project Information */}
            {step === 2 && (
              <>
                <FormField
                  control={form.control}
                  name="githubLink"
                  render={({ field }) => (
                    <FormItem>
                      <FormLabel>GitHub Repo Link</FormLabel>
                      <FormControl>
                        <Input
                          placeholder="Enter GitHub repository link"
                          {...field}
                        />
                      </FormControl>
                      <FormDescription>
                        Enter the GitHub repository link (optional)
                      </FormDescription>
                      <FormMessage />
                    </FormItem>
                  )}
                />

                <FormField
                  control={form.control}
                  name="refer"
                  render={({ field }) => (
                    <FormItem>
                      <FormLabel>Reference</FormLabel>
                      <FormControl>
                        <Input
                          placeholder="Enter project reference"
                          {...field}
                        />
                      </FormControl>
                      <FormDescription>
                        Enter the project reference
                      </FormDescription>
                      <FormMessage />
                    </FormItem>
                  )}
                />

                <FormField
                  control={form.control}
                  name="role"
                  render={({ field }) => (
                    <FormItem>
                      <FormLabel>Role</FormLabel>
                      <FormControl>
                        <Input placeholder="Enter role" {...field} />
                      </FormControl>
                      <FormDescription>Enter the role</FormDescription>
                      <FormMessage />
                    </FormItem>
                  )}
                />

                <FormField
                  control={form.control}
                  name="projectType"
                  render={({ field }) => (
                    <FormItem>
                      <FormLabel>Project Type</FormLabel>
                      <FormControl>
                        <Input placeholder="Enter project type" {...field} />
                      </FormControl>
                      <FormDescription>
                        Enter the project type (optional)
                      </FormDescription>
                      <FormMessage />
                    </FormItem>
                  )}
                />

                <FormField
                  control={form.control}
                  name="comments"
                  render={({ field }) => (
                    <FormItem>
                      <FormLabel>Comments</FormLabel>
                      <FormControl>
                        <Input placeholder="Enter any comments" {...field} />
                      </FormControl>
                      <FormDescription>
                        Enter any comments (optional)
                      </FormDescription>
                      <FormMessage />
                    </FormItem>
                  )}
                />
              </>
            )}

            <DialogFooter className="flex justify-between">
              {step === 2 ? (
                <>
                  <Button type="button" variant="outline" onClick={prevStep}>
                    <ArrowLeft className="h-4 w-4 mr-2" />
                    Back
                  </Button>
                  <Button type="submit" disabled={loading}>
                    {loading ? 'Loading...' : 'Add Project'}
                  </Button>
                </>
              ) : (
                <>
                  <div></div> {/* Empty div to create space */}
                  <Button type="button" onClick={nextStep}>
                    Next
                    <ArrowRight className="h-4 w-4 ml-2" />
                  </Button>
                </>
=======
                              <X className="h-4 w-4" />
                            </button>
                          </Badge>
                        ))}
                      </div>
                    </div>
                  </FormControl>
                  <FormMessage />
                </FormItem>
              )}
            />
            <FormField
              control={form.control}
              name="role"
              render={({ field }) => (
                <FormItem>
                  <FormLabel>Role</FormLabel>
                  <FormControl>
                    <Input placeholder="Enter role" {...field} />
                  </FormControl>
                  <FormDescription>Enter the role</FormDescription>
                  <FormMessage />
                </FormItem>
              )}
            />
            <FormField
              control={form.control}
              name="projectType"
              render={({ field }) => (
                <FormItem>
                  <FormLabel>Project Type</FormLabel>
                  <FormControl>
                    <Input placeholder="Enter project type" {...field} />
                  </FormControl>
                  <FormDescription>
                    Enter the project type (optional)
                  </FormDescription>
                  <FormMessage />
                </FormItem>
              )}
            />
            <FormField
              control={form.control}
              name="comments"
              render={({ field }) => (
                <FormItem>
                  <FormLabel>Comments</FormLabel>
                  <FormControl>
                    <Input placeholder="Enter any comments" {...field} />
                  </FormControl>
                  <FormDescription>
                    Enter any comments (optional)
                  </FormDescription>
                  <FormMessage />
                </FormItem>
>>>>>>> 8c95adbd
              )}
            </DialogFooter>
          </form>
        </Form>
      </DialogContent>
      {confirmExitDialog && (
        <DraftDialog
          dialogChange={confirmExitDialog}
          setDialogChange={setConfirmExitDialog}
          heading="Save Draft?"
          desc="Do you want to save your draft before leaving?"
          handleClose={handleDiscardAndClose}
          handleSave={handleSaveAndClose}
          btn1Txt="Don't save"
          btn2Txt="Yes save"
        />
      )}
      {showDraftDialog && (
        <DraftDialog
          dialogChange={showDraftDialog}
          setDialogChange={setShowDraftDialog}
          heading="Load Draft?"
          desc="You have unsaved data. Would you like to restore it?"
          handleClose={discardDraft}
          handleSave={loadDraft}
          btn1Txt=" No, start fresh"
          btn2Txt="Yes, load draft"
        />
      )}
    </Dialog>
  );
};<|MERGE_RESOLUTION|>--- conflicted
+++ resolved
@@ -1,20 +1,19 @@
-import React, { useState, useEffect, useRef } from 'react';
+import React, { useState, useEffect } from 'react';
 import { zodResolver } from '@hookform/resolvers/zod';
 import { useForm } from 'react-hook-form';
 import { z } from 'zod';
 import { Plus, X, ArrowRight, ArrowLeft } from 'lucide-react';
 
-import DraftDialog from '../shared/DraftDialog';
-
 import {
   Dialog,
+  DialogTrigger,
   DialogContent,
+  DialogHeader,
+  DialogFooter,
+  DialogTitle,
   DialogDescription,
-  DialogFooter,
-  DialogHeader,
-  DialogTitle,
-  DialogTrigger,
 } from '@/components/ui/dialog';
+import { Button } from '@/components/ui/button';
 import {
   Form,
   FormControl,
@@ -25,7 +24,8 @@
   FormMessage,
 } from '@/components/ui/form';
 import { Input } from '@/components/ui/input';
-import { Button } from '@/components/ui/button';
+import { toast } from '@/components/ui/use-toast';
+import { axiosInstance } from '@/lib/axiosinstance';
 import {
   Select,
   SelectContent,
@@ -34,10 +34,9 @@
   SelectValue,
 } from '@/components/ui/select';
 import { Badge } from '@/components/ui/badge';
-import { axiosInstance } from '@/lib/axiosinstance';
-import { toast } from '@/components/ui/use-toast';
-import useDraft from '@/hooks/useDraft';
-
+import { useParams } from 'next/navigation';
+
+// Schema for form validation using zod
 const projectFormSchema = z
   .object({
     projectName: z.string().min(1, { message: 'Project name is required.' }),
@@ -52,9 +51,7 @@
     start: z.string().min(1, { message: 'Start date is required.' }),
     end: z.string().min(1, { message: 'End date is required.' }),
     refer: z.string().min(1, { message: 'Reference is required.' }),
-    techUsed: z
-      .array(z.string())
-      .min(1, { message: 'At least one technology is required.' }),
+    techUsed: z.string().min(1, { message: 'Technologies used are required.' }),
     role: z.string().min(1, { message: 'Role is required.' }),
     projectType: z.string().optional(),
     verificationStatus: z.string().optional(),
@@ -89,13 +86,12 @@
 export const AddProject: React.FC<AddProjectProps> = ({ onFormSubmit }) => {
   const [step, setStep] = useState<number>(1);
   const [skills, setSkills] = useState<any>([]);
-  const [currSkills, setCurrSkills] = useState<string[]>([]);
+  const [currSkills, setCurrSkills] = useState<any>([]);
   const [tmpSkill, setTmpSkill] = useState<any>('');
   const [loading, setLoading] = useState<boolean>(false);
-<<<<<<< HEAD
   const [isDialogOpen, setIsDialogOpen] = useState<boolean>(false);
   const currentDate = new Date().toISOString().split('T')[0];
-
+  const {freelancer_id}= useParams<{freelancer_id: string}>();
   // Form setup with react-hook-form and zodResolver
   const form = useForm<ProjectFormValues>({
     resolver: zodResolver(projectFormSchema),
@@ -166,11 +162,6 @@
       setStep(1);
     }
   };
-=======
-  const restoredDraft = useRef<any>(null);
-  const [isDialogOpen, setIsDialogOpen] = useState<boolean>(false);
-  const currentDate = new Date().toISOString().split('T')[0];
->>>>>>> 8c95adbd
 
   const handleAddSkill = () => {
     if (tmpSkill && !currSkills.some((skill: any) => skill === tmpSkill)) {
@@ -187,37 +178,25 @@
     const fetchData = async () => {
       try {
         const skillsResponse = await axiosInstance.get('/skills');
-<<<<<<< HEAD
-        const transformedSkills =
-          skillsResponse?.data?.data?.map((skill: Skill) => ({
-            value: skill.label,
-            label: skill.label,
-          })) || [];
-=======
-        const transformedSkills = skillsResponse.data.data.map(
+        const transformedSkills = skillsResponse?.data?.data?.map(
           (skill: Skill) => ({
             value: skill.label,
             label: skill.label,
           }),
-        );
->>>>>>> 8c95adbd
+        ) || [];        
         setSkills(transformedSkills);
       } catch (error) {
+        console.error('API Error:', error);
         toast({
           variant: 'destructive',
           title: 'Error',
-<<<<<<< HEAD
           description: 'Something went wrong. Please try again.',
-=======
-          description: 'Something went wrong.Please try again.',
->>>>>>> 8c95adbd
         });
       }
     };
     fetchData();
   }, []);
 
-<<<<<<< HEAD
   useEffect(() => {
     if (isDialogOpen) {
       setStep(1);
@@ -237,72 +216,16 @@
       });
     }
   }, [isDialogOpen, form]);
-=======
-  const form = useForm<ProjectFormValues>({
-    resolver: zodResolver(projectFormSchema),
-    defaultValues: {
-      projectName: '',
-      description: '',
-      githubLink: '',
-      start: '',
-      end: '',
-      refer: '',
-      techUsed: [],
-      role: '',
-      projectType: '',
-      verificationStatus: 'ADDED',
-      comments: '',
-    },
-    mode: 'all',
-  });
-
-  const {
-    handleSaveAndClose,
-    showDraftDialog,
-    setShowDraftDialog,
-    confirmExitDialog,
-    setConfirmExitDialog,
-    handleDiscardAndClose,
-    handleDialogClose,
-    discardDraft,
-    loadDraft,
-  } = useDraft({
-    form,
-    formSection: 'projects',
-    isDialogOpen,
-    setIsDialogOpen,
-    onSave: (values) => {
-      restoredDraft.current = { ...values, techUsed: currSkills };
-    },
-    onDiscard: () => {
-      restoredDraft.current = null;
-    },
-    setCurrSkills,
-  });
->>>>>>> 8c95adbd
-
+
+  // Submit handler for the form
   async function onSubmit(data: ProjectFormValues) {
     setLoading(true);
     try {
-<<<<<<< HEAD
       // Join currSkills array into comma-separated string for form submission
       const techUsedString = currSkills.join(', ');
-=======
-      // Convert comma-separated techUsed string into an array
-      // console.log('Form body:', {
-      //   ...data,
-      //   role: '',
-      //   techUsed: currSkills,
-      //   projectType: '',
-      // });
-      // const techUsedArray = data.techUsed
-      //   .split(',')
-      //   .map((tech) => tech.trim())
-      //   .filter((tech) => tech !== '');
->>>>>>> 8c95adbd
 
       // Submit with the skills from our state
-      await axiosInstance.post(`/freelancer/project`, {
+      await axiosInstance.post(`/freelancer/${freelancer_id}/project`, {
         ...data,
         techUsed: currSkills,
         verified: false,
@@ -331,13 +254,7 @@
   }
 
   return (
-    <Dialog
-      open={isDialogOpen}
-      onOpenChange={(open) => {
-        setIsDialogOpen(open);
-        if (!open) handleDialogClose();
-      }}
-    >
+    <Dialog open={isDialogOpen} onOpenChange={setIsDialogOpen}>
       <DialogTrigger asChild>
         <Button variant="outline" size="icon" className="my-auto">
           <Plus className="h-4 w-4" />
@@ -356,7 +273,6 @@
 
         <Form {...form}>
           <form onSubmit={form.handleSubmit(onSubmit)} className="space-y-4">
-<<<<<<< HEAD
             {/* Step 1: Basic Project Information */}
             {step === 1 && (
               <>
@@ -454,150 +370,11 @@
                             </Select>
                             <Button
                               variant="outline"
-=======
-            <FormField
-              control={form.control}
-              name="projectName"
-              render={({ field }) => (
-                <FormItem>
-                  <FormLabel>Project Name</FormLabel>
-                  <FormControl>
-                    <Input placeholder="Enter project name" {...field} />
-                  </FormControl>
-                  <FormDescription>Enter the project name</FormDescription>
-                  <FormMessage />
-                </FormItem>
-              )}
-            />
-            <FormField
-              control={form.control}
-              name="description"
-              render={({ field }) => (
-                <FormItem>
-                  <FormLabel>Description</FormLabel>
-                  <FormControl>
-                    <Input placeholder="Enter project description" {...field} />
-                  </FormControl>
-                  <FormDescription>
-                    Enter the project description
-                  </FormDescription>
-                  <FormMessage />
-                </FormItem>
-              )}
-            />
-            <FormField
-              control={form.control}
-              name="githubLink"
-              render={({ field }) => (
-                <FormItem>
-                  <FormLabel>GitHub Repo Link</FormLabel>
-                  <FormControl>
-                    <Input
-                      placeholder="Enter GitHub repository link"
-                      {...field}
-                    />
-                  </FormControl>
-                  <FormDescription>
-                    Enter the GitHub repository link (optional)
-                  </FormDescription>
-                  <FormMessage />
-                </FormItem>
-              )}
-            />
-            <FormField
-              control={form.control}
-              name="start"
-              render={({ field }) => (
-                <FormItem>
-                  <FormLabel>Start Date</FormLabel>
-                  <FormControl>
-                    <Input type="date" max={currentDate} {...field} />
-                  </FormControl>
-                  <FormDescription>Select the start date</FormDescription>
-                  <FormMessage />
-                </FormItem>
-              )}
-            />
-            <FormField
-              control={form.control}
-              name="end"
-              render={({ field }) => (
-                <FormItem>
-                  <FormLabel>End Date</FormLabel>
-                  <FormControl>
-                    <Input type="date" {...field} />
-                  </FormControl>
-                  <FormDescription>Select the end date</FormDescription>
-                  <FormMessage />
-                </FormItem>
-              )}
-            />
-            <FormField
-              control={form.control}
-              name="refer"
-              render={({ field }) => (
-                <FormItem>
-                  <FormLabel>Reference</FormLabel>
-                  <FormControl>
-                    <Input placeholder="Enter project reference" {...field} />
-                  </FormControl>
-                  <FormDescription>Enter the project reference</FormDescription>
-                  <FormMessage />
-                </FormItem>
-              )}
-            />
-            <FormField
-              control={form.control}
-              name="techUsed"
-              render={({ field: { onChange, value } }) => (
-                <FormItem className="mb-4">
-                  <FormLabel>Skills</FormLabel>
-                  <FormControl>
-                    <div>
-                      <div className="flex items-center mt-2">
-                        <Select
-                          onValueChange={(selectedValue) => {
-                            onChange([...value, selectedValue]);
-                            setTmpSkill(selectedValue);
-                          }}
-                          value={tmpSkill}
-                        >
-                          <SelectTrigger>
-                            <SelectValue placeholder="Select skill" />
-                          </SelectTrigger>
-                          <SelectContent>
-                            {skills.map((skill: any, index: number) => (
-                              <SelectItem key={index} value={skill.label}>
-                                {skill.label}
-                              </SelectItem>
-                            ))}
-                          </SelectContent>
-                        </Select>
-                        <Button
-                          variant="outline"
-                          type="button"
-                          size="icon"
-                          className="ml-2"
-                          onClick={handleAddSkill}
-                        >
-                          <Plus className="h-4 w-4" />
-                        </Button>
-                      </div>
-                      <div className="flex flex-wrap mt-5">
-                        {currSkills.map((skill: any, index: number) => (
-                          <Badge
-                            className="uppercase mx-1 text-xs font-normal bg-gray-400 flex items-center my-2"
-                            key={index}
-                          >
-                            {skill}
-                            <button
->>>>>>> 8c95adbd
                               type="button"
                               size="icon"
                               className="ml-2"
                               onClick={handleAddSkill}
                             >
-<<<<<<< HEAD
                               <Plus className="h-4 w-4" />
                             </Button>
                           </div>
@@ -740,92 +517,11 @@
                     <ArrowRight className="h-4 w-4 ml-2" />
                   </Button>
                 </>
-=======
-                              <X className="h-4 w-4" />
-                            </button>
-                          </Badge>
-                        ))}
-                      </div>
-                    </div>
-                  </FormControl>
-                  <FormMessage />
-                </FormItem>
-              )}
-            />
-            <FormField
-              control={form.control}
-              name="role"
-              render={({ field }) => (
-                <FormItem>
-                  <FormLabel>Role</FormLabel>
-                  <FormControl>
-                    <Input placeholder="Enter role" {...field} />
-                  </FormControl>
-                  <FormDescription>Enter the role</FormDescription>
-                  <FormMessage />
-                </FormItem>
-              )}
-            />
-            <FormField
-              control={form.control}
-              name="projectType"
-              render={({ field }) => (
-                <FormItem>
-                  <FormLabel>Project Type</FormLabel>
-                  <FormControl>
-                    <Input placeholder="Enter project type" {...field} />
-                  </FormControl>
-                  <FormDescription>
-                    Enter the project type (optional)
-                  </FormDescription>
-                  <FormMessage />
-                </FormItem>
-              )}
-            />
-            <FormField
-              control={form.control}
-              name="comments"
-              render={({ field }) => (
-                <FormItem>
-                  <FormLabel>Comments</FormLabel>
-                  <FormControl>
-                    <Input placeholder="Enter any comments" {...field} />
-                  </FormControl>
-                  <FormDescription>
-                    Enter any comments (optional)
-                  </FormDescription>
-                  <FormMessage />
-                </FormItem>
->>>>>>> 8c95adbd
               )}
             </DialogFooter>
           </form>
         </Form>
       </DialogContent>
-      {confirmExitDialog && (
-        <DraftDialog
-          dialogChange={confirmExitDialog}
-          setDialogChange={setConfirmExitDialog}
-          heading="Save Draft?"
-          desc="Do you want to save your draft before leaving?"
-          handleClose={handleDiscardAndClose}
-          handleSave={handleSaveAndClose}
-          btn1Txt="Don't save"
-          btn2Txt="Yes save"
-        />
-      )}
-      {showDraftDialog && (
-        <DraftDialog
-          dialogChange={showDraftDialog}
-          setDialogChange={setShowDraftDialog}
-          heading="Load Draft?"
-          desc="You have unsaved data. Would you like to restore it?"
-          handleClose={discardDraft}
-          handleSave={loadDraft}
-          btn1Txt=" No, start fresh"
-          btn2Txt="Yes, load draft"
-        />
-      )}
     </Dialog>
   );
 };