<<<<<<< HEAD
import React, { useState } from 'react';
=======
import React, { useEffect, useState } from 'react';
>>>>>>> 9aa5b513
import { z } from 'zod';
import { useForm } from 'react-hook-form';
import { zodResolver } from '@hookform/resolvers/zod';
import { Plus } from 'lucide-react';
import { useSelector } from 'react-redux';

import { toast } from '../ui/use-toast';

import { Input } from '@/components/ui/input';
import { Button } from '@/components/ui/button';
import {
  Form,
  FormControl,
  FormDescription,
  FormField,
  FormItem,
  FormLabel,
  FormMessage,
} from '@/components/ui/form';
import {
  Dialog,
  DialogTrigger,
  DialogContent,
  DialogHeader,
  DialogTitle,
  DialogDescription,
  DialogFooter,
} from '@/components/ui/dialog';
import { axiosInstance } from '@/lib/axiosinstance';
import { RootState } from '@/lib/store';

const FormSchema = z.object({
  degree: z.string().optional(),
  universityName: z.string().optional(),
  fieldOfStudy: z.string().optional(),
  startDate: z.string().optional(),
  endDate: z.string().optional(),
  grade: z.string().optional(),
});

interface AddEducationProps {
  onFormSubmit: () => void;
}

export const AddEducation: React.FC<AddEducationProps> = ({ onFormSubmit }) => {
  const user = useSelector((state: RootState) => state.user);
  const form = useForm<z.infer<typeof FormSchema>>({
    resolver: zodResolver(FormSchema),
    defaultValues: {
      degree: '',
      universityName: '',
      fieldOfStudy: '',
      startDate: '',
      endDate: '',
      grade: '',
    },
  });

  const [isDialogOpen, setIsDialogOpen] = useState<boolean>(false);

  useEffect(() => {
    if (isDialogOpen) {
      form.reset({
        degree: '',
        universityName: '',
        fieldOfStudy: '',
        startDate: '',
        endDate: '',
        grade: '',
      });
    }
  }, [isDialogOpen, form]);

  async function onSubmit(data: any) {
    try {
      const formattedData = {
        ...data,
        startDate: data.startDate
          ? new Date(data.startDate).toISOString()
          : null,
        endDate: data.endDate ? new Date(data.endDate).toISOString() : null,
        oracleAssigned: data.oracleAssigned || '',
        verificationStatus: data.verificationStatus || 'added',
        verificationUpdateTime: data.verificationUpdateTime || new Date(),
        comments: '',
      };
      const response = await axiosInstance.post(
        `/freelancer/${user.uid}/education`,
        formattedData,
      );
      console.log('API Response:', response.data);
      onFormSubmit();
      setIsDialogOpen(false);
      toast({
        title: 'Education Added',
        description: 'The education has been successfully added.',
      });
    } catch (error) {
      console.error('API Error:', error);
      toast({
        variant: 'destructive',
        title: 'Error',
        description: 'Failed to add education. Please try again later.',
      });
    }
  }

  return (
    <Dialog open={isDialogOpen} onOpenChange={setIsDialogOpen}>
      <DialogTrigger asChild>
        <Button variant="outline" size="icon" className="my-auto">
          <Plus className="h-4 w-4" />
        </Button>
      </DialogTrigger>

      <DialogContent className="lg:max-w-screen-lg overflow-y-scroll max-h-screen">
        <DialogHeader>
          <DialogTitle>Add Education</DialogTitle>
          <DialogDescription>Add your relevant Education.</DialogDescription>
        </DialogHeader>
        <Form {...form}>
          <form onSubmit={form.handleSubmit(onSubmit)} className="space-y-4">
            <FormField
              control={form.control}
              name="degree"
              render={({ field }) => (
                <FormItem>
                  <FormLabel>Enter Degree</FormLabel>
                  <FormControl>
                    <Input placeholder="Enter your degree title" {...field} />
                  </FormControl>
                  <FormDescription>Enter your degree title</FormDescription>
                  <FormMessage />
                </FormItem>
              )}
            />

            <FormField
              control={form.control}
              name="universityName"
              render={({ field }) => (
                <FormItem>
                  <FormLabel>University Name</FormLabel>
                  <FormControl>
                    <Input
                      placeholder="Enter your university name"
                      {...field}
                    />
                  </FormControl>
                  <FormDescription>Enter your university name</FormDescription>
                  <FormMessage />
                </FormItem>
              )}
            />

            <FormField
              control={form.control}
              name="fieldOfStudy"
              render={({ field }) => (
                <FormItem>
                  <FormLabel>Enter Field of Study</FormLabel>
                  <FormControl>
                    <Input placeholder="Enter your field of study" {...field} />
                  </FormControl>
                  <FormDescription>Enter Field of Study</FormDescription>
                  <FormMessage />
                </FormItem>
              )}
            />

            <FormField
              control={form.control}
              name="startDate"
              render={({ field }) => (
                <FormItem>
                  <FormLabel>Start Date</FormLabel>
                  <FormControl>
                    <Input type="date" {...field} />
                  </FormControl>
                  <FormDescription>Select the start date</FormDescription>
                  <FormMessage />
                </FormItem>
              )}
            />

            <FormField
              control={form.control}
              name="endDate"
              render={({ field }) => (
                <FormItem>
                  <FormLabel>End Date</FormLabel>
                  <FormControl>
                    <Input type="date" {...field} />
                  </FormControl>
                  <FormDescription>Select the end date</FormDescription>
                  <FormMessage />
                </FormItem>
              )}
            />

            <FormField
              control={form.control}
              name="grade"
              render={({ field }) => (
                <FormItem>
                  <FormLabel>Grade</FormLabel>
                  <FormControl>
                    <Input placeholder="Enter your grade" {...field} />
                  </FormControl>
                  <FormDescription>Enter your grade</FormDescription>
                  <FormMessage />
                </FormItem>
              )}
            />

            <DialogFooter>
              <Button type="submit">Create</Button>
            </DialogFooter>
          </form>
        </Form>
      </DialogContent>
    </Dialog>
  );
};<|MERGE_RESOLUTION|>--- conflicted
+++ resolved
@@ -1,8 +1,4 @@
-<<<<<<< HEAD
-import React, { useState } from 'react';
-=======
 import React, { useEffect, useState } from 'react';
->>>>>>> 9aa5b513
 import { z } from 'zod';
 import { useForm } from 'react-hook-form';
 import { zodResolver } from '@hookform/resolvers/zod';
