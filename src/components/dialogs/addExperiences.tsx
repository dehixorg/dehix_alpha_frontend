import React, { useRef, useState } from 'react';
import { zodResolver } from '@hookform/resolvers/zod';
import { useForm } from 'react-hook-form';
import { z } from 'zod';
import { Plus, ArrowRight, ArrowLeft } from 'lucide-react';

import DraftDialog from '../shared/DraftDialog';

import {
  Dialog,
  DialogTrigger,
  DialogContent,
  DialogHeader,
  DialogFooter,
  DialogTitle,
  DialogDescription,
} from '@/components/ui/dialog';
import { Button } from '@/components/ui/button';
import {
  Form,
  FormControl,
  FormDescription,
  FormField,
  FormItem,
  FormLabel,
  FormMessage,
} from '@/components/ui/form';
import { Input } from '@/components/ui/input';
import { toast } from '@/components/ui/use-toast';
import { axiosInstance } from '@/lib/axiosinstance';
import useDraft from '@/hooks/useDraft';

const validateWorkDates = (
  data: { workFrom?: string; workTo?: string },
  ctx: any,
) => {
  const workFromDate = data.workFrom ? new Date(data.workFrom) : null;
  const workToDate = data.workTo ? new Date(data.workTo) : null;

  if (workFromDate && workToDate) {
    if (workFromDate > workToDate) {
      ctx.addIssue({
        code: 'custom',
        message: 'Work From date cannot be after Work To date.',
        path: ['workFrom'],
      });
    }

    const oneMonthLater = new Date(workFromDate);
    oneMonthLater.setMonth(oneMonthLater.getMonth() + 1);

    if (workToDate < oneMonthLater) {
      ctx.addIssue({
        code: 'custom',
        message: 'Work To date must be at least 1 month after Work From date.',
        path: ['workTo'],
      });
    }
  }
};

const experienceFormSchema = z
  .object({
    company: z.string().min(1, { message: 'Company name is required.' }),
    jobTitle: z.string().min(1, { message: 'Job Title is required.' }),
    workDescription: z
      .string()
      .min(1, { message: 'Work Description is required.' }),
    workFrom: z.string().min(1, { message: 'Work from is required.' }),
    workTo: z.string().min(1, { message: 'Work to is required.' }),
    referencePersonName: z
      .string()
      .min(1, { message: 'Reference Person Name is required.' }),
    referencePersonContact: z
      .string()
      .min(1, { message: 'Reference Person Contact is required.' }),
    githubRepoLink: z
      .string()
      .trim()
      .transform((val) => (val === '' ? undefined : val))
      .optional()
      .refine((url) => !url || url.startsWith('https://github.com/'), {
        message: 'GitHub URL must start with https://github.com/',
      }),
    comments: z.string().optional(),
  })
  .superRefine((data, ctx) => {
    validateWorkDates(data, ctx);
  });

type ExperienceFormValues = z.infer<typeof experienceFormSchema>;

interface AddExperienceProps {
  onFormSubmit: () => void;
}

export const AddExperience: React.FC<AddExperienceProps> = ({
  onFormSubmit,
}) => {
<<<<<<< HEAD
  const [step, setStep] = useState<number>(1);
  const [isSubmitting, setIsSubmitting] = useState<boolean>(false);
  const [isDialogOpen, setIsDialogOpen] = useState<boolean>(false);
  const currentDate = new Date().toISOString().split('T')[0];
=======
  const [isSubmitting, setIsSubmitting] = useState(false);
  const [isDialogOpen, setIsDialogOpen] = useState(false);
  const currentDate = new Date().toISOString().split('T')[0];
  const restoredDraft = useRef<any>(null);
>>>>>>> 8c95adbd

  const form = useForm<ExperienceFormValues>({
    resolver: zodResolver(experienceFormSchema),
    defaultValues: {
      company: '',
      jobTitle: '',
      workDescription: '',
      workFrom: '',
      workTo: '',
    },
  });

<<<<<<< HEAD
  // Validate Step 1 fields before proceeding to Step 2
  const validateStep1 = () => {
    const { company, jobTitle, workDescription, workFrom, workTo } =
      form.getValues();

    // Check if required fields are filled
    if (!company || !jobTitle || !workDescription || !workFrom || !workTo) {
      toast({
        variant: 'destructive',
        title: 'Missing fields',
        description: 'Please fill all required fields in Step 1.',
      });
      return false;
    }

    // Validate dates
    const workFromDate = new Date(workFrom);
    const workToDate = new Date(workTo);

    if (workFromDate > workToDate) {
      form.setError('workFrom', {
        type: 'manual',
        message: 'Work From date cannot be after Work To date.',
      });
      return false;
    }

    const oneMonthLater = new Date(workFromDate);
    oneMonthLater.setMonth(oneMonthLater.getMonth() + 1);

    if (workToDate < oneMonthLater) {
      form.setError('workTo', {
        type: 'manual',
        message: 'Work To date must be at least 1 month after Work From date.',
      });
      return false;
    }

    return true;
  };

  const nextStep = () => {
    if (step === 1) {
      if (validateStep1()) {
        setStep(2);
      }
    }
  };

  const prevStep = () => {
    if (step === 2) {
      setStep(1);
    }
  };

  useEffect(() => {
    if (isDialogOpen) {
      setStep(1);
      form.reset({
        company: '',
        jobTitle: '',
        workDescription: '',
        workFrom: '',
        workTo: '',
        referencePersonName: '',
        referencePersonContact: '',
        githubRepoLink: '',
        comments: '',
      });
    }
  }, [isDialogOpen, form]);
=======
  const {
    showDraftDialog,
    setShowDraftDialog,
    confirmExitDialog,
    setConfirmExitDialog,
    loadDraft,
    discardDraft,
    handleSaveAndClose,
    handleDiscardAndClose,
    handleDialogClose,
  } = useDraft({
    form,
    formSection: 'experience',
    isDialogOpen,
    setIsDialogOpen,
    onSave: (values) => {
      restoredDraft.current = { ...values };
    },
    onDiscard: () => {
      restoredDraft.current = null;
    },
  });
>>>>>>> 8c95adbd

  async function onSubmit(data: ExperienceFormValues) {
    setIsSubmitting(true);
    try {
      await axiosInstance.post(`/freelancer/experience`, {
        company: data.company || '',
        jobTitle: data.jobTitle || '',
        workDescription: data.workDescription || '',
        workFrom: data.workFrom ? new Date(data.workFrom).toISOString() : null,
        workTo: data.workTo ? new Date(data.workTo).toISOString() : null,
        referencePersonName: data.referencePersonName || '',
        referencePersonContact: data.referencePersonContact || '',
        githubRepoLink: data.githubRepoLink || '',
        oracleAssigned: null, // Assuming no assignment
        verificationStatus: 'ADDED',
        verificationUpdateTime: new Date().toISOString(),
        comments: data.comments || '',
      });
      onFormSubmit();
      setIsDialogOpen(false);
      toast({
        title: 'Experience Added',
        description: 'The experience has been successfully added.',
      });
    } catch (error) {
      console.error('API Error:', error);
      toast({
        variant: 'destructive',
        title: 'Error',
        description: 'Failed to add experience. Please try again later.',
      });
    } finally {
      setIsSubmitting(false);
    }
  }

  return (
    <Dialog
      open={isDialogOpen}
      onOpenChange={(open) => {
        setIsDialogOpen(open);
        if (!open) handleDialogClose();
      }}
    >
      <DialogTrigger asChild>
        <Button variant="outline" size="icon" className="my-auto">
          <Plus className="h-4 w-4" />
        </Button>
      </DialogTrigger>

      <DialogContent className="lg:max-w-screen-lg overflow-y-scroll max-h-screen">
        <DialogHeader>
          <DialogTitle>Add Experience - Step {step} of 2</DialogTitle>
          <DialogDescription>
            {step === 1
              ? 'Fill in the basic details of your work experience.'
              : 'Fill in the reference and additional details.'}
          </DialogDescription>
        </DialogHeader>
        <Form {...form}>
          <form onSubmit={form.handleSubmit(onSubmit)} className="space-y-4">
            {/* Step 1: Basic Experience Information */}
            {step === 1 && (
              <>
                <FormField
                  control={form.control}
                  name="company"
                  render={({ field }) => (
                    <FormItem>
                      <FormLabel>Company</FormLabel>
                      <FormControl>
                        <Input placeholder="Enter company name" {...field} />
                      </FormControl>
                      <FormDescription>Enter the company name</FormDescription>
                      <FormMessage />
                    </FormItem>
                  )}
                />
                <FormField
                  control={form.control}
                  name="jobTitle"
                  render={({ field }) => (
                    <FormItem>
                      <FormLabel>Job Title</FormLabel>
                      <FormControl>
                        <Input placeholder="Enter job title" {...field} />
                      </FormControl>
                      <FormDescription>Enter the job title</FormDescription>
                      <FormMessage />
                    </FormItem>
                  )}
                />
                <FormField
                  control={form.control}
                  name="workDescription"
                  render={({ field }) => (
                    <FormItem>
                      <FormLabel>Work Description</FormLabel>
                      <FormControl>
                        <Input
                          placeholder="Enter work description"
                          {...field}
                        />
                      </FormControl>
                      <FormDescription>
                        Enter the work description
                      </FormDescription>
                      <FormMessage />
                    </FormItem>
                  )}
                />
                <FormField
                  control={form.control}
                  name="workFrom"
                  render={({ field }) => (
                    <FormItem>
                      <FormLabel>Work From</FormLabel>
                      <FormControl>
                        <Input type="date" max={currentDate} {...field} />
                      </FormControl>
                      <FormDescription>Select the start date</FormDescription>
                      <FormMessage />
                    </FormItem>
                  )}
                />
                <FormField
                  control={form.control}
                  name="workTo"
                  render={({ field }) => (
                    <FormItem>
                      <FormLabel>Work To</FormLabel>
                      <FormControl>
                        <Input type="date" {...field} />
                      </FormControl>
                      <FormDescription>Select the end date</FormDescription>
                      <FormMessage />
                    </FormItem>
                  )}
                />
              </>
            )}

            {/* Step 2: Reference and Additional Information */}
            {step === 2 && (
              <>
                <FormField
                  control={form.control}
                  name="referencePersonName"
                  render={({ field }) => (
                    <FormItem>
                      <FormLabel>Reference Person Name</FormLabel>
                      <FormControl>
                        <Input
                          placeholder="Enter reference person name"
                          {...field}
                        />
                      </FormControl>
                      <FormDescription>
                        Enter the reference person&apos;s name
                      </FormDescription>
                      <FormMessage />
                    </FormItem>
                  )}
                />
                <FormField
                  control={form.control}
                  name="referencePersonContact"
                  render={({ field }) => (
                    <FormItem>
                      <FormLabel>Reference Person Contact</FormLabel>
                      <FormControl>
                        <Input
                          placeholder="Enter reference person contact"
                          {...field}
                        />
                      </FormControl>
                      <FormDescription>
                        Enter the reference person&apos;s contact
                      </FormDescription>
                      <FormMessage />
                    </FormItem>
                  )}
                />
                <FormField
                  control={form.control}
                  name="githubRepoLink"
                  render={({ field }) => (
                    <FormItem>
                      <FormLabel>GitHub Repo Link</FormLabel>
                      <FormControl>
                        <Input
                          placeholder="Enter GitHub repository link"
                          {...field}
                        />
                      </FormControl>
                      <FormDescription>
                        Enter the GitHub repository link (optional)
                      </FormDescription>
                      <FormMessage />
                    </FormItem>
                  )}
                />
                <FormField
                  control={form.control}
                  name="comments"
                  render={({ field }) => (
                    <FormItem>
                      <FormLabel>Comments</FormLabel>
                      <FormControl>
                        <Input placeholder="Enter any comments" {...field} />
                      </FormControl>
                      <FormDescription>
                        Enter any comments (optional)
                      </FormDescription>
                      <FormMessage />
                    </FormItem>
                  )}
                />
              </>
            )}

            <DialogFooter className="flex justify-between">
              {step === 2 ? (
                <>
                  <Button type="button" variant="outline" onClick={prevStep}>
                    <ArrowLeft className="h-4 w-4 mr-2" />
                    Back
                  </Button>
                  <Button type="submit" disabled={isSubmitting}>
                    {isSubmitting ? 'Loading...' : 'Add Experience'}
                  </Button>
                </>
              ) : (
                <>
                  <div></div> {/* Empty div to create space */}
                  <Button type="button" onClick={nextStep}>
                    Next
                    <ArrowRight className="h-4 w-4 ml-2" />
                  </Button>
                </>
              )}
            </DialogFooter>
          </form>
        </Form>
      </DialogContent>
      {confirmExitDialog && (
        <DraftDialog
          dialogChange={confirmExitDialog}
          setDialogChange={setConfirmExitDialog}
          heading="Save Draft?"
          desc="Do you want to save your draft before leaving?"
          handleClose={handleDiscardAndClose}
          handleSave={handleSaveAndClose}
          btn1Txt="Don't save"
          btn2Txt="Yes save"
        />
      )}
      {showDraftDialog && (
        <DraftDialog
          dialogChange={showDraftDialog}
          setDialogChange={setShowDraftDialog}
          heading="Load Draft?"
          desc="You have unsaved data. Would you like to restore it?"
          handleClose={discardDraft}
          handleSave={loadDraft}
          btn1Txt=" No, start fresh"
          btn2Txt="Yes, load draft"
        />
      )}
    </Dialog>
  );
};<|MERGE_RESOLUTION|>--- conflicted
+++ resolved
@@ -1,4 +1,4 @@
-import React, { useRef, useState } from 'react';
+import React, { useRef, useState,useEffect } from 'react';
 import { zodResolver } from '@hookform/resolvers/zod';
 import { useForm } from 'react-hook-form';
 import { z } from 'zod';
@@ -97,17 +97,11 @@
 export const AddExperience: React.FC<AddExperienceProps> = ({
   onFormSubmit,
 }) => {
-<<<<<<< HEAD
   const [step, setStep] = useState<number>(1);
   const [isSubmitting, setIsSubmitting] = useState<boolean>(false);
   const [isDialogOpen, setIsDialogOpen] = useState<boolean>(false);
   const currentDate = new Date().toISOString().split('T')[0];
-=======
-  const [isSubmitting, setIsSubmitting] = useState(false);
-  const [isDialogOpen, setIsDialogOpen] = useState(false);
-  const currentDate = new Date().toISOString().split('T')[0];
   const restoredDraft = useRef<any>(null);
->>>>>>> 8c95adbd
 
   const form = useForm<ExperienceFormValues>({
     resolver: zodResolver(experienceFormSchema),
@@ -120,7 +114,6 @@
     },
   });
 
-<<<<<<< HEAD
   // Validate Step 1 fields before proceeding to Step 2
   const validateStep1 = () => {
     const { company, jobTitle, workDescription, workFrom, workTo } =
@@ -192,7 +185,6 @@
       });
     }
   }, [isDialogOpen, form]);
-=======
   const {
     showDraftDialog,
     setShowDraftDialog,
@@ -215,7 +207,6 @@
       restoredDraft.current = null;
     },
   });
->>>>>>> 8c95adbd
 
   async function onSubmit(data: ExperienceFormValues) {
     setIsSubmitting(true);
@@ -266,7 +257,7 @@
         </Button>
       </DialogTrigger>
 
-      <DialogContent className="lg:max-w-screen-lg overflow-y-scroll max-h-screen">
+      <DialogContent className="lg:max-w-screen-lg overflow-y-scroll max-h-screen no-scrollbar">
         <DialogHeader>
           <DialogTitle>Add Experience - Step {step} of 2</DialogTitle>
           <DialogDescription>
