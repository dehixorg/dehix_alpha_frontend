import React, { useEffect, useState } from 'react';
import { useSelector } from 'react-redux';
import { Loader2 } from 'lucide-react';
import Image from 'next/image';

import { Search } from '../search';
import CollapsibleSidebarMenu from '../menu/collapsibleSidebarMenu';
import { MenuItem } from '../menu/sidebarMenu';
import DropdownProfile from '../shared/DropdownProfile';
import { NotificationButton } from '../shared/notification';
import Breadcrumb from '../shared/breadcrumbList';
import {
  HoverCard,
  HoverCardContent,
  HoverCardTrigger,
} from '../ui/hover-card';

import { axiosInstance } from '@/lib/axiosinstance';
import { RootState } from '@/lib/store';

interface HeaderProps {
  menuItemsTop: MenuItem[];
  menuItemsBottom: MenuItem[];
  activeMenu: string;
  breadcrumbItems: BreadcrumbMenuItem[];
  searchPlaceholder?: string;
}

interface BreadcrumbMenuItem {
  label: string;
  link: string;
}

const Header: React.FC<HeaderProps> = ({
  menuItemsTop,
  menuItemsBottom,
  activeMenu,
  breadcrumbItems,
  searchPlaceholder = 'Search...',
}) => {
  const user = useSelector((state: RootState) => state.user);
  const [connects, setConnects] = useState<number | null>(null);
  const [loading, setLoading] = useState<boolean>(false);

  const fetchConnects = async (id: string) => {
    try {
      setLoading(true);
<<<<<<< HEAD
      const data = localStorage.getItem('DHX_CONNECTS');
      const parsedData = data ? parseInt(data, 10) : 0;
      setConnects(isNaN(parsedData) ? 0 : parsedData);
=======
      const resp = await axiosInstance.get<{ connects: number }>(
        `/freelancer/connects?id=${id}`,
      );
      console.log(resp);
      setConnects(resp.data.connects);
>>>>>>> ed87e71a
    } catch (error) {
      console.error('Error fetching connects:', error);
    } finally {
      setLoading(false);
    }
  };

  useEffect(() => {
    if (user?.uid) {
      fetchConnects(user.uid);
    }
  }, [user?.uid]);

  const formatConnects = (num: number) => {
    if (num >= 1000000)
      return Number.isInteger(num / 1000000)
        ? `${num / 1000000}M`
        : `${(num / 1000000).toFixed(1)}M`;
    if (num >= 1000)
      return Number.isInteger(num / 1000)
        ? `${num / 1000}K`
        : `${(num / 1000).toFixed(1)}K`;
    return num.toString();
  };

  return (
    <header className="sticky top-0 z-30 flex h-14 items-center py-6 gap-4 border-b bg-background px-4 sm:border-0 sm:px-6">
      {/* Sidebar Menu */}
      <CollapsibleSidebarMenu
        menuItemsTop={menuItemsTop}
        menuItemsBottom={menuItemsBottom}
        active={activeMenu}
      />

      {/* Breadcrumb Navigation */}
      <Breadcrumb items={breadcrumbItems} />

      {/* Search Bar */}
      <div className="relative ml-auto flex-1 md:grow-0">
        <Search
          className="w-full md:w-[200px] lg:w-[336px]"
          placeholder={searchPlaceholder}
        />
      </div>

      <HoverCard>
        <HoverCardTrigger asChild>
          <div className="relative flex items-center justify-center cursor-pointer hover:scale-105 transition-transform">
            <Image
              alt="TOKEN"
              width={40}
              height={40}
              src="/vector-token.svg"
              className="drop-shadow-lg"
              priority
            />
            {loading ? (
              <span className="absolute -top-1 -right-2  text-white font-semibold rounded-full px-1 animate-spin shadow-md">
                <Loader2 size={16} />
              </span>
            ) : (
              connects !== null && (
<<<<<<< HEAD
                <span className="absolute -top-1 -right-2 bg-red-500 text-white text-[9px] font-bold rounded-full px-2 shadow-md">
=======
                <span className="absolute -top-1 -right-3 bg-red-500 text-white text-[9px] font-bold rounded-full px-2 shadow-md">
>>>>>>> ed87e71a
                  {formatConnects(connects)}
                </span>
              )
            )}
          </div>
        </HoverCardTrigger>
        <HoverCardContent className="w-auto px-4 py-2 text-center font-bold shadow-xl rounded-lg">
<<<<<<< HEAD
          {connects !== null
            ? `${connects} rewards Available`
            : 'No rewards yet!'}
=======
          {connects !== null ? `${connects} rewards Available` : 'Loading...'}
>>>>>>> ed87e71a
        </HoverCardContent>
      </HoverCard>

      {/* Notification Button */}
      <NotificationButton />

      {/* Profile Dropdown */}
      <DropdownProfile setConnects={setConnects} />
    </header>
  );
};

export default Header;<|MERGE_RESOLUTION|>--- conflicted
+++ resolved
@@ -15,7 +15,6 @@
   HoverCardTrigger,
 } from '../ui/hover-card';
 
-import { axiosInstance } from '@/lib/axiosinstance';
 import { RootState } from '@/lib/store';
 
 interface HeaderProps {
@@ -45,17 +44,9 @@
   const fetchConnects = async (id: string) => {
     try {
       setLoading(true);
-<<<<<<< HEAD
       const data = localStorage.getItem('DHX_CONNECTS');
       const parsedData = data ? parseInt(data, 10) : 0;
       setConnects(isNaN(parsedData) ? 0 : parsedData);
-=======
-      const resp = await axiosInstance.get<{ connects: number }>(
-        `/freelancer/connects?id=${id}`,
-      );
-      console.log(resp);
-      setConnects(resp.data.connects);
->>>>>>> ed87e71a
     } catch (error) {
       console.error('Error fetching connects:', error);
     } finally {
@@ -118,11 +109,7 @@
               </span>
             ) : (
               connects !== null && (
-<<<<<<< HEAD
                 <span className="absolute -top-1 -right-2 bg-red-500 text-white text-[9px] font-bold rounded-full px-2 shadow-md">
-=======
-                <span className="absolute -top-1 -right-3 bg-red-500 text-white text-[9px] font-bold rounded-full px-2 shadow-md">
->>>>>>> ed87e71a
                   {formatConnects(connects)}
                 </span>
               )
@@ -130,13 +117,9 @@
           </div>
         </HoverCardTrigger>
         <HoverCardContent className="w-auto px-4 py-2 text-center font-bold shadow-xl rounded-lg">
-<<<<<<< HEAD
           {connects !== null
             ? `${connects} rewards Available`
             : 'No rewards yet!'}
-=======
-          {connects !== null ? `${connects} rewards Available` : 'Loading...'}
->>>>>>> ed87e71a
         </HoverCardContent>
       </HoverCard>
 
