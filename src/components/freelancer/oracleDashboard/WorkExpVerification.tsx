'use client';
import React, { useCallback, useEffect, useMemo, useState } from 'react';

<<<<<<< HEAD
import { Button } from '@/components/ui/button';
import {
  Dialog,
  DialogContent,
  DialogHeader,
  DialogTitle,
  DialogFooter,
} from '@/components/ui/dialog';
import { RadioGroup, RadioGroupItem } from '@/components/ui/radio-group';
=======
import { CardContent } from '@/components/ui/card';
import { Tabs, TabsContent, TabsList, TabsTrigger } from '@/components/ui/tabs';
import { Skeleton } from '@/components/ui/skeleton';
>>>>>>> 543c63aa
import WorkExpVerificationCard from '@/components/cards/oracleDashboard/workExpVerificationCard';
import { axiosInstance } from '@/lib/axiosinstance';
import { StatusEnum } from '@/utils/freelancer/enum';
import { notifyError } from '@/utils/toastMessage';

type FilterOption = 'all' | 'current' | 'verified' | 'rejected';

// Define the interface for the combined data from both API calls
interface WorkExperience {
  _id: string;
  jobTitle: string;
  workDescription: string;
  company: string;
  workFrom: string;
  workTo: string;
  referencePersonName: string;
  referencePersonContact: string;
  githubRepoLink: string;
  comments: string;
  verificationStatus: string;
}

interface VerificationEntry {
  document_id: string;
  verification_status: string;
  comments: string;
  requester_id: string;
  verifier_id: string;
}

interface CombinedData extends WorkExperience, VerificationEntry {}

const WorkExpVerification = () => {
<<<<<<< HEAD
  const [jobData, setJobData] = useState<CombinedData[]>([]);
  const [filter, setFilter] = useState<FilterOption>('all');
  const [isDialogOpen, setIsDialogOpen] = useState(false);

  const handleFilterChange = (newFilter: FilterOption) => {
    setFilter(newFilter);
    setIsDialogOpen(false);
  };

  const filteredData = jobData.filter((data) => {
    if (filter === 'all') {
      return true;
    }
    return (
      data.verification_status === filter ||
      (filter === 'current' && data.verification_status === StatusEnum.PENDING)
    );
  });

  const fetchData = useCallback(async () => {
    try {
      // Step 1: Fetch the list of verification documents
      const verificationResponse = await axiosInstance.get(
        `/verification/oracle?doc_type=experience`,
      );
      const verificationEntries = verificationResponse.data.data;

      if (!verificationEntries || verificationEntries.length === 0) {
        setJobData([]);
        return;
      }

      // Step 2: Make a separate API call for each verification entry
      const transformedDataPromises = verificationEntries.map(async (entry: VerificationEntry) => {
        try {
          // Fetch work experience documents for the specific freelancer
          const workExpResponse = await axiosInstance.get(
            `/freelancer/${entry.requester_id}/experience`,
          );
         const workExpDocuments = workExpResponse.data.data;
          console.log("Work experience documents object:", workExpDocuments);

          // First, convert the object's values into an array
          const workExpArray = Object.values(workExpDocuments);

          // Now, use find on the new array to get the matching document
          const matchingWorkExpDoc = workExpArray.find(
            (doc: any) => doc._id === entry.document_id,
          );

          console.log("Matching work experience document found:", matchingWorkExpDoc);

          if (matchingWorkExpDoc) {
            return {
              ...matchingWorkExpDoc,
              ...entry,
            };
          }
          return null;
        } catch (error) {
          console.error(
            `Failed to fetch work experience for requester ID ${entry.requester_id}:`,
            error,
          );
          return null;
        }
      });

      const combinedData = (await Promise.all(transformedDataPromises)).filter(Boolean);
      setJobData(combinedData as CombinedData[]);
    } catch (error) {
      notifyError('Something went wrong. Please try again.', 'Error');
    }
  }, []);

  useEffect(() => {
    fetchData();
  }, [fetchData]);

  const updateJobStatus = (documentId: string, newStatus: string) => {
    setJobData((prev) =>
      prev.map((item) =>
        item.document_id === documentId ? { ...item, verification_status: newStatus } : item,
      ),
    );
  };

  const updateCommentStatus = (documentId: string, newComment: string) => {
    setJobData((prev) =>
      prev.map((item) =>
        item.document_id === documentId ? { ...item, comments: newComment } : item,
      ),
    );
  };

  return (
    <div className="flex min-h-screen w-full flex-col">
      <div className="mb-8 ml-4 flex justify-between mt-8 md:mt-4 items-center">
        <div className="mb-8 ">
          <h1 className="text-3xl font-bold">Experience Verification</h1>
          <p className="text-gray-400 mt-2">
            Stay updated on your work experience verification status. Check back
            regularly for any new updates or requirements.
          </p>
        </div>
        <Button
          variant="outline"
          size="icon"
          className="mr-8 mb-12"
          onClick={() => setIsDialogOpen(true)}
        >
          <Filter className="h-4 w-4" />
        </Button>
      </div>

      <Dialog open={isDialogOpen} onOpenChange={setIsDialogOpen}>
        <DialogContent>
          <DialogHeader>
            <DialogTitle>Filter Experience Status</DialogTitle>
          </DialogHeader>
          <RadioGroup
            defaultValue="all"
            value={filter}
            onValueChange={(value: FilterOption) => handleFilterChange(value)}
            className="space-y-2"
          >
            <div className="flex items-center space-x-2">
              <RadioGroupItem value="all" id="filter-all" />
              <label htmlFor="filter-all">All</label>
            </div>
            <div className="flex items-center space-x-2">
              <RadioGroupItem value="current" id="filter-current" />
              <label htmlFor="filter-current">Pending</label>
            </div>
            <div className="flex items-center space-x-2">
              <RadioGroupItem value="verified" id="filter-verified" />
              <label htmlFor="filter-verified">Verified</label>
            </div>
            <div className="flex items-center space-x-2">
              <RadioGroupItem value="rejected" id="filter-rejected" />
              <label htmlFor="filter-rejected">Rejected</label>
            </div>
          </RadioGroup>
          <DialogFooter>
            <Button type="button" onClick={() => setIsDialogOpen(false)}>
              Close
            </Button>
          </DialogFooter>
        </DialogContent>
      </Dialog>

      <main
        className="grid flex-1 items-start gap-4 p-4 sm:px-6 sm:py-0 md:gap-8 
                grid-cols-1 sm:grid-cols-1 md:grid-cols-2 lg:grid-cols-2 xl:grid-cols-3"
      >
        {filteredData.map((data) => (
          <WorkExpVerificationCard
            key={data.document_id}
            _id={data._id}
            jobTitle={data.jobTitle}
            workDescription={data.workDescription}
            company={data.company}
            startFrom={data.workFrom}
            endTo={data.workTo}
            referencePersonName={data.referencePersonName}
            referencePersonContact={data.referencePersonContact}
            githubRepoLink={data.githubRepoLink}
            comments={data.comments}
            status={data.verification_status} // Pass the status to the card component
            onStatusUpdate={(newStatus) => updateJobStatus(data.document_id, newStatus)}
            onCommentUpdate={(newComment) =>
              updateCommentStatus(data.document_id, newComment)
            }
          />
        ))}
        {jobData.length == 0 ? (
          <div className="text-center w-[90vw] px-auto mt-20 py-10">
            <PackageOpen className="mx-auto text-gray-500" size="100" />
            <p className="text-gray-500">
              No Work Experience verification for you now.
            </p>
          </div>
        ) : null}
      </main>
    </div>
  );
=======
  const [JobData, setJobData] = useState<JobData[]>([]);
  const [filter, setFilter] = useState<FilterOption>('all');
  const [loading, setLoading] = useState<boolean>(false);

  const handleFilterChange = useCallback(
    (newFilter: FilterOption) => setFilter(newFilter),
    [],
  );

  const filteredData = useMemo(() => {
    return JobData.filter((data) => {
      if (filter === 'all') return true;
      if (filter === 'current')
        return data.verificationStatus === StatusEnum.PENDING;
      return data.verificationStatus === filter;
    });
  }, [JobData, filter]);

  const fetchData = useCallback(async () => {
    try {
      setLoading(true);
      const response = await axiosInstance.get(
        `/verification/oracle?doc_type=experience`,
      );
      const result = response.data.data;

      const flattenedData = result.flatMap((entry: any) =>
        entry.result?.projects
          ? Object.values(entry.result.projects).map((project: any) => ({
              ...project,
              verifier_id: entry.verifier_id,
              verifier_username: entry.verifier_username,
            }))
          : [],
      );
      setJobData(flattenedData);
    } catch (error) {
      notifyError('Something went wrong. Please try again.', 'Error');
    } finally {
      setLoading(false);
    }
  }, []);

  useEffect(() => {
    fetchData();
  }, [fetchData]);

  const updateJobStatus = useCallback((index: number, newStatus: string) => {
    setJobData((prev) => {
      const next = [...prev];
      if (next[index]) next[index].verificationStatus = newStatus;
      return next;
    });
  }, []);

  const updateCommentStatus = useCallback(
    (index: number, newComment: string) => {
      setJobData((prev) => {
        const next = [...prev];
        if (next[index]) next[index].comments = newComment;
        return next;
      });
    },
    [],
  );

  return (
    <div className="bg-muted-foreground/20 dark:bg-muted/20 rounded-xl border shadow-sm overflow-hidden">
      <div className="flex flex-col gap-2 p-6 pb-4">
        <h1 className="text-2xl font-bold tracking-tight">
          Experience Verification
        </h1>
        <p className="text-muted-foreground">
          Stay updated on your work experience verification status.
        </p>
      </div>
      <Tabs
        value={filter}
        onValueChange={(v) => handleFilterChange(v as FilterOption)}
      >
        <div className="border-b px-2 sm:px-6 flex items-center justify-between gap-3 flex-wrap">
          <TabsList className="bg-transparent h-12 p-0">
            <TabsTrigger
              value="all"
              className="relative h-12 px-4 rounded-none data-[state=active]:shadow-none data-[state=active]:border-b-2 data-[state=active]:border-primary data-[state=active]:bg-transparent"
            >
              All
            </TabsTrigger>
            <TabsTrigger
              value="current"
              className="relative h-12 px-4 rounded-none data-[state=active]:shadow-none data-[state=active]:border-b-2 data-[state=active]:border-primary data-[state=active]:bg-transparent"
            >
              Pending
            </TabsTrigger>
            <TabsTrigger
              value="verified"
              className="relative h-12 px-4 rounded-none data-[state=active]:shadow-none data-[state=active]:border-b-2 data-[state=active]:border-primary data-[state=active]:bg-transparent"
            >
              Verified
            </TabsTrigger>
            <TabsTrigger
              value="rejected"
              className="relative h-12 px-4 rounded-none data-[state=active]:shadow-none data-[state=active]:border-b-2 data-[state=active]:border-primary data-[state=active]:bg-transparent"
            >
              Rejected
            </TabsTrigger>
          </TabsList>
        </div>

        {(['all', 'current', 'verified', 'rejected'] as FilterOption[]).map(
          (t) => (
            <TabsContent key={t} value={t} className="m-0">
              <CardContent>
                <div className="grid flex-1 items-start gap-4 md:gap-6 grid-cols-1 sm:grid-cols-1 md:grid-cols-2 lg:grid-cols-2 xl:grid-cols-3">
                  {loading ? (
                    Array.from({ length: 6 }).map((_, i) => (
                      <div key={i} className="rounded-lg border bg-card p-4">
                        <div className="flex items-center gap-3 mb-3">
                          <Skeleton className="h-10 w-10 rounded-full" />
                          <div className="space-y-2 w-full">
                            <Skeleton className="h-4 w-2/3" />
                            <Skeleton className="h-3 w-1/2" />
                          </div>
                        </div>
                        <Skeleton className="h-4 w-full mb-2" />
                        <Skeleton className="h-4 w-5/6 mb-2" />
                        <Skeleton className="h-8 w-24" />
                      </div>
                    ))
                  ) : filteredData.length > 0 ? (
                    filteredData.map((data, index) => (
                      <WorkExpVerificationCard
                        key={index}
                        _id={data._id}
                        jobTitle={data.jobTitle}
                        workDescription={data.workDescription}
                        company={data.company}
                        startFrom={data.workFrom}
                        endTo={data.workTo}
                        referencePersonName={data.referencePersonName}
                        referencePersonContact={data.referencePersonContact}
                        githubRepoLink={data.githubRepoLink}
                        comments={data.comments}
                        status={data.verificationStatus}
                        onStatusUpdate={(newStatus) =>
                          updateJobStatus(index, newStatus)
                        }
                        onCommentUpdate={(newComment) =>
                          updateCommentStatus(index, newComment)
                        }
                      />
                    ))
                  ) : (
                    <div className="text-center w-full col-span-full mt-10 py-10">
                      <p className="text-sm text-muted-foreground">
                        No Work Experience verification found.
                      </p>
                    </div>
                  )}
                </div>
              </CardContent>
            </TabsContent>
          ),
        )}
      </Tabs>
    </div>
  );
>>>>>>> 543c63aa
};

export default WorkExpVerification;<|MERGE_RESOLUTION|>--- conflicted
+++ resolved
@@ -1,7 +1,6 @@
 'use client';
 import React, { useCallback, useEffect, useMemo, useState } from 'react';
 
-<<<<<<< HEAD
 import { Button } from '@/components/ui/button';
 import {
   Dialog,
@@ -11,11 +10,6 @@
   DialogFooter,
 } from '@/components/ui/dialog';
 import { RadioGroup, RadioGroupItem } from '@/components/ui/radio-group';
-=======
-import { CardContent } from '@/components/ui/card';
-import { Tabs, TabsContent, TabsList, TabsTrigger } from '@/components/ui/tabs';
-import { Skeleton } from '@/components/ui/skeleton';
->>>>>>> 543c63aa
 import WorkExpVerificationCard from '@/components/cards/oracleDashboard/workExpVerificationCard';
 import { axiosInstance } from '@/lib/axiosinstance';
 import { StatusEnum } from '@/utils/freelancer/enum';
@@ -49,7 +43,6 @@
 interface CombinedData extends WorkExperience, VerificationEntry {}
 
 const WorkExpVerification = () => {
-<<<<<<< HEAD
   const [jobData, setJobData] = useState<CombinedData[]>([]);
   const [filter, setFilter] = useState<FilterOption>('all');
   const [isDialogOpen, setIsDialogOpen] = useState(false);
@@ -236,175 +229,6 @@
       </main>
     </div>
   );
-=======
-  const [JobData, setJobData] = useState<JobData[]>([]);
-  const [filter, setFilter] = useState<FilterOption>('all');
-  const [loading, setLoading] = useState<boolean>(false);
-
-  const handleFilterChange = useCallback(
-    (newFilter: FilterOption) => setFilter(newFilter),
-    [],
-  );
-
-  const filteredData = useMemo(() => {
-    return JobData.filter((data) => {
-      if (filter === 'all') return true;
-      if (filter === 'current')
-        return data.verificationStatus === StatusEnum.PENDING;
-      return data.verificationStatus === filter;
-    });
-  }, [JobData, filter]);
-
-  const fetchData = useCallback(async () => {
-    try {
-      setLoading(true);
-      const response = await axiosInstance.get(
-        `/verification/oracle?doc_type=experience`,
-      );
-      const result = response.data.data;
-
-      const flattenedData = result.flatMap((entry: any) =>
-        entry.result?.projects
-          ? Object.values(entry.result.projects).map((project: any) => ({
-              ...project,
-              verifier_id: entry.verifier_id,
-              verifier_username: entry.verifier_username,
-            }))
-          : [],
-      );
-      setJobData(flattenedData);
-    } catch (error) {
-      notifyError('Something went wrong. Please try again.', 'Error');
-    } finally {
-      setLoading(false);
-    }
-  }, []);
-
-  useEffect(() => {
-    fetchData();
-  }, [fetchData]);
-
-  const updateJobStatus = useCallback((index: number, newStatus: string) => {
-    setJobData((prev) => {
-      const next = [...prev];
-      if (next[index]) next[index].verificationStatus = newStatus;
-      return next;
-    });
-  }, []);
-
-  const updateCommentStatus = useCallback(
-    (index: number, newComment: string) => {
-      setJobData((prev) => {
-        const next = [...prev];
-        if (next[index]) next[index].comments = newComment;
-        return next;
-      });
-    },
-    [],
-  );
-
-  return (
-    <div className="bg-muted-foreground/20 dark:bg-muted/20 rounded-xl border shadow-sm overflow-hidden">
-      <div className="flex flex-col gap-2 p-6 pb-4">
-        <h1 className="text-2xl font-bold tracking-tight">
-          Experience Verification
-        </h1>
-        <p className="text-muted-foreground">
-          Stay updated on your work experience verification status.
-        </p>
-      </div>
-      <Tabs
-        value={filter}
-        onValueChange={(v) => handleFilterChange(v as FilterOption)}
-      >
-        <div className="border-b px-2 sm:px-6 flex items-center justify-between gap-3 flex-wrap">
-          <TabsList className="bg-transparent h-12 p-0">
-            <TabsTrigger
-              value="all"
-              className="relative h-12 px-4 rounded-none data-[state=active]:shadow-none data-[state=active]:border-b-2 data-[state=active]:border-primary data-[state=active]:bg-transparent"
-            >
-              All
-            </TabsTrigger>
-            <TabsTrigger
-              value="current"
-              className="relative h-12 px-4 rounded-none data-[state=active]:shadow-none data-[state=active]:border-b-2 data-[state=active]:border-primary data-[state=active]:bg-transparent"
-            >
-              Pending
-            </TabsTrigger>
-            <TabsTrigger
-              value="verified"
-              className="relative h-12 px-4 rounded-none data-[state=active]:shadow-none data-[state=active]:border-b-2 data-[state=active]:border-primary data-[state=active]:bg-transparent"
-            >
-              Verified
-            </TabsTrigger>
-            <TabsTrigger
-              value="rejected"
-              className="relative h-12 px-4 rounded-none data-[state=active]:shadow-none data-[state=active]:border-b-2 data-[state=active]:border-primary data-[state=active]:bg-transparent"
-            >
-              Rejected
-            </TabsTrigger>
-          </TabsList>
-        </div>
-
-        {(['all', 'current', 'verified', 'rejected'] as FilterOption[]).map(
-          (t) => (
-            <TabsContent key={t} value={t} className="m-0">
-              <CardContent>
-                <div className="grid flex-1 items-start gap-4 md:gap-6 grid-cols-1 sm:grid-cols-1 md:grid-cols-2 lg:grid-cols-2 xl:grid-cols-3">
-                  {loading ? (
-                    Array.from({ length: 6 }).map((_, i) => (
-                      <div key={i} className="rounded-lg border bg-card p-4">
-                        <div className="flex items-center gap-3 mb-3">
-                          <Skeleton className="h-10 w-10 rounded-full" />
-                          <div className="space-y-2 w-full">
-                            <Skeleton className="h-4 w-2/3" />
-                            <Skeleton className="h-3 w-1/2" />
-                          </div>
-                        </div>
-                        <Skeleton className="h-4 w-full mb-2" />
-                        <Skeleton className="h-4 w-5/6 mb-2" />
-                        <Skeleton className="h-8 w-24" />
-                      </div>
-                    ))
-                  ) : filteredData.length > 0 ? (
-                    filteredData.map((data, index) => (
-                      <WorkExpVerificationCard
-                        key={index}
-                        _id={data._id}
-                        jobTitle={data.jobTitle}
-                        workDescription={data.workDescription}
-                        company={data.company}
-                        startFrom={data.workFrom}
-                        endTo={data.workTo}
-                        referencePersonName={data.referencePersonName}
-                        referencePersonContact={data.referencePersonContact}
-                        githubRepoLink={data.githubRepoLink}
-                        comments={data.comments}
-                        status={data.verificationStatus}
-                        onStatusUpdate={(newStatus) =>
-                          updateJobStatus(index, newStatus)
-                        }
-                        onCommentUpdate={(newComment) =>
-                          updateCommentStatus(index, newComment)
-                        }
-                      />
-                    ))
-                  ) : (
-                    <div className="text-center w-full col-span-full mt-10 py-10">
-                      <p className="text-sm text-muted-foreground">
-                        No Work Experience verification found.
-                      </p>
-                    </div>
-                  )}
-                </div>
-              </CardContent>
-            </TabsContent>
-          ),
-        )}
-      </Tabs>
-    </div>
-  );
->>>>>>> 543c63aa
 };
 
 export default WorkExpVerification;