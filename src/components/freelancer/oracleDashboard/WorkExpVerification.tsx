--- conflicted
+++ resolved
@@ -182,28 +182,8 @@
           (t) => (
             <TabsContent key={t} value={t}>
               <CardContent>
-<<<<<<< HEAD
-                <div className="grid flex-1 items-start gap-4 md:gap-6 grid-cols-1 sm:grid-cols-1 md:grid-cols-2 lg:grid-cols-2 xl:grid-cols-3">
-                  {loading ? (
-                    Array.from({ length: 6 }).map((_, i) => (
-                      <div key={i} className="rounded-lg border bg-card p-4">
-                        <div className="flex items-center gap-3 mb-3">
-                          <Skeleton className="h-10 w-10 rounded-full" />
-                          <div className="space-y-2 w-full">
-                            <Skeleton className="h-4 w-2/3" />
-                            <Skeleton className="h-3 w-1/2" />
-                          </div>
-                        </div>
-                        <Skeleton className="h-4 w-full mb-2" />
-                        <Skeleton className="h-4 w-5/6 mb-2" />
-                        <Skeleton className="h-8 w-24" />
-                      </div>
-                    ))
-                  ) : filteredData.length > 0 ? (
-=======
                 <div className="grid flex-1 items-start gap-4 md:gap-6 grid-cols-1 sm:grid-cols-2 lg:grid-cols-3">
                   {filteredData.length > 0 ? (
->>>>>>> e9d3cdec
                     filteredData.map((data) => (
                       <WorkExpVerificationCard
                         key={data.document_id}
