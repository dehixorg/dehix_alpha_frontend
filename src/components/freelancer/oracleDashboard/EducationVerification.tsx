--- conflicted
+++ resolved
@@ -1,7 +1,6 @@
 'use client';
 import React, { useCallback, useEffect, useMemo, useState } from 'react';
 
-<<<<<<< HEAD
 import { Button } from '@/components/ui/button';
 import {
   Dialog,
@@ -11,12 +10,6 @@
   DialogFooter,
 } from '@/components/ui/dialog';
 import { RadioGroup, RadioGroupItem } from '@/components/ui/radio-group';
-=======
-import { CardContent } from '@/components/ui/card';
-import { Tabs, TabsContent, TabsList, TabsTrigger } from '@/components/ui/tabs';
-import { Skeleton } from '@/components/ui/skeleton';
-import EducationVerificationCard from '@/components/cards/oracleDashboard/educationVerificationCard';
->>>>>>> 543c63aa
 import { axiosInstance } from '@/lib/axiosinstance';
 import { StatusEnum } from '@/utils/freelancer/enum';
 import { notifyError } from '@/utils/toastMessage';
@@ -57,7 +50,6 @@
   };
 }
 
-<<<<<<< HEAD
 interface CombinedData extends EducationData, VerificationEntry {}
 
 const OracleDashboard = () => {
@@ -251,183 +243,6 @@
       </main>
     </div>
   );
-=======
-const EducationVerification = () => {
-  const [educationdata, setEducationData] = useState<EducationData[]>([]);
-  const [filter, setFilter] = useState<FilterOption>('all');
-  const [loading, setLoading] = useState<boolean>(false);
-
-  const handleFilterChange = useCallback(
-    (newFilter: FilterOption) => setFilter(newFilter),
-    [],
-  );
-
-  const filteredData = useMemo(() => {
-    return educationdata.filter((data) => {
-      if (filter === 'all') return true;
-      if (filter === 'current')
-        return data.verificationStatus === StatusEnum.PENDING;
-      return data.verificationStatus === filter;
-    });
-  }, [educationdata, filter]);
-
-  const fetchData = useCallback(async () => {
-    try {
-      setLoading(true);
-      const response = await axiosInstance.get(
-        `/verification/oracle?doc_type=education`,
-      );
-      const result = response.data.data;
-
-      const flattenedData = result.flatMap((entry: any) =>
-        entry.result?.projects
-          ? Object.values(entry.result.projects).map((project: any) => ({
-              ...project,
-              verifier_id: entry.verifier_id,
-              verifier_username: entry.verifier_username,
-            }))
-          : [],
-      );
-      setEducationData(flattenedData);
-    } catch (error) {
-      notifyError('Something went wrong. Please try again.', 'Error');
-    } finally {
-      setLoading(false);
-    }
-  }, []);
-
-  // Log the requesterId state after it updates
-  // useEffect(() => {
-  //
-  // }, [requesterId]);
-
-  useEffect(() => {
-    fetchData();
-  }, [fetchData]);
-
-  const updateEducationStatus = useCallback(
-    (index: number, newStatus: string) => {
-      setEducationData((prev) =>
-        prev.map((item, i) =>
-          i === index ? { ...item, verificationStatus: newStatus } : item,
-        ),
-      );
-    },
-    [setEducationData],
-  );
-
-  const updateCommentStatus = useCallback(
-    (index: number, newComment: string) => {
-      setEducationData((prev) =>
-        prev.map((item, i) =>
-          i === index ? { ...item, comments: newComment } : item,
-        ),
-      );
-    },
-    [setEducationData],
-  );
-
-  return (
-    <div className="bg-muted-foreground/20 dark:bg-muted/20 rounded-xl border shadow-sm overflow-hidden">
-      <div className="flex flex-col gap-2 p-6 pb-4">
-        <h1 className="text-2xl font-bold tracking-tight">
-          Education Verification
-        </h1>
-        <p className="text-muted-foreground">
-          Monitor the status of your education verifications.
-        </p>
-      </div>
-      <Tabs
-        value={filter}
-        onValueChange={(v) => handleFilterChange(v as FilterOption)}
-      >
-        <div className="border-b px-2 sm:px-6 flex items-center justify-between gap-3 flex-wrap">
-          <TabsList className="bg-transparent h-12 p-0">
-            <TabsTrigger
-              value="all"
-              className="relative h-12 px-4 rounded-none data-[state=active]:shadow-none data-[state=active]:border-b-2 data-[state=active]:border-primary data-[state=active]:bg-transparent"
-            >
-              All
-            </TabsTrigger>
-            <TabsTrigger
-              value="current"
-              className="relative h-12 px-4 rounded-none data-[state=active]:shadow-none data-[state=active]:border-b-2 data-[state=active]:border-primary data-[state=active]:bg-transparent"
-            >
-              Pending
-            </TabsTrigger>
-            <TabsTrigger
-              value="verified"
-              className="relative h-12 px-4 rounded-none data-[state=active]:shadow-none data-[state=active]:border-b-2 data-[state=active]:border-primary data-[state=active]:bg-transparent"
-            >
-              Verified
-            </TabsTrigger>
-            <TabsTrigger
-              value="rejected"
-              className="relative h-12 px-4 rounded-none data-[state=active]:shadow-none data-[state=active]:border-b-2 data-[state=active]:border-primary data-[state=active]:bg-transparent"
-            >
-              Rejected
-            </TabsTrigger>
-          </TabsList>
-        </div>
-
-        {(['all', 'current', 'verified', 'rejected'] as FilterOption[]).map(
-          (t) => (
-            <TabsContent key={t} value={t}>
-              <CardContent>
-                <div className="grid flex-1 items-start gap-4 md:gap-6 grid-cols-1 sm:grid-cols-1 md:grid-cols-2 lg:grid-cols-2 xl:grid-cols-3">
-                  {loading ? (
-                    Array.from({ length: 6 }).map((_, i) => (
-                      <div key={i} className="rounded-lg border bg-card p-4">
-                        <div className="flex items-center gap-3 mb-3">
-                          <Skeleton className="h-10 w-10 rounded-full" />
-                          <div className="space-y-2 w-full">
-                            <Skeleton className="h-4 w-2/3" />
-                            <Skeleton className="h-3 w-1/2" />
-                          </div>
-                        </div>
-                        <Skeleton className="h-4 w-full mb-2" />
-                        <Skeleton className="h-4 w-5/6 mb-2" />
-                        <Skeleton className="h-8 w-24" />
-                      </div>
-                    ))
-                  ) : filteredData.length > 0 ? (
-                    filteredData.map((data, index) => (
-                      <EducationVerificationCard
-                        key={index}
-                        type="education"
-                        _id={data._id}
-                        degree={data.degree}
-                        location={data.universityName}
-                        startFrom={data.startDate}
-                        endTo={data.endDate}
-                        grade={data.grade}
-                        fieldOfStudy={data.fieldOfStudy}
-                        comments={data.comments}
-                        status={data.verificationStatus}
-                        onStatusUpdate={(newStatus) =>
-                          updateEducationStatus(index, newStatus)
-                        }
-                        onCommentUpdate={(newComment) =>
-                          updateCommentStatus(index, newComment)
-                        }
-                      />
-                    ))
-                  ) : (
-                    <div className="text-center w-full col-span-full mt-10 py-10">
-                      <p className="text-sm text-muted-foreground">
-                        No Education verification found.
-                      </p>
-                    </div>
-                  )}
-                </div>
-              </CardContent>
-            </TabsContent>
-          ),
-        )}
-      </Tabs>
-    </div>
-  );
->>>>>>> 543c63aa
 };
 
 export default OracleDashboard;