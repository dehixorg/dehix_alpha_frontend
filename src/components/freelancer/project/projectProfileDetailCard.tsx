--- conflicted
+++ resolved
@@ -54,11 +54,7 @@
   skills,
   experience,
   minConnect,
-<<<<<<< HEAD
-  // rate,//not used
-=======
   rate,
->>>>>>> d9d1d695
   description,
   email,
   status,
