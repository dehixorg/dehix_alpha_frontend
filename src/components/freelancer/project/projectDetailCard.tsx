import React from 'react';
import { Mail } from 'lucide-react';

import {
  Card,
  CardContent,
  CardFooter,
  CardHeader,
  CardTitle,
} from '@/components/ui/card';
import { Badge } from '@/components/ui/badge';
import { getStatusBadge } from '@/utils/statusBadge';
import DateRange from '@/components/cards/dateRange';
export interface ProjectDetailCardProps {
  projectName: string;
  description: string;
  email: string;
  status: string | undefined;
  startDate: Date | null | undefined;
  endDate: Date | null | undefined;
  projectDomain: string[];
  skills: string[];
}

function ProjectDetailCard({
  projectName,
  description,
  email,
  status,
  startDate,
  endDate,
  projectDomain,
  skills,
}: ProjectDetailCardProps) {
  const { text, className } = getStatusBadge(status);

  return (
    <Card className="p-4">
      <CardHeader className="pb-3">
        <div className="flex justify-between">
          <CardTitle className="text-2xl font-bold">{projectName}</CardTitle>
          <div>
            <Badge className={className}>{text}</Badge>
          </div>
        </div>
        <div className="h-[1px] bg-gray-600 mt-2 mb-4"></div>
      </CardHeader>

      <CardContent>
        <div className="mt-4 grid grid-cols-1 lg:grid-cols-4 xl:grid-cols-4 gap-6">
          <div className="lg:col-span-full">
<<<<<<< HEAD
            <div className="flex items-center text-sm bg-gray-900 text-white p-2 w-full sm:w-1/2 rounded">
              <Mail className="mr-2 h-4 w-4 text-white" />
=======
            <p className="mb-6 mx-4 w-full break-words">{description}</p>

            <Badge className="uppercase flex font-semibold items-center text-sm bg-gray-300 px-2 rounded inline-flex">
              <Mail className="mr-2 h-4 w-4" />
>>>>>>> 844b5961
              <span>{email}</span>
            </Badge>

<<<<<<< HEAD
            <p className="my-2">{description}</p>

            <div className="flex justify-start items-center mb-2">
              <h4 className="text-xl font-semibold">Project Domains: </h4>
              <div className="flex flex-wrap gap-1 my-2 ml-1">
                {projectDomain.map((projectDomain, index) => (
                  <Badge
                    key={index}
                    className="uppercase mx-1 text-xs font-normal bg-gray-300"
                  >
                    {projectDomain}
                  </Badge>
                ))}
=======
            {domains.length > 0 && (
              <div className="my-4">
                <h4 className="text-xl font-semibold">Project Domains</h4>
                <div className="flex flex-wrap gap-2 mt-2 mx-4">
                  {domains.map((domain, index) => (
                    <Badge
                      key={index}
                      className="uppercase mx-1 text-xs font-normal bg-gray-300"
                    >
                      {domain}
                    </Badge>
                  ))}
                </div>
>>>>>>> 844b5961
              </div>
            )}

<<<<<<< HEAD
            <div className="flex justify-start items-center">
              <h4 className="text-xl font-semibold">Skills: </h4>
              <div className="flex flex-wrap gap-1 my-2 ml-1">
                {skills?.map((skill, index) => (
                  <Badge
                    key={index}
                    className="uppercase mx-1 text-xs font-normal bg-gray-300"
                  >
                    {skill}
                  </Badge>
                ))}
=======
            {skills.length > 0 && (
              <div className="pt-4">
                <h4 className="text-xl font-semibold">Skills</h4>
                <div className="flex flex-wrap gap-1 mt-2 mx-4">
                  {skills?.map((skill, index) => (
                    <Badge
                      key={index}
                      className="uppercase mx-1 text-xs font-normal bg-gray-300"
                    >
                      {skill}
                    </Badge>
                  ))}
                </div>
>>>>>>> 844b5961
              </div>
            )}
          </div>
        </div>
      </CardContent>

      <CardFooter className="flex items-center">
        <DateRange startDate={startDate} endDate={endDate} />
      </CardFooter>
    </Card>
  );
}

export default ProjectDetailCard;<|MERGE_RESOLUTION|>--- conflicted
+++ resolved
@@ -49,19 +49,13 @@
       <CardContent>
         <div className="mt-4 grid grid-cols-1 lg:grid-cols-4 xl:grid-cols-4 gap-6">
           <div className="lg:col-span-full">
-<<<<<<< HEAD
-            <div className="flex items-center text-sm bg-gray-900 text-white p-2 w-full sm:w-1/2 rounded">
-              <Mail className="mr-2 h-4 w-4 text-white" />
-=======
             <p className="mb-6 mx-4 w-full break-words">{description}</p>
 
             <Badge className="uppercase flex font-semibold items-center text-sm bg-gray-300 px-2 rounded inline-flex">
               <Mail className="mr-2 h-4 w-4" />
->>>>>>> 844b5961
               <span>{email}</span>
             </Badge>
 
-<<<<<<< HEAD
             <p className="my-2">{description}</p>
 
             <div className="flex justify-start items-center mb-2">
@@ -75,25 +69,9 @@
                     {projectDomain}
                   </Badge>
                 ))}
-=======
-            {domains.length > 0 && (
-              <div className="my-4">
-                <h4 className="text-xl font-semibold">Project Domains</h4>
-                <div className="flex flex-wrap gap-2 mt-2 mx-4">
-                  {domains.map((domain, index) => (
-                    <Badge
-                      key={index}
-                      className="uppercase mx-1 text-xs font-normal bg-gray-300"
-                    >
-                      {domain}
-                    </Badge>
-                  ))}
-                </div>
->>>>>>> 844b5961
               </div>
-            )}
+            </div>
 
-<<<<<<< HEAD
             <div className="flex justify-start items-center">
               <h4 className="text-xl font-semibold">Skills: </h4>
               <div className="flex flex-wrap gap-1 my-2 ml-1">
@@ -105,23 +83,8 @@
                     {skill}
                   </Badge>
                 ))}
-=======
-            {skills.length > 0 && (
-              <div className="pt-4">
-                <h4 className="text-xl font-semibold">Skills</h4>
-                <div className="flex flex-wrap gap-1 mt-2 mx-4">
-                  {skills?.map((skill, index) => (
-                    <Badge
-                      key={index}
-                      className="uppercase mx-1 text-xs font-normal bg-gray-300"
-                    >
-                      {skill}
-                    </Badge>
-                  ))}
-                </div>
->>>>>>> 844b5961
               </div>
-            )}
+            </div>
           </div>
         </div>
       </CardContent>
