import React from 'react';
<<<<<<< HEAD
import { CheckCircle, Code2, Mail, Milestone, Tag } from 'lucide-react';
import Link from 'next/link';
=======
import {
  CheckCircle,
  Code2,
  Mail,
  Milestone,
  MilestoneIcon,
  Tag,
} from 'lucide-react';
>>>>>>> 40528bac

import { Card, CardContent, CardHeader, CardTitle } from '@/components/ui/card';
import { Badge } from '@/components/ui/badge';
import { getStatusBadge } from '@/utils/statusBadge';
import { Separator } from '@/components/ui/separator';
import DateRange from '@/components/cards/dateRange';
import { Button } from '@/components/ui/button';

export interface ProjectDetailCardProps {
  projectName: string;
  description: string;
  email: string;
  status: string | undefined;
  startDate: Date | null | undefined;
  endDate: Date | null | undefined;
  projectDomain: string[];
  skills: string[];
  userRole?: 'Business' | 'Freelancer'; // Added role prop
  projectId: string; // Added project ID prop
  handleCompleteProject?: () => void;
}

function ProjectDetailCard({
  projectName,
  description,
  email,
  status,
  startDate,
  endDate,
  projectDomain,
  skills,
  userRole = 'Business', // Default to 'Business'
  projectId, // Project ID prop
  handleCompleteProject,
}: ProjectDetailCardProps) {
  const { text: projectStatus, className: statusBadgeStyle } =
    getStatusBadge(status);

  // Construct the milestone route dynamically based on userRole and projectId
  const milestoneRoute = `/${userRole.toLowerCase()}/project/${projectId}/milestone`;

  return (
    <Card className="shadow-lg border border-gray-800 rounded-lg">
      <CardHeader>
        <div className="flex flex-wrap justify-between items-center mb-0.5">
          <CardTitle className="text-xl md:text-2xl font-semibold">
            {projectName}
          </CardTitle>
          <Badge
            className={`${statusBadgeStyle} px-1 py-0.5 text-xs md:text-sm rounded-md`}
          >
            {projectStatus}
          </Badge>
        </div>
        <Separator className="my-4" />
      </CardHeader>

      <CardContent className="space-y-6">
        <DateRange startDate={startDate} endDate={endDate} />

        <p className="text-sm md:text-base leading-relaxed">{description}</p>

        <div className="flex flex-col md:flex-row gap-4 md:gap-6">
          {/* Project Domain Section */}
          <div className="flex flex-col gap-2 px-3 py-1 text-xs md:text-sm rounded-md shadow-inner w-full md:w-1/2">
            <div className="flex items-center gap-2">
              <Tag className="w-4 h-4 block md:hidden" />
              <p className="font-medium">Project Domain:</p>
            </div>
            <div className="flex flex-wrap gap-1">
              {projectDomain.map((domain, index) => (
                <Badge
                  key={index}
                  className="bg-gray-200 text-gray-900 text-xs md:text-sm px-2 py-1 rounded-full"
                >
                  {domain}
                </Badge>
              ))}
            </div>
          </div>

          {/* Skills Section */}
          <div className="flex flex-col gap-2 px-3 py-1 text-xs md:text-sm rounded-md shadow-inner w-full md:w-1/2">
            <div className="flex items-center gap-2">
              <Code2 className="w-4 h-4 block md:hidden" />
              <p className="font-medium">Skills:</p>
            </div>
            <div className="flex flex-wrap gap-1">
              {skills.map((skill, index) => (
                <Badge
                  key={index}
                  className="bg-gray-200 text-gray-900 text-xs md:text-sm px-2 py-1 rounded-full"
                >
                  {skill}
                </Badge>
              ))}
            </div>
          </div>
        </div>

        {/* Email Section */}
        <div className="flex flex-wrap items-center gap-4 px-3 py-1 text-xs md:text-sm rounded-md shadow-inner">
          <Mail className="w-4 h-4 " />
          <span className="text-sm">{email}</span>
        </div>

        {/* Completed Button */}
        <div className="flex justify-between mt-4">
<<<<<<< HEAD
          <Link href={milestoneRoute}>
            <Button
              className={`flex items-center px-4 py-2 text-xs md:text-sm font-medium text-white rounded-md bg-blue-600 hover:bg-blue-500`}
              size="sm"
            >
              <Milestone className="w-4 h-4 mr-1" />
              Milestone
            </Button>
          </Link>
          <Button
            className={`flex items-center px-4 py-2 text-xs md:text-sm font-medium text-white rounded-md ${
              projectStatus === 'COMPLETED'
                ? 'bg-green-600 hover:bg-green-500'
                : 'bg-blue-600 hover:bg-blue-500'
            }`}
=======
          <Button
            className={`flex items-center px-4 py-2 text-xs md:text-sm font-medium  text-white rounded-md  ${projectStatus == 'COMPLETED' ? 'bg-green-600 hover:bg-green-500 ' : 'bg-blue-600 hover:bg-blue-500'} `}
            size="sm"
            onClick={handleCompleteProject}
            disabled={!handleCompleteProject}
          >
            <Milestone className="w-4 h-4 mr-1" />
            Milestone
          </Button>
          <Button
            className={`flex items-center px-4 py-2 text-xs md:text-sm font-medium  text-white rounded-md  ${projectStatus == 'COMPLETED' ? 'bg-green-600 hover:bg-green-500 ' : 'bg-blue-600 hover:bg-blue-500'} `}
>>>>>>> 40528bac
            size="sm"
            onClick={handleCompleteProject}
            disabled={!handleCompleteProject}
          >
            <CheckCircle className="w-4 h-4 mr-1" />
<<<<<<< HEAD
            {projectStatus === 'COMPLETED' ? 'Completed' : 'Mark complete'}
=======
            {projectStatus == 'COMPLETED' ? 'Completed' : 'Mark complete'}
>>>>>>> 40528bac
          </Button>
        </div>
      </CardContent>
    </Card>
  );
}

export default ProjectDetailCard;<|MERGE_RESOLUTION|>--- conflicted
+++ resolved
@@ -1,17 +1,6 @@
 import React from 'react';
-<<<<<<< HEAD
 import { CheckCircle, Code2, Mail, Milestone, Tag } from 'lucide-react';
 import Link from 'next/link';
-=======
-import {
-  CheckCircle,
-  Code2,
-  Mail,
-  Milestone,
-  MilestoneIcon,
-  Tag,
-} from 'lucide-react';
->>>>>>> 40528bac
 
 import { Card, CardContent, CardHeader, CardTitle } from '@/components/ui/card';
 import { Badge } from '@/components/ui/badge';
@@ -44,7 +33,7 @@
   projectDomain,
   skills,
   userRole = 'Business', // Default to 'Business'
-  projectId, // Project ID prop
+  projectId,
   handleCompleteProject,
 }: ProjectDetailCardProps) {
   const { text: projectStatus, className: statusBadgeStyle } =
@@ -114,16 +103,15 @@
 
         {/* Email Section */}
         <div className="flex flex-wrap items-center gap-4 px-3 py-1 text-xs md:text-sm rounded-md shadow-inner">
-          <Mail className="w-4 h-4 " />
+          <Mail className="w-4 h-4" />
           <span className="text-sm">{email}</span>
         </div>
 
-        {/* Completed Button */}
+        {/* Buttons */}
         <div className="flex justify-between mt-4">
-<<<<<<< HEAD
           <Link href={milestoneRoute}>
             <Button
-              className={`flex items-center px-4 py-2 text-xs md:text-sm font-medium text-white rounded-md bg-blue-600 hover:bg-blue-500`}
+              className="flex items-center px-4 py-2 text-xs md:text-sm font-medium text-white rounded-md bg-blue-600 hover:bg-blue-500"
               size="sm"
             >
               <Milestone className="w-4 h-4 mr-1" />
@@ -136,29 +124,12 @@
                 ? 'bg-green-600 hover:bg-green-500'
                 : 'bg-blue-600 hover:bg-blue-500'
             }`}
-=======
-          <Button
-            className={`flex items-center px-4 py-2 text-xs md:text-sm font-medium  text-white rounded-md  ${projectStatus == 'COMPLETED' ? 'bg-green-600 hover:bg-green-500 ' : 'bg-blue-600 hover:bg-blue-500'} `}
-            size="sm"
-            onClick={handleCompleteProject}
-            disabled={!handleCompleteProject}
-          >
-            <Milestone className="w-4 h-4 mr-1" />
-            Milestone
-          </Button>
-          <Button
-            className={`flex items-center px-4 py-2 text-xs md:text-sm font-medium  text-white rounded-md  ${projectStatus == 'COMPLETED' ? 'bg-green-600 hover:bg-green-500 ' : 'bg-blue-600 hover:bg-blue-500'} `}
->>>>>>> 40528bac
             size="sm"
             onClick={handleCompleteProject}
             disabled={!handleCompleteProject}
           >
             <CheckCircle className="w-4 h-4 mr-1" />
-<<<<<<< HEAD
             {projectStatus === 'COMPLETED' ? 'Completed' : 'Mark complete'}
-=======
-            {projectStatus == 'COMPLETED' ? 'Completed' : 'Mark complete'}
->>>>>>> 40528bac
           </Button>
         </div>
       </CardContent>
