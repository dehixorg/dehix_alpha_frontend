import React, { useState, useEffect, useCallback, useMemo } from 'react';
import {
  CheckCircle,
  Video,
  XCircle,
  Users,
  PackageOpen,
  Eye,
} from 'lucide-react';
<<<<<<< HEAD
import Image from 'next/image';
import PropTypes from 'prop-types';
=======
>>>>>>> 95389ed5

import {
  Accordion,
  AccordionItem,
  AccordionTrigger,
  AccordionContent,
} from '@/components/ui/accordion';
import { Tabs, TabsContent, TabsList, TabsTrigger } from '@/components/ui/tabs';
import { Button } from '@/components/ui/button';
import {
  Dialog,
  DialogContent,
  DialogHeader,
  DialogTitle,
  DialogDescription,
} from '@/components/ui/dialog';
import { Badge } from '@/components/ui/badge';
import { toast } from '@/components/ui/use-toast';
import { axiosInstance } from '@/lib/axiosinstance';
import { CustomTable } from '@/components/custom-table/CustomTable';
import {
  FieldType,
  Params as TableProps,
} from '@/components/custom-table/FieldTypes';
// Constants - Backend expects uppercase values
const BID_STATUSES = [
  'PENDING',
  'ACCEPTED',
  'REJECTED',
  'PANEL',
  'INTERVIEW',
] as const;
type BidStatus = (typeof BID_STATUSES)[number];

// Types
interface Freelancer {
  _id: string;
  firstName: string;
  lastName: string;
  userName: string;
  email: string;
  profilePic?: string;
  description?: string;
  skills?: Array<{ name: string; level: string; experience?: string }>;
  domain?: Array<{ name: string; level: string; experience?: string }>;
  workExperience?: number;
  perHourPrice?: number;
  role?: string;
}

interface BidDetail {
  _id: string;
  userName: string;
  description: string;
  current_price: string;
  bid_status: BidStatus;
  bidder_id?: string;
  freelancer?: Freelancer;
}

interface ProjectProfile {
  _id?: string;
  domain?: string;
  experience?: number;
  minConnect?: number;
  rate?: number;
  totalBid?: number[];
  profiles?: any;
}

interface BidsDetailsProps {
  id: string;
}

// Constants for status formatting
const BID_STATUS_FORMATS = [
  {
    value: 'PENDING',
    textValue: 'Pending',
    bgColor: '#D97706',
    textColor: '#FFFFFF',
  },
  {
    value: 'ACCEPTED',
    textValue: 'Accepted',
    bgColor: '#059669',
    textColor: '#FFFFFF',
  },
  {
    value: 'REJECTED',
    textValue: 'Rejected',
    bgColor: '#DC2626',
    textColor: '#FFFFFF',
  },
  {
    value: 'PANEL',
    textValue: 'Panel',
    bgColor: '#7C3AED',
    textColor: '#FFFFFF',
  },
  {
    value: 'INTERVIEW',
    textValue: 'Interview',
    bgColor: '#2563EB',
    textColor: '#FFFFFF',
  },
];

// Memoized components
const FreelancerAvatar = React.memo(
  ({ profilePic, userName }: { profilePic?: string; userName: string }) => (
    <>
      {profilePic ? (
        <Image
          src={profilePic}
          alt={userName}
          width={40}
          height={40}
          className="w-10 h-10 rounded-full object-cover"
          onError={(e) => {
            e.currentTarget.style.display = 'none';
            e.currentTarget.nextElementSibling?.classList.remove('hidden');
          }}
        />
      ) : null}
      <div
        className={`w-10 h-10 rounded-full bg-gradient-to-br from-blue-400 to-purple-500 flex items-center justify-center ${profilePic ? 'hidden' : ''}`}
      >
        <span className="text-white font-semibold text-sm">
          {userName.charAt(0).toUpperCase()}
        </span>
      </div>
    </>
  ),
);
FreelancerAvatar.displayName = 'FreelancerAvatar';

FreelancerAvatar.displayName = 'FreelancerAvatar';

// Freelancer Application Dialog Component
const FreelancerApplicationDialog = React.memo(
  ({
    freelancer,
    bidData,
    isOpen,
    onClose,
  }: {
    freelancer: Freelancer | null;
    bidData: BidDetail | null;
    isOpen: boolean;
    onClose: () => void;
  }) => {
    if (!freelancer) return null;

    const fullName =
      freelancer.firstName && freelancer.lastName
        ? `${freelancer.firstName} ${freelancer.lastName}`.trim()
        : freelancer.userName;

    return (
      <Dialog open={isOpen} onOpenChange={onClose}>
        <DialogContent className="max-w-2xl max-h-[80vh] overflow-y-auto">
          <DialogHeader>
            <DialogTitle className="flex items-center gap-3">
              <FreelancerAvatar
                profilePic={freelancer.profilePic}
                userName={freelancer.userName}
              />
              <div>
                <h2 className="text-xl font-bold">{fullName}</h2>
                <p className="text-sm text-gray-500">@{freelancer.userName}</p>
              </div>
            </DialogTitle>
            <DialogDescription>
              Freelancer Application Details
            </DialogDescription>
          </DialogHeader>

          <div className="space-y-6">
            {/* Basic Information */}
            <div>
              <h3 className="text-lg font-semibold mb-3">Basic Information</h3>
              <div className="grid grid-cols-1 md:grid-cols-2 gap-4">
                <div>
<<<<<<< HEAD
                  <div className="text-sm font-medium text-gray-600">Email</div>
                  <p className="text-sm">{freelancer.email || 'N/A'}</p>
                </div>
                <div>
                  <div className="text-sm font-medium text-gray-600">Role</div>
                  <p className="text-sm">{freelancer.role || 'N/A'}</p>
                </div>
                <div>
                  <div className="text-sm font-medium text-gray-600">
                    Work Experience
                  </div>
=======
                  <span className="text-sm font-medium text-gray-600">
                    Email
                  </span>
                  <p className="text-sm">{freelancer.email || 'N/A'}</p>
                </div>
                <div>
                  <span className="text-sm font-medium text-gray-600">
                    Role
                  </span>
                  <p className="text-sm">{freelancer.role || 'N/A'}</p>
                </div>
                <div>
                  <span className="text-sm font-medium text-gray-600">
                    Work Experience
                  </span>
>>>>>>> 95389ed5
                  <p className="text-sm">
                    {freelancer.workExperience
                      ? `${freelancer.workExperience} years`
                      : 'N/A'}
                  </p>
                </div>
                <div>
<<<<<<< HEAD
                  <div className="text-sm font-medium text-gray-600">
                    Hourly Rate
                  </div>
=======
                  <span className="text-sm font-medium text-gray-600">
                    Hourly Rate
                  </span>
>>>>>>> 95389ed5
                  <p className="text-sm">
                    {freelancer.perHourPrice
                      ? `$${freelancer.perHourPrice}/hour`
                      : 'N/A'}
                  </p>
                </div>
              </div>
            </div>

            {/* Description */}
            {freelancer.description && (
              <div>
                <h3 className="text-lg font-semibold mb-3">About</h3>
                <p className="text-sm text-gray-700 leading-relaxed">
                  {freelancer.description}
                </p>
              </div>
            )}

            {/* Cover Letter */}
            {bidData?.description && (
              <div>
                <h3 className="text-lg font-semibold mb-3">Cover Letter</h3>
                <div className="bg-gray-50 dark:bg-gray-800 p-4 rounded-lg">
                  <p className="text-sm text-gray-700 dark:text-gray-300 leading-relaxed whitespace-pre-wrap">
                    {bidData.description}
                  </p>
                </div>
              </div>
            )}

            {/* Skills */}
            {freelancer.skills && freelancer.skills.length > 0 && (
              <div>
                <h3 className="text-lg font-semibold mb-3">Skills</h3>
                <div className="flex flex-wrap gap-2">
                  {freelancer.skills.map((skill, index) => (
                    <Badge key={index} variant="secondary" className="text-xs">
                      {skill.name}
                      {skill.level && ` (${skill.level})`}
                    </Badge>
                  ))}
                </div>
              </div>
            )}

            {/* Domain */}
            {freelancer.domain && freelancer.domain.length > 0 && (
              <div>
                <h3 className="text-lg font-semibold mb-3">Domain Expertise</h3>
                <div className="flex flex-wrap gap-2">
                  {freelancer.domain.map((domain, index) => (
                    <Badge key={index} variant="outline" className="text-xs">
                      {domain.name}
                      {domain.level && ` (${domain.level})`}
                    </Badge>
                  ))}
                </div>
              </div>
            )}
          </div>
        </DialogContent>
      </Dialog>
    );
  },
);
FreelancerApplicationDialog.displayName = 'FreelancerApplicationDialog';

FreelancerApplicationDialog.displayName = 'FreelancerApplicationDialog';

// Define PropTypes for custom components
const FreelancerCustomComponent = ({ data }: { data: any }) => {
  const freelancer = data?.freelancer;
  const userName = data?.userName || freelancer?.userName || 'Unknown';
  const fullName =
    freelancer?.firstName && freelancer?.lastName
      ? `${freelancer.firstName} ${freelancer.lastName}`.trim()
      : userName;

  return (
    <div className="flex items-center gap-3 justify-center">
      <FreelancerAvatar
        profilePic={freelancer?.profilePic}
        userName={userName}
      />
      <div>
        <p className="font-medium text-white">{fullName}</p>
        <p className="text-sm text-gray-400">@{userName}</p>
      </div>
    </div>
  );
};

FreelancerCustomComponent.propTypes = {
  data: PropTypes.shape({
    freelancer: PropTypes.object,
    userName: PropTypes.string,
  }),
};

const BidAmountCustomComponent = ({ data }: { data: any }) => (
  <span className="font-medium text-green-400">
    ${data?.current_price || 'N/A'}
  </span>
);

BidAmountCustomComponent.propTypes = {
  data: PropTypes.shape({
    current_price: PropTypes.string,
  }),
};

// Create a factory function for ApplicationCustomComponent that has access to handleViewApplication
const createApplicationCustomComponent = (
  handleViewApplication: (freelancer: Freelancer, bidData: BidDetail) => void,
) => {
  const ApplicationCustomComponent = ({ data }: { data: any }) => {
    const freelancer = data?.freelancer;
    const bidData = data as BidDetail;

    return (
      <div className="flex justify-center">
        <Button
          variant="outline"
          size="sm"
          onClick={() =>
            freelancer && handleViewApplication(freelancer, bidData)
          }
          className="flex items-center gap-2"
        >
          <Eye className="w-4 h-4" />
          View
        </Button>
      </div>
    );
  };

  ApplicationCustomComponent.propTypes = {
    data: PropTypes.shape({
      freelancer: PropTypes.object,
    }),
  };

  return ApplicationCustomComponent;
};

const BidsDetails: React.FC<BidsDetailsProps> = ({ id }) => {
  const [userData, setUserData] = useState<{ data: ProjectProfile } | null>(
    null,
  );
  const [loading, setLoading] = useState(true);
  const [error, setError] = useState<string | null>(null);
  const [profileId, setProfileId] = useState<string>();
  const [bids, setBids] = useState<BidDetail[]>([]);
<<<<<<< HEAD
=======
  const [, setLoadingBids] = useState<Record<string, boolean>>({});
>>>>>>> 95389ed5
  const [loadingFreelancerDetails, setLoadingFreelancerDetails] =
    useState(false);
  const [selectedFreelancer, setSelectedFreelancer] =
    useState<Freelancer | null>(null);
  const [selectedBidData, setSelectedBidData] = useState<BidDetail | null>(
    null,
  );
  const [isApplicationDialogOpen, setIsApplicationDialogOpen] = useState(false);

  // Memoized bid counts
  const bidCounts = useMemo(
    () =>
      BID_STATUSES.reduce(
        (acc, status) => {
          acc[status] = bids.filter((bid) => bid.bid_status === status).length;
          return acc;
        },
        {} as Record<BidStatus, number>,
      ),
    [bids],
  );

  // Fetch project data
  useEffect(() => {
    const fetchUserData = async () => {
      if (!id) return;

      try {
        const response = await axiosInstance.get(`/project/${id}`);
        setUserData(response.data);
        setError(null);
      } catch (error: any) {
        const errorMessage =
          error.response?.data?.message || 'Failed to fetch project data';
        setError(errorMessage);
        toast({
          variant: 'destructive',
          title: 'Error',
          description: errorMessage,
        });
      } finally {
        setLoading(false);
      }
    };

    fetchUserData();
  }, [id]);

  // Create freelancer object from API data
  const createFreelancerObject = useCallback(
    (freelancerData: any, bidderId: string, userName?: string): Freelancer => ({
      _id: freelancerData?._id || bidderId,
      userName: freelancerData?.userName || userName || '',
      firstName: freelancerData?.firstName || '',
      lastName: freelancerData?.lastName || '',
      email: freelancerData?.email || '',
      profilePic: freelancerData?.profilePic,
      description:
        freelancerData?.description || `Freelancer: ${userName || 'Unknown'}`,
      skills: freelancerData?.skills || [],
      domain: freelancerData?.domain || [],
      workExperience: freelancerData?.workExperience || 0,
      perHourPrice: freelancerData?.perHourPrice || 0,
      role: freelancerData?.role || '',
    }),
    [],
  );

  // Fetch bids and freelancer details
  const fetchBid = useCallback(
    async (profileId: string) => {
      try {
        setLoadingFreelancerDetails(true);
        setError(null);

        const response = await axiosInstance.get(
          `/bid/project/${id}/profile/${profileId}/bid`,
        );
        const bidsData = response.data?.data || [];

        if (bidsData.length === 0) {
          setBids([]);
          return;
        }

        // Get unique bidder IDs
        const uniqueBidderIds: string[] = Array.from(
          new Set(
            bidsData
              .map((bid: any) => bid.bidder_id)
              .filter((id: string) => id && id.trim()),
          ),
        );

        // Fetch freelancer data in parallel
        const freelancerMap = new Map();
        if (uniqueBidderIds.length > 0) {
          const freelancerPromises = uniqueBidderIds.map(
            async (bidderId: string) => {
              try {
                const freelancerResponse = await axiosInstance.get(
                  `/public/freelancer/${bidderId}`,
                );
                return {
                  bidderId,
                  data:
                    freelancerResponse.data?.data || freelancerResponse.data,
                };
              } catch (error: any) {
                console.warn(
                  `Failed to fetch freelancer ${bidderId}:`,
                  error.message,
                );
                return { bidderId, data: null };
              }
            },
          );

          const freelancerResults = await Promise.all(freelancerPromises);
          freelancerResults.forEach(({ bidderId, data }) => {
            freelancerMap.set(bidderId, data);
          });
        }

        // Map bids with freelancer data
        const bidsWithFreelancerDetails = bidsData.map((bid: any) => ({
          ...bid,
          freelancer: createFreelancerObject(
            freelancerMap.get(bid.bidder_id),
            bid.bidder_id,
            bid.userName,
          ),
        }));

        setBids(bidsWithFreelancerDetails);
      } catch (error: any) {
        const errorMessage =
          error.response?.data?.message || 'Failed to fetch bid details';
        setError(errorMessage);
        toast({
          variant: 'destructive',
          title: 'Error',
          description: errorMessage,
        });
      } finally {
        setLoadingFreelancerDetails(false);
      }
    },
    [id, createFreelancerObject],
  );

  useEffect(() => {
    if (profileId) {
      fetchBid(profileId);
    }
  }, [profileId, fetchBid]);

  // Handle opening application dialog
  const handleViewApplication = useCallback(
    (freelancer: Freelancer, bidData: BidDetail) => {
      setSelectedFreelancer(freelancer);
      setSelectedBidData(bidData);
      setIsApplicationDialogOpen(true);
    },
    [],
  );

  // Handle closing application dialog
  const handleCloseApplicationDialog = useCallback(() => {
    setIsApplicationDialogOpen(false);
    setSelectedFreelancer(null);
    setSelectedBidData(null);
  }, []);

  // Update bid status
  const handleUpdateStatus = useCallback(
    async (bidId: string, status: BidStatus) => {
      try {
        await axiosInstance.put(`/bid/${bidId}/status`, { bid_status: status });

        // Optimistic update
        setBids((prev) =>
          prev.map((bid) =>
            bid._id === bidId ? { ...bid, bid_status: status } : bid,
          ),
        );

        toast({
          title: 'Success',
          description: `Bid status updated to ${status.toLowerCase()}.`,
        });
      } catch (error: any) {
        const errorMessage =
          error.response?.data?.message || 'Failed to update bid status';
        setError(errorMessage);
        toast({
          variant: 'destructive',
          title: 'Error',
          description: errorMessage,
        });
      }
    },
    [],
  );

  // Get action options based on bid status
  const getActionOptions = useCallback(
    (status: BidStatus) => {
      const actions = {
        accept: {
          actionName: 'Accept',
          actionIcon: <CheckCircle className="w-4 h-4 text-green-600" />,
          type: 'Button' as const,
          handler: ({ id }: { id: string }) =>
            handleUpdateStatus(id, 'ACCEPTED'),
        },
        reject: {
          actionName: 'Reject',
          actionIcon: <XCircle className="w-4 h-4 text-red-600" />,
          type: 'Button' as const,
          handler: ({ id }: { id: string }) =>
            handleUpdateStatus(id, 'REJECTED'),
        },
        panel: {
          actionName: 'Send to Panel',
          actionIcon: <Users className="w-4 h-4 text-yellow-600" />,
          type: 'Button' as const,
          handler: ({ id }: { id: string }) => handleUpdateStatus(id, 'PANEL'),
        },
        interview: {
          actionName: 'Schedule Interview',
          actionIcon: <Video className="w-4 h-4 text-blue-600" />,
          type: 'Button' as const,
          handler: ({ id }: { id: string }) =>
            handleUpdateStatus(id, 'INTERVIEW'),
        },
      };

      const statusActions: Record<BidStatus, (typeof actions.accept)[]> = {
        PENDING: [
          actions.accept,
          actions.reject,
          actions.panel,
          actions.interview,
        ],
        PANEL: [actions.accept, actions.reject, actions.interview],
        INTERVIEW: [actions.accept, actions.reject],
        ACCEPTED: [],
        REJECTED: [],
      };

      return statusActions[status] || [];
    },
    [handleUpdateStatus],
  );

  // Create table configuration
  const createTableConfig = useCallback(
    (status: BidStatus): TableProps => ({
      uniqueId: '_id',
      data: bids.filter((bid) => bid.bid_status === status),
      searchColumn: ['userName', 'current_price', 'description'],
      searchPlaceholder: 'Search by username, bid amount etc...',
      fields: [
        {
          textValue: 'Freelancer',
          type: FieldType.CUSTOM,
<<<<<<< HEAD
          CustomComponent: FreelancerCustomComponent,
=======
          CustomComponent: ({ data }: { data: any }) => {
            const freelancer = data?.freelancer;
            const userName =
              data?.userName || freelancer?.userName || 'Unknown';
            const fullName =
              freelancer?.firstName && freelancer?.lastName
                ? `${freelancer.firstName} ${freelancer.lastName}`.trim()
                : userName;

            return (
              <div className="flex items-center gap-3 justify-center">
                <FreelancerAvatar
                  profilePic={freelancer?.profilePic}
                  userName={userName}
                />
                <div>
                  <p className="font-medium text-white">{fullName}</p>
                  <p className="text-sm text-gray-400">@{userName}</p>
                </div>
              </div>
            );
          },
>>>>>>> 95389ed5
        },
        {
          textValue: 'Bid Amount',
          type: FieldType.CUSTOM,
<<<<<<< HEAD
          CustomComponent: BidAmountCustomComponent,
=======
          CustomComponent: ({ data }: { data: any }) => (
            <span className="font-medium text-green-400">
              ${data?.current_price || 'N/A'}
            </span>
          ),
>>>>>>> 95389ed5
        },
        {
          fieldName: 'bid_status',
          textValue: 'Status',
          type: FieldType.STATUS,
          statusFormats: BID_STATUS_FORMATS,
        },
        {
          textValue: 'Application',
          type: FieldType.CUSTOM,
<<<<<<< HEAD
          CustomComponent: createApplicationCustomComponent(
            handleViewApplication,
          ),
=======
          CustomComponent: ({ data }: { data: any }) => {
            const freelancer = data?.freelancer;
            const bidData = data as BidDetail;
            return (
              <div className="flex justify-center">
                <Button
                  variant="outline"
                  size="sm"
                  onClick={() =>
                    freelancer && handleViewApplication(freelancer, bidData)
                  }
                  className="flex items-center gap-2"
                >
                  <Eye className="w-4 h-4" />
                  View
                </Button>
              </div>
            );
          },
>>>>>>> 95389ed5
        },
        {
          textValue: 'Actions',
          type: FieldType.ACTION,
          actions: { options: getActionOptions(status) },
        },
      ],
    }),
    [bids, getActionOptions, handleViewApplication],
  );

  if (loading) {
    return (
      <div className="max-w-5xl mx-auto p-4">
        <div className="text-center py-10">
          <p>Loading...</p>
        </div>
      </div>
    );
  }

  if (error) {
    return (
      <div className="max-w-5xl mx-auto p-4">
        <div className="text-center py-10">
          <p className="text-red-500">{error}</p>
        </div>
      </div>
    );
  }

  if (!userData?.data?.profiles?.length) {
    return (
      <div className="max-w-5xl mx-auto p-4">
        <div className="text-center py-10 w-full mt-10">
          <PackageOpen className="mx-auto text-gray-500" size="100" />
          <p className="text-gray-500 text-lg">No bid profiles found</p>
        </div>
      </div>
    );
  }

  return (
    <>
      <div className="max-w-5xl mx-auto p-4">
        <div className="mb-8 mt-4">
          <Accordion type="single" collapsible>
            {userData.data.profiles.map((profile: any) => (
              <AccordionItem
                key={profile._id}
                value={profile._id || ''}
                onClick={() => setProfileId(profile._id)}
              >
                <AccordionTrigger>
                  <div className="flex justify-between items-center w-full">
                    <h3 className="text-lg font-semibold">
                      {profile.domain ?? 'N/A'}
                    </h3>
                    <span className="text-gray-500">
                      Rate: {profile.rate ?? 'N/A'}
                    </span>
                  </div>
                </AccordionTrigger>
                <AccordionContent className="p-0">
                  <div className="px-6 py-4 flex flex-col gap-2">
                    <div className="flex gap-2 items-center">
                      <p>Experience: {profile.experience ?? 'N/A'}</p>
                    </div>
                    <div className="flex gap-2 items-center">
                      <p>Min Connect: {profile.minConnect ?? 'N/A'}</p>
                    </div>
                    <div className="flex gap-2 items-center">
                      <p>Total Bids: {profile.totalBid?.length || 0}</p>
                    </div>
                  </div>
                  <Tabs defaultValue="PENDING" className="w-full">
                    <TabsList className="grid w-full grid-cols-5 mb-4">
                      {BID_STATUSES.map((status) => (
                        <TabsTrigger key={status} value={status}>
                          {`${status.charAt(0) + status.slice(1).toLowerCase()} (${bidCounts[status] || 0})`}
                        </TabsTrigger>
                      ))}
                    </TabsList>
                    {BID_STATUSES.map((status) => (
                      <TabsContent key={status} value={status} className="mt-4">
                        {loadingFreelancerDetails ? (
                          <div className="flex justify-center items-center py-8">
                            <div className="animate-spin rounded-full h-8 w-8 border-b-2 border-blue-600"></div>
                            <span className="ml-2 text-gray-600">
                              Loading freelancer details...
                            </span>
                          </div>
                        ) : (
                          <CustomTable
                            {...createTableConfig(status as BidStatus)}
                          />
                        )}
                      </TabsContent>
                    ))}
                  </Tabs>
                </AccordionContent>
              </AccordionItem>
            ))}
          </Accordion>
        </div>
      </div>

      {/* Freelancer Application Dialog */}
      <FreelancerApplicationDialog
        freelancer={selectedFreelancer}
        bidData={selectedBidData}
        isOpen={isApplicationDialogOpen}
        onClose={handleCloseApplicationDialog}
      />
    </>
  );
};

export default BidsDetails;<|MERGE_RESOLUTION|>--- conflicted
+++ resolved
@@ -7,11 +7,6 @@
   PackageOpen,
   Eye,
 } from 'lucide-react';
-<<<<<<< HEAD
-import Image from 'next/image';
-import PropTypes from 'prop-types';
-=======
->>>>>>> 95389ed5
 
 import {
   Accordion,
@@ -125,11 +120,9 @@
   ({ profilePic, userName }: { profilePic?: string; userName: string }) => (
     <>
       {profilePic ? (
-        <Image
+        <img
           src={profilePic}
           alt={userName}
-          width={40}
-          height={40}
           className="w-10 h-10 rounded-full object-cover"
           onError={(e) => {
             e.currentTarget.style.display = 'none';
@@ -149,8 +142,6 @@
 );
 FreelancerAvatar.displayName = 'FreelancerAvatar';
 
-FreelancerAvatar.displayName = 'FreelancerAvatar';
-
 // Freelancer Application Dialog Component
 const FreelancerApplicationDialog = React.memo(
   ({
@@ -196,19 +187,6 @@
               <h3 className="text-lg font-semibold mb-3">Basic Information</h3>
               <div className="grid grid-cols-1 md:grid-cols-2 gap-4">
                 <div>
-<<<<<<< HEAD
-                  <div className="text-sm font-medium text-gray-600">Email</div>
-                  <p className="text-sm">{freelancer.email || 'N/A'}</p>
-                </div>
-                <div>
-                  <div className="text-sm font-medium text-gray-600">Role</div>
-                  <p className="text-sm">{freelancer.role || 'N/A'}</p>
-                </div>
-                <div>
-                  <div className="text-sm font-medium text-gray-600">
-                    Work Experience
-                  </div>
-=======
                   <span className="text-sm font-medium text-gray-600">
                     Email
                   </span>
@@ -224,7 +202,6 @@
                   <span className="text-sm font-medium text-gray-600">
                     Work Experience
                   </span>
->>>>>>> 95389ed5
                   <p className="text-sm">
                     {freelancer.workExperience
                       ? `${freelancer.workExperience} years`
@@ -232,15 +209,9 @@
                   </p>
                 </div>
                 <div>
-<<<<<<< HEAD
-                  <div className="text-sm font-medium text-gray-600">
-                    Hourly Rate
-                  </div>
-=======
                   <span className="text-sm font-medium text-gray-600">
                     Hourly Rate
                   </span>
->>>>>>> 95389ed5
                   <p className="text-sm">
                     {freelancer.perHourPrice
                       ? `$${freelancer.perHourPrice}/hour`
@@ -309,84 +280,6 @@
 );
 FreelancerApplicationDialog.displayName = 'FreelancerApplicationDialog';
 
-FreelancerApplicationDialog.displayName = 'FreelancerApplicationDialog';
-
-// Define PropTypes for custom components
-const FreelancerCustomComponent = ({ data }: { data: any }) => {
-  const freelancer = data?.freelancer;
-  const userName = data?.userName || freelancer?.userName || 'Unknown';
-  const fullName =
-    freelancer?.firstName && freelancer?.lastName
-      ? `${freelancer.firstName} ${freelancer.lastName}`.trim()
-      : userName;
-
-  return (
-    <div className="flex items-center gap-3 justify-center">
-      <FreelancerAvatar
-        profilePic={freelancer?.profilePic}
-        userName={userName}
-      />
-      <div>
-        <p className="font-medium text-white">{fullName}</p>
-        <p className="text-sm text-gray-400">@{userName}</p>
-      </div>
-    </div>
-  );
-};
-
-FreelancerCustomComponent.propTypes = {
-  data: PropTypes.shape({
-    freelancer: PropTypes.object,
-    userName: PropTypes.string,
-  }),
-};
-
-const BidAmountCustomComponent = ({ data }: { data: any }) => (
-  <span className="font-medium text-green-400">
-    ${data?.current_price || 'N/A'}
-  </span>
-);
-
-BidAmountCustomComponent.propTypes = {
-  data: PropTypes.shape({
-    current_price: PropTypes.string,
-  }),
-};
-
-// Create a factory function for ApplicationCustomComponent that has access to handleViewApplication
-const createApplicationCustomComponent = (
-  handleViewApplication: (freelancer: Freelancer, bidData: BidDetail) => void,
-) => {
-  const ApplicationCustomComponent = ({ data }: { data: any }) => {
-    const freelancer = data?.freelancer;
-    const bidData = data as BidDetail;
-
-    return (
-      <div className="flex justify-center">
-        <Button
-          variant="outline"
-          size="sm"
-          onClick={() =>
-            freelancer && handleViewApplication(freelancer, bidData)
-          }
-          className="flex items-center gap-2"
-        >
-          <Eye className="w-4 h-4" />
-          View
-        </Button>
-      </div>
-    );
-  };
-
-  ApplicationCustomComponent.propTypes = {
-    data: PropTypes.shape({
-      freelancer: PropTypes.object,
-    }),
-  };
-
-  return ApplicationCustomComponent;
-};
-
 const BidsDetails: React.FC<BidsDetailsProps> = ({ id }) => {
   const [userData, setUserData] = useState<{ data: ProjectProfile } | null>(
     null,
@@ -395,10 +288,7 @@
   const [error, setError] = useState<string | null>(null);
   const [profileId, setProfileId] = useState<string>();
   const [bids, setBids] = useState<BidDetail[]>([]);
-<<<<<<< HEAD
-=======
   const [, setLoadingBids] = useState<Record<string, boolean>>({});
->>>>>>> 95389ed5
   const [loadingFreelancerDetails, setLoadingFreelancerDetails] =
     useState(false);
   const [selectedFreelancer, setSelectedFreelancer] =
@@ -577,6 +467,8 @@
   const handleUpdateStatus = useCallback(
     async (bidId: string, status: BidStatus) => {
       try {
+        setLoadingBids((prev) => ({ ...prev, [bidId]: true }));
+
         await axiosInstance.put(`/bid/${bidId}/status`, { bid_status: status });
 
         // Optimistic update
@@ -599,6 +491,8 @@
           title: 'Error',
           description: errorMessage,
         });
+      } finally {
+        setLoadingBids((prev) => ({ ...prev, [bidId]: false }));
       }
     },
     [],
@@ -666,9 +560,6 @@
         {
           textValue: 'Freelancer',
           type: FieldType.CUSTOM,
-<<<<<<< HEAD
-          CustomComponent: FreelancerCustomComponent,
-=======
           CustomComponent: ({ data }: { data: any }) => {
             const freelancer = data?.freelancer;
             const userName =
@@ -691,20 +582,15 @@
               </div>
             );
           },
->>>>>>> 95389ed5
         },
         {
           textValue: 'Bid Amount',
           type: FieldType.CUSTOM,
-<<<<<<< HEAD
-          CustomComponent: BidAmountCustomComponent,
-=======
           CustomComponent: ({ data }: { data: any }) => (
             <span className="font-medium text-green-400">
               ${data?.current_price || 'N/A'}
             </span>
           ),
->>>>>>> 95389ed5
         },
         {
           fieldName: 'bid_status',
@@ -715,11 +601,6 @@
         {
           textValue: 'Application',
           type: FieldType.CUSTOM,
-<<<<<<< HEAD
-          CustomComponent: createApplicationCustomComponent(
-            handleViewApplication,
-          ),
-=======
           CustomComponent: ({ data }: { data: any }) => {
             const freelancer = data?.freelancer;
             const bidData = data as BidDetail;
@@ -739,7 +620,6 @@
               </div>
             );
           },
->>>>>>> 95389ed5
         },
         {
           textValue: 'Actions',
