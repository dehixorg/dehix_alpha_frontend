import React, { useState, useEffect, useCallback, useMemo } from 'react';
import {
  CheckCircle,
  Video,
  XCircle,
  Users,
  PackageOpen,
  Eye,
  Briefcase,
  Code,
  Layers,
  BookOpen,
  UserCircle,
  Clock,
  DollarSign,
} from 'lucide-react';
<<<<<<< HEAD
=======
import Image from 'next/image';
>>>>>>> cce30c91

import ProjectCard from '@/components/cards/freelancerProjectCard';
import {
  Accordion,
  AccordionItem,
  AccordionTrigger,
  AccordionContent,
} from '@/components/ui/accordion';
import { Tabs, TabsContent, TabsList, TabsTrigger } from '@/components/ui/tabs';
import { Button } from '@/components/ui/button';
import {
  Dialog,
  DialogContent,
  DialogHeader,
  DialogTitle,
} from '@/components/ui/dialog';
import { Badge } from '@/components/ui/badge';
import { toast } from '@/components/ui/use-toast';
import { axiosInstance } from '@/lib/axiosinstance';
import { CustomTable } from '@/components/custom-table/CustomTable';
import {
  FieldType,
  Params as TableProps,
} from '@/components/custom-table/FieldTypes';
// Constants - Backend expects uppercase values
const BID_STATUSES = [
  'PENDING',
  'ACCEPTED',
  'REJECTED',
  'PANEL',
  'INTERVIEW',
] as const;
type BidStatus = (typeof BID_STATUSES)[number];

// Types
interface Freelancer {
  _id: string;
  firstName: string;
  lastName: string;
  userName: string;
  email: string;
  profilePic?: string;
  description?: string;
  skills?: Array<{ name: string; level: string; experience?: string }>;
  domain?: Array<{ name: string; level: string; experience?: string }>;
  workExperience?: number;
  perHourPrice?: number;
  role?: string;
}

interface FreelancerProfile {
  _id: string;
  profileName: string;
  description: string;
  skills: Array<{ _id: string; label: string }>;
  domains: Array<{ _id: string; label: string }>;
  projects: any[];
  experiences: any[];
  portfolioLinks?: string[];
  githubLink?: string;
  linkedinLink?: string;
  personalWebsite?: string;
  hourlyRate?: number;
  availability?: string;
}

interface BidDetail {
  _id: string;
  userName: string;
  description: string;
  current_price: string;
  bid_status: BidStatus;
  bidder_id?: string;
  freelancer?: Freelancer;
  freelancer_profile_id?: FreelancerProfile;
}

interface ProjectProfile {
  _id?: string;
  domain?: string;
  experience?: number;
  minConnect?: number;
  rate?: number;
  totalBid?: number[];
  profiles?: any;
}

interface BidsDetailsProps {
  id: string;
}

// Constants for status formatting
const BID_STATUS_FORMATS = [
  {
    value: 'PENDING',
    textValue: 'Pending',
    bgColor: '#D97706',
    textColor: '#FFFFFF',
  },
  {
    value: 'ACCEPTED',
    textValue: 'Accepted',
    bgColor: '#059669',
    textColor: '#FFFFFF',
  },
  {
    value: 'REJECTED',
    textValue: 'Rejected',
    bgColor: '#DC2626',
    textColor: '#FFFFFF',
  },
  {
    value: 'PANEL',
    textValue: 'Panel',
    bgColor: '#7C3AED',
    textColor: '#FFFFFF',
  },
  {
    value: 'INTERVIEW',
    textValue: 'Interview',
    bgColor: '#2563EB',
    textColor: '#FFFFFF',
  },
];

// Memoized components
const FreelancerAvatar = React.memo(
  ({ profilePic, userName }: { profilePic?: string; userName: string }) => (
    <>
      {profilePic ? (
        <Image
          src={profilePic}
          alt={userName}
          className="w-10 h-10 rounded-full object-cover"
          onError={(e) => {
            e.currentTarget.style.display = 'none';
            e.currentTarget.nextElementSibling?.classList.remove('hidden');
          }}
        />
      ) : null}
      <div
        className={`w-10 h-10 rounded-full bg-gradient-to-br from-blue-400 to-purple-500 flex items-center justify-center ${profilePic ? 'hidden' : ''}`}
      >
        <span className="text-white font-semibold text-sm">
          {userName.charAt(0).toUpperCase()}
        </span>
      </div>
    </>
  ),
);
FreelancerAvatar.displayName = 'FreelancerAvatar';

// Profile Dialog Component
const ProfileDialog = React.memo(
  ({
    isOpen,
    onClose,
    profileData,
    loading,
    isFreelancerProfile,
    bidData,
  }: {
    isOpen: boolean;
    onClose: () => void;
    profileData: any;
    loading: boolean;
    isFreelancerProfile: boolean;
    bidData?: any;
  }) => {
    if (!profileData && !loading) return null;

    return (
      <Dialog open={isOpen} onOpenChange={onClose}>
        <DialogContent className="max-w-4xl max-h-[90vh] overflow-y-auto">
          <DialogHeader>
            <DialogTitle className="flex items-center gap-3">
              <div className="flex items-center gap-3">
                {profileData?.profilePic ||
                profileData?.freelancerId?.profilePic ? (
                  <img
                    src={
                      profileData?.profilePic ||
                      profileData?.freelancerId?.profilePic
                    }
                    alt="Profile"
                    className="w-12 h-12 rounded-full object-cover"
                  />
                ) : (
                  <div className="w-12 h-12 rounded-full bg-gradient-to-br from-blue-400 to-purple-500 flex items-center justify-center">
                    <UserCircle className="w-8 h-8 text-white" />
                  </div>
                )}
                <div>
                  <h2 className="text-xl font-bold">
                    {isFreelancerProfile
                      ? `${profileData?.firstName || ''} ${profileData?.lastName || ''}`.trim() ||
                        profileData?.userName
                      : profileData?.profileName || 'Profile Details'}
                  </h2>
                  <p className="text-sm text-muted-foreground">
                    {isFreelancerProfile
                      ? `@${profileData?.userName}`
                      : `@${profileData?.freelancerId?.userName || 'freelancer'}`}
                  </p>
                </div>
              </div>
            </DialogTitle>
          </DialogHeader>

          {loading ? (
            <div className="flex justify-center items-center py-8">
              <div className="animate-spin rounded-full h-8 w-8 border-b-2 border-blue-600"></div>
              <span className="ml-2 text-muted-foreground">
                Loading profile...
              </span>
            </div>
          ) : (
            <div className="space-y-6">
              {/* Profile Header Info */}
              <div className="bg-gradient-to-r from-blue-50 to-purple-50 dark:from-blue-900/20 dark:to-purple-900/20 p-4 rounded-lg">
                <div className="flex flex-wrap gap-4 text-sm">
                  {(profileData?.hourlyRate || profileData?.perHourPrice) && (
                    <div className="flex items-center gap-2">
                      <DollarSign className="w-4 h-4 text-green-600" />
                      <span className="font-medium">
                        ${profileData?.hourlyRate || profileData?.perHourPrice}
                        /hr
                      </span>
                    </div>
                  )}
                  {profileData?.availability && (
                    <div className="flex items-center gap-2">
                      <Clock className="w-4 h-4 text-blue-600" />
                      <span className="font-medium">
                        {profileData.availability}
                      </span>
                    </div>
                  )}
                  {profileData?.workExperience && (
                    <div className="flex items-center gap-2">
                      <Briefcase className="w-4 h-4 text-purple-600" />
                      <span className="font-medium">
                        {profileData.workExperience} years experience
                      </span>
                    </div>
                  )}
                </div>
              </div>

              {/* Description */}
              {profileData?.description && (
                <div>
                  <h3 className="text-lg font-semibold mb-3 flex items-center gap-2">
                    <BookOpen className="w-5 h-5" />
                    About
                  </h3>
                  <p className="text-muted-foreground leading-relaxed">
                    {profileData.description}
                  </p>
                </div>
              )}

              {/* Cover Letter - show bid description as cover letter */}
              {bidData?.description && (
                <div>
                  <h3 className="text-lg font-semibold mb-3 flex items-center gap-2">
                    <BookOpen className="w-5 h-5" />
                    Cover Letter
                  </h3>
                  <div className="bg-muted/50 p-4 rounded-lg border border-border">
                    <p className="text-foreground leading-relaxed whitespace-pre-wrap">
                      {bidData.description}
                    </p>
                  </div>
                </div>
              )}

              {/* Skills */}
              {profileData?.skills && profileData.skills.length > 0 && (
                <div>
                  <h3 className="text-lg font-semibold mb-3 flex items-center gap-2">
                    <Code className="w-5 h-5" />
                    Skills
                  </h3>
                  <div className="flex flex-wrap gap-2">
                    {profileData.skills.map((skill: any, index: number) => (
                      <Badge
                        key={index}
                        className="bg-background text-foreground border border-border hover:bg-accent hover:text-accent-foreground"
                        variant="outline"
                      >
                        {skill.label || skill.name}
                        {skill.level && ` (${skill.level})`}
                      </Badge>
                    ))}
                  </div>
                </div>
              )}

              {/* Domains */}
              {profileData?.domains && profileData.domains.length > 0 && (
                <div>
                  <h3 className="text-lg font-semibold mb-3 flex items-center gap-2">
                    <Layers className="w-5 h-5" />
                    Domains
                  </h3>
                  <div className="flex flex-wrap gap-2">
                    {profileData.domains.map((domain: any, index: number) => (
                      <Badge
                        key={index}
                        className="bg-background text-foreground border border-border hover:bg-accent hover:text-accent-foreground"
                        variant="outline"
                      >
                        {domain.label || domain.name}
                        {domain.level && ` (${domain.level})`}
                      </Badge>
                    ))}
                  </div>
                </div>
              )}

              {/* Domain for freelancer profile */}
              {isFreelancerProfile &&
                profileData?.domain &&
                profileData.domain.length > 0 && (
                  <div>
                    <h3 className="text-lg font-semibold mb-3 flex items-center gap-2">
                      <Layers className="w-5 h-5" />
                      Domain Expertise
                    </h3>
                    <div className="flex flex-wrap gap-2">
                      {profileData.domain.map((domain: any, index: number) => (
                        <Badge
                          key={index}
                          className="bg-background text-foreground border border-border hover:bg-accent hover:text-accent-foreground"
                          variant="outline"
                        >
                          {domain.name}
                          {domain.level && ` (${domain.level})`}
                        </Badge>
                      ))}
                    </div>
                  </div>
                )}

              {/* Projects */}
              {profileData?.projects && profileData.projects.length > 0 && (
                <div>
                  <h3 className="text-lg font-semibold mb-3 flex items-center gap-2">
                    <Briefcase className="w-5 h-5" />
                    Projects ({profileData.projects.length})
                  </h3>
                  <div className="grid grid-cols-1 md:grid-cols-2 gap-4">
                    {profileData.projects
                      .slice(0, 4)
                      .map((project: any, index: number) => {
                        console.log('🔍 Project data in bid view:', {
                          name: project.projectName,
                          thumbnail: project.thumbnail,
                          liveDemoLink: project.liveDemoLink,
                          githubLink: project.githubLink,
                          hasThumb: !!project.thumbnail,
                          hasLive: !!project.liveDemoLink,
                          hasGithub: !!project.githubLink,
                        });

                        // Debug live demo link specifically
                        if (project.liveDemoLink) {
                          console.log(
                            '✅ Live demo link found:',
                            project.liveDemoLink,
                          );
                        } else {
                          console.log(
                            '❌ No live demo link for:',
                            project.projectName,
                          );
                        }
                        // Debug what props are being passed to ProjectCard
                        console.log('🔍 Props being passed to ProjectCard:', {
                          projectName: project.projectName,
                          liveDemoLink: project.liveDemoLink,
                          githubLink: project.githubLink,
                          thumbnail: project.thumbnail,
                          hasLiveDemoLink: !!project.liveDemoLink,
                          liveDemoLinkType: typeof project.liveDemoLink,
                          liveDemoLinkLength: project.liveDemoLink?.length,
                        });

                        return (
                          <ProjectCard
                            key={project._id || index}
                            {...project}
                            isViewOnly={true}
                            onClick={() => {
                              // Optional: Add project detail view functionality
                              console.log('Project clicked:', project);
                            }}
                          />
                        );
                      })}
                  </div>
                  {profileData.projects.length > 4 && (
                    <p className="text-sm text-muted-foreground text-center mt-4">
                      And {profileData.projects.length - 4} more projects...
                    </p>
                  )}
                </div>
              )}

              {/* Work Experience */}
              {profileData?.experiences &&
                profileData.experiences.length > 0 && (
                  <div>
                    <h3 className="text-lg font-semibold mb-3 flex items-center gap-2">
                      <Briefcase className="w-5 h-5" />
                      Work Experience ({profileData.experiences.length})
                    </h3>
                    <div className="space-y-4">
                      {profileData.experiences
                        .slice(0, 3)
                        .map((experience: any, index: number) => (
                          <div
                            key={index}
                            className="border-l-4 border-green-500 pl-4 bg-gray-50 dark:bg-gray-800 p-3 rounded"
                          >
                            <div className="flex items-start justify-between mb-2">
                              <div>
                                <h4 className="font-semibold">
                                  {experience.jobTitle}
                                </h4>
                                <p className="text-blue-600 dark:text-blue-400 font-medium text-sm">
                                  {experience.company}
                                </p>
                              </div>
                              {experience.workFrom && experience.workTo && (
                                <span className="text-sm text-muted-foreground">
                                  {experience.workFrom} - {experience.workTo}
                                </span>
                              )}
                            </div>
                            {experience.workDescription && (
                              <p className="text-sm text-muted-foreground">
                                {experience.workDescription}
                              </p>
                            )}
                          </div>
                        ))}
                      {profileData.experiences.length > 3 && (
                        <p className="text-sm text-muted-foreground text-center">
                          And {profileData.experiences.length - 3} more
                          experiences...
                        </p>
                      )}
                    </div>
                  </div>
                )}

              {/* Professional Info for freelancer profile */}
              {isFreelancerProfile &&
                profileData?.professionalInfo &&
                profileData.professionalInfo.length > 0 && (
                  <div>
                    <h3 className="text-lg font-semibold mb-3 flex items-center gap-2">
                      <Briefcase className="w-5 h-5" />
                      Professional Experience
                    </h3>
                    <div className="space-y-4">
                      {profileData.professionalInfo
                        .slice(0, 3)
                        .map((exp: any, index: number) => (
                          <div
                            key={index}
                            className="border-l-4 border-green-500 pl-4 bg-gray-50 dark:bg-gray-800 p-3 rounded"
                          >
                            <div className="flex items-start justify-between mb-2">
                              <div>
                                <h4 className="font-semibold">
                                  {exp.jobTitle}
                                </h4>
                                <p className="text-blue-600 dark:text-blue-400 font-medium text-sm">
                                  {exp.company}
                                </p>
                              </div>
                              {exp.workFrom && exp.workTo && (
                                <span className="text-sm text-muted-foreground">
                                  {exp.workFrom} - {exp.workTo}
                                </span>
                              )}
                            </div>
                            {exp.workDescription && (
                              <p className="text-sm text-muted-foreground">
                                {exp.workDescription}
                              </p>
                            )}
                          </div>
                        ))}
                    </div>
                  </div>
                )}

              {/* Contact & Links */}
              <div className="border-t pt-4">
                <h3 className="text-lg font-semibold mb-3">
                  Contact Information
                </h3>
                <div className="grid grid-cols-1 md:grid-cols-2 gap-4 text-sm">
                  <div>
                    <span className="font-medium text-muted-foreground">
                      Email:
                    </span>
                    <p>
                      {profileData?.freelancerId?.email ||
                        profileData?.email ||
                        'Not provided'}
                    </p>
                  </div>
                  {(profileData?.githubLink ||
                    profileData?.linkedinLink ||
                    profileData?.personalWebsite) && (
                    <div>
                      <span className="font-medium text-muted-foreground">
                        Links:
                      </span>
                      <div className="flex flex-wrap gap-2 mt-1">
                        {profileData?.githubLink && (
                          <a
                            href={profileData.githubLink}
                            target="_blank"
                            rel="noopener noreferrer"
                            className="text-blue-600 hover:text-blue-800 text-sm"
                          >
                            GitHub ↗
                          </a>
                        )}
                        {profileData?.linkedinLink && (
                          <a
                            href={profileData.linkedinLink}
                            target="_blank"
                            rel="noopener noreferrer"
                            className="text-blue-600 hover:text-blue-800 text-sm"
                          >
                            LinkedIn ↗
                          </a>
                        )}
                        {profileData?.personalWebsite && (
                          <a
                            href={profileData.personalWebsite}
                            target="_blank"
                            rel="noopener noreferrer"
                            className="text-blue-600 hover:text-blue-800 text-sm"
                          >
                            Portfolio ↗
                          </a>
                        )}
                      </div>
                    </div>
                  )}
                </div>
              </div>
            </div>
          )}
        </DialogContent>
      </Dialog>
    );
  },
);
ProfileDialog.displayName = 'ProfileDialog';

const BidsDetails: React.FC<BidsDetailsProps> = ({ id }) => {
  const [userData, setUserData] = useState<{ data: ProjectProfile } | null>(
    null,
  );
  const [loading, setLoading] = useState(true);
  const [error, setError] = useState<string | null>(null);
  const [profileId, setProfileId] = useState<string>();
  const [bids, setBids] = useState<BidDetail[]>([]);
  const [, setLoadingBids] = useState<Record<string, boolean>>({});
  const [loadingFreelancerDetails, setLoadingFreelancerDetails] =
    useState(false);
  const [isProfileDialogOpen, setIsProfileDialogOpen] = useState(false);
  const [selectedProfileId, setSelectedProfileId] = useState<string | null>(
    null,
  );
  const [selectedFreelancerId, setSelectedFreelancerId] = useState<
    string | null
  >(null);
  const [profileData, setProfileData] = useState<any>(null);
  const [loadingProfile, setLoadingProfile] = useState(false);
  const [selectedBidData, setSelectedBidData] = useState<any>(null);

  // Memoized bid counts
  const bidCounts = useMemo(
    () =>
      BID_STATUSES.reduce(
        (acc, status) => {
          acc[status] = bids.filter((bid) => bid.bid_status === status).length;
          return acc;
        },
        {} as Record<BidStatus, number>,
      ),
    [bids],
  );

  // Fetch project data
  useEffect(() => {
    const fetchUserData = async () => {
      if (!id) return;

      try {
        const response = await axiosInstance.get(`/project/${id}`);
        setUserData(response.data);
        setError(null);
      } catch (error: any) {
        const errorMessage =
          error.response?.data?.message || 'Failed to fetch project data';
        setError(errorMessage);
        toast({
          variant: 'destructive',
          title: 'Error',
          description: errorMessage,
        });
      } finally {
        setLoading(false);
      }
    };

    fetchUserData();
  }, [id]);

  // Create freelancer object from API data
  const createFreelancerObject = useCallback(
    (freelancerData: any, bidderId: string, userName?: string): Freelancer => ({
      _id: freelancerData?._id || bidderId,
      userName: freelancerData?.userName || userName || '',
      firstName: freelancerData?.firstName || '',
      lastName: freelancerData?.lastName || '',
      email: freelancerData?.email || '',
      profilePic: freelancerData?.profilePic,
      description:
        freelancerData?.description || `Freelancer: ${userName || 'Unknown'}`,
      skills: freelancerData?.skills || [],
      domain: freelancerData?.domain || [],
      workExperience: freelancerData?.workExperience || 0,
      perHourPrice: freelancerData?.perHourPrice || 0,
      role: freelancerData?.role || '',
    }),
    [],
  );

  // Fetch bids and freelancer details
  const fetchBid = useCallback(
    async (profileId: string) => {
      try {
        setLoadingFreelancerDetails(true);
        setError(null);

        const response = await axiosInstance.get(
          `/bid/project/${id}/profile/${profileId}/bid`,
        );
        const bidsData = response.data?.data || [];

        // Debug: Log the bid data to see if freelancer_profile_id is populated
        console.log('Fetched bids data:', bidsData);
        bidsData.forEach((bid: any, index: number) => {
          console.log('bids are', bid);
          console.log(`Bid ${index + 1}:`, {
            bidId: bid._id,
            freelancer_profile_id: bid.freelancer_profile_id,
            hasProfile: !!bid.freelancer_profile_id,
            profileType: typeof bid.freelancer_profile_id,
            profileName: bid.freelancer_profile_id?.profileName,
            isObject:
              bid.freelancer_profile_id &&
              typeof bid.freelancer_profile_id === 'object',
          });
        });

        if (bidsData.length === 0) {
          setBids([]);
          return;
        }

        // Get unique bidder IDs
        const uniqueBidderIds: string[] = Array.from(
          new Set(
            bidsData
              .map((bid: any) => bid.bidder_id)
              .filter((id: string) => id && id.trim()),
          ),
        );

        // Fetch freelancer data in parallel
        const freelancerMap = new Map();
        if (uniqueBidderIds.length > 0) {
          const freelancerPromises = uniqueBidderIds.map(
            async (bidderId: string) => {
              try {
                const freelancerResponse = await axiosInstance.get(
                  `/public/freelancer/${bidderId}`,
                );
                return {
                  bidderId,
                  data:
                    freelancerResponse.data?.data || freelancerResponse.data,
                };
              } catch (error: any) {
                console.warn(
                  `Failed to fetch freelancer ${bidderId}:`,
                  error.message,
                );
                return { bidderId, data: null };
              }
            },
          );

          const freelancerResults = await Promise.all(freelancerPromises);
          freelancerResults.forEach(({ bidderId, data }) => {
            freelancerMap.set(bidderId, data);
          });
        }

        // Map bids with freelancer data
        const bidsWithFreelancerDetails = bidsData.map((bid: any) => ({
          ...bid,
          freelancer: createFreelancerObject(
            freelancerMap.get(bid.bidder_id),
            bid.bidder_id,
            bid.userName,
          ),
        }));

        setBids(bidsWithFreelancerDetails);
      } catch (error: any) {
        const errorMessage =
          error.response?.data?.message || 'Failed to fetch bid details';
        setError(errorMessage);
        toast({
          variant: 'destructive',
          title: 'Error',
          description: errorMessage,
        });
      } finally {
        setLoadingFreelancerDetails(false);
      }
    },
    [id, createFreelancerObject],
  );

  useEffect(() => {
    if (profileId) {
      fetchBid(profileId);
    }
  }, [profileId, fetchBid]);

  // Fetch profile data for dialog
  const fetchProfileData = useCallback(
    async (
      profileId: string,
      isFreelancerProfile: boolean = false,
      freelancerIdOverride?: string,
    ) => {
      try {
        console.log('🔍 fetchProfileData called with:', {
          profileId,
          isFreelancerProfile,
          freelancerIdOverride,
        });
        setLoadingProfile(true);
        let response;

        if (isFreelancerProfile) {
          // Fetch general freelancer profile
          response = await axiosInstance.get(`/public/freelancer/${profileId}`);
        } else {
          // Fetch specific freelancer profile
          response = await axiosInstance.get(
            `/freelancer/profile/${profileId}`,
          );
        }

        if (response.status === 200) {
          const profileData = response.data.data || response.data;
          console.log('🔍 Profile data received:', profileData);
          console.log('🔍 Profile data keys:', Object.keys(profileData));
          console.log('🔍 Profile has projects:', !!profileData.projects);
          console.log(
            '🔍 Profile projects count:',
            profileData.projects?.length || 0,
          );

          // If this profile has projects, enrich project data with complete freelancer data
          if (profileData.projects && profileData.projects.length > 0) {
            console.log('🔍 Starting project enrichment process...');
            console.log(
              '🔍 Profile projects before enrichment:',
              profileData.projects,
            );
            try {
              // Get freelancer ID - use override if provided, otherwise determine from context
              let freelancerId;
              if (freelancerIdOverride) {
                // Use the freelancer ID passed from the bid data
                freelancerId = freelancerIdOverride;
                console.log('🔍 Using freelancer ID override:', freelancerId);
              } else if (isFreelancerProfile) {
                // For general freelancer profile, profileId IS the freelancer ID
                freelancerId = profileId;
                console.log(
                  '🔍 Using profileId as freelancer ID:',
                  freelancerId,
                );
              } else {
                // For specific freelancer profile, try to get freelancer ID from profile data
                freelancerId =
                  profileData.freelancerId || profileData.freelancer_id;

                console.log('🔍 Looking for freelancer ID in profile data:');
                console.log(
                  '  - profileData.freelancerId:',
                  profileData.freelancerId,
                );
                console.log(
                  '  - profileData.freelancer_id:',
                  profileData.freelancer_id,
                );
                console.log('  - Final freelancerId:', freelancerId);

                // If still not found, we can't enrich the projects
                if (!freelancerId) {
                  console.warn(
                    '⚠️ No freelancer ID found in profile data:',
                    profileData,
                  );
                  return;
                }
              }

              console.log(
                '🔍 Enriching projects for freelancer:',
                freelancerId,
                'isFreelancerProfile:',
                isFreelancerProfile,
              );

              if (freelancerId) {
                // Fetch complete freelancer project data using public endpoint
                const freelancerResponse = await axiosInstance.get(
                  `/public/freelancer/${freelancerId}`,
                );
                const freelancerData =
                  freelancerResponse.data?.data || freelancerResponse.data;

                console.log('🔍 Freelancer data received:', freelancerData);
                console.log(
                  '🔍 Freelancer projects type:',
                  typeof freelancerData.projects,
                );
                console.log('🔍 Freelancer projects:', freelancerData.projects);

                if (freelancerData.projects) {
                  // Convert projects object to array if needed
                  const allFreelancerProjects = Array.isArray(
                    freelancerData.projects,
                  )
                    ? freelancerData.projects
                    : Object.values(freelancerData.projects || {});

                  // Merge profile projects with complete freelancer project data
                  const enrichedProjects = profileData.projects.map(
                    (profileProject: any) => {
                      const fullProject = allFreelancerProjects.find(
                        (fp: any) => fp._id === profileProject._id,
                      );

                      console.log(
                        `🔍 Enriching project "${profileProject.projectName}":`,
                      );
                      console.log('  - Profile project:', profileProject);
                      console.log('  - Full project found:', fullProject);
                      console.log(
                        '  - Has thumbnail in profile:',
                        !!profileProject.thumbnail,
                      );
                      console.log(
                        '  - Has thumbnail in full:',
                        !!fullProject?.thumbnail,
                      );
                      console.log(
                        '  - Has liveDemoLink in profile:',
                        !!profileProject.liveDemoLink,
                      );
                      console.log(
                        '  - Has liveDemoLink in full:',
                        !!fullProject?.liveDemoLink,
                      );
                      console.log(
                        '  - Profile liveDemoLink:',
                        profileProject.liveDemoLink,
                      );
                      console.log(
                        '  - Full liveDemoLink:',
                        fullProject?.liveDemoLink,
                      );

                      // Use full project data if available, otherwise merge with profile project data
                      let enrichedProject;
                      if (fullProject) {
                        // Use full project data but ensure all fields are present
                        enrichedProject = {
                          ...profileProject, // Start with profile project as base
                          ...fullProject, // Override with full project data
                          // Explicitly ensure these fields are copied
                          thumbnail:
                            fullProject.thumbnail || profileProject.thumbnail,
                          liveDemoLink:
                            fullProject.liveDemoLink ||
                            profileProject.liveDemoLink,
                          githubLink:
                            fullProject.githubLink || profileProject.githubLink,
                        };
                      } else {
                        enrichedProject = profileProject;
                      }

                      console.log(
                        '  - Final enriched project:',
                        enrichedProject,
                      );
                      console.log(
                        '  - Final liveDemoLink:',
                        enrichedProject.liveDemoLink,
                      );
                      return enrichedProject;
                    },
                  );

                  profileData.projects = enrichedProjects;
                  console.log(
                    '🔄 Enriched projects with full data:',
                    enrichedProjects,
                  );
                  console.log(
                    '🔍 First project thumbnail:',
                    enrichedProjects[0]?.thumbnail,
                  );
                  console.log(
                    '🔍 All project thumbnails:',
                    enrichedProjects.map((p: any) => ({
                      name: p.projectName,
                      thumb: p.thumbnail,
                      liveDemoLink: p.liveDemoLink,
                    })),
                  );
                  console.log('🔄 Profile data after enrichment:', profileData);
                }
              } else {
                console.warn(
                  '⚠️ No freelancer ID found for enriching projects',
                );
              }
            } catch (projectError) {
              console.warn(
                'Could not fetch complete project data:',
                projectError,
              );
              // Continue with existing profile data if project fetch fails
            }
          }

          console.log('🔍 Final profile data being set:', profileData);
          console.log(
            '🔍 Final projects in profile data:',
            profileData.projects,
          );
          setProfileData(profileData);
        }
      } catch (error) {
        console.error('Error fetching profile data:', error);
        toast({
          variant: 'destructive',
          title: 'Error',
          description: 'Failed to fetch profile details.',
        });
      } finally {
        setLoadingProfile(false);
      }
    },
    [],
  );

  // Handle opening profile dialog
  const handleOpenProfileDialog = useCallback(
    (
      profileId: string,
      freelancerId: string,
      hasProfile: boolean,
      bidData?: any,
    ) => {
      if (hasProfile) {
        setSelectedProfileId(profileId);
        setSelectedFreelancerId(freelancerId); // Store freelancer ID for enrichment
        fetchProfileData(profileId, false, freelancerId); // Pass freelancer ID
      } else {
        setSelectedProfileId(null);
        setSelectedFreelancerId(freelancerId);
        fetchProfileData(freelancerId, true);
      }
      setSelectedBidData(bidData);
      setIsProfileDialogOpen(true);
    },
    [fetchProfileData],
  );

  // Handle closing profile dialog
  const handleCloseProfileDialog = useCallback(() => {
    setIsProfileDialogOpen(false);
    setSelectedProfileId(null);
    setSelectedFreelancerId(null);
    setProfileData(null);
    setSelectedBidData(null);
  }, []);

  // Update bid status
  const handleUpdateStatus = useCallback(
    async (bidId: string, status: BidStatus) => {
      try {
        setLoadingBids((prev) => ({ ...prev, [bidId]: true }));

        await axiosInstance.put(`/bid/${bidId}/status`, { bid_status: status });

        // Optimistic update
        setBids((prev) =>
          prev.map((bid) =>
            bid._id === bidId ? { ...bid, bid_status: status } : bid,
          ),
        );

        toast({
          title: 'Success',
          description: `Bid status updated to ${status.toLowerCase()}.`,
        });
      } catch (error: any) {
        const errorMessage =
          error.response?.data?.message || 'Failed to update bid status';
        setError(errorMessage);
        toast({
          variant: 'destructive',
          title: 'Error',
          description: errorMessage,
        });
      } finally {
        setLoadingBids((prev) => ({ ...prev, [bidId]: false }));
      }
    },
    [],
  );

  // Get action options based on bid status
  const getActionOptions = useCallback(
    (status: BidStatus) => {
      const actions = {
        accept: {
          actionName: 'Accept',
          actionIcon: <CheckCircle className="w-4 h-4 text-green-600" />,
          type: 'Button' as const,
          handler: ({ id }: { id: string }) =>
            handleUpdateStatus(id, 'ACCEPTED'),
        },
        reject: {
          actionName: 'Reject',
          actionIcon: <XCircle className="w-4 h-4 text-red-600" />,
          type: 'Button' as const,
          handler: ({ id }: { id: string }) =>
            handleUpdateStatus(id, 'REJECTED'),
        },
        panel: {
          actionName: 'Send to Panel',
          actionIcon: <Users className="w-4 h-4 text-yellow-600" />,
          type: 'Button' as const,
          handler: ({ id }: { id: string }) => handleUpdateStatus(id, 'PANEL'),
        },
        interview: {
          actionName: 'Schedule Interview',
          actionIcon: <Video className="w-4 h-4 text-blue-600" />,
          type: 'Button' as const,
          handler: ({ id }: { id: string }) =>
            handleUpdateStatus(id, 'INTERVIEW'),
        },
      };

      const statusActions: Record<BidStatus, (typeof actions.accept)[]> = {
        PENDING: [
          actions.accept,
          actions.reject,
          actions.panel,
          actions.interview,
        ],
        PANEL: [actions.accept, actions.reject, actions.interview],
        INTERVIEW: [actions.accept, actions.reject],
        ACCEPTED: [],
        REJECTED: [],
      };

      return statusActions[status] || [];
    },
    [handleUpdateStatus],
  );

  // Create table configuration
  const createTableConfig = useCallback(
    (status: BidStatus): any => ({
      uniqueId: '_id',
      data: bids.filter((bid) => bid.bid_status === status),
      searchColumn: ['userName', 'current_price', 'description'],
      searchPlaceholder: 'Search by username, bid amount etc...',
      fields: [
        {
          textValue: 'Freelancer',
          type: FieldType.CUSTOM,
          CustomComponent: ({ data }: { data: any }) => {
            const freelancer = data?.freelancer;
            const userName =
              data?.userName || freelancer?.userName || 'Unknown';
            const fullName =
              freelancer?.firstName && freelancer?.lastName
                ? `${freelancer.firstName} ${freelancer.lastName}`.trim()
                : userName;

            return (
              <div className="flex items-center gap-3 justify-center">
                <FreelancerAvatar
                  profilePic={freelancer?.profilePic}
                  userName={userName}
                />
                <div>
                  <p className="font-medium text-gray-900 dark:text-gray-100">
                    {fullName}
                  </p>
                  <p className="text-sm text-gray-600 dark:text-gray-400">
                    @{userName}
                  </p>
                </div>
              </div>
            );
          },
        },
        {
          textValue: 'Bid Amount',
          type: FieldType.CUSTOM,
          CustomComponent: ({ data }: { data: any }) => (
            <span className="font-medium text-green-400">
              ${data?.current_price || 'N/A'}
            </span>
          ),
        },
        {
          textValue: 'Profile Used',
          type: FieldType.CUSTOM,
          CustomComponent: ({ data }: { data: any }) => {
            const freelancerProfile = data?.freelancer_profile_id;

            if (!freelancerProfile) {
              return (
                <div className="text-center">
                  <span className="text-gray-600 dark:text-gray-400 text-sm">
                    No profile selected
                  </span>
                </div>
              );
            }

            return (
              <div className="text-center">
                <div className="font-medium text-gray-900 dark:text-gray-100 text-sm">
                  {freelancerProfile.profileName}
                </div>
                <div className="text-xs text-gray-600 dark:text-gray-400 mt-1">
                  {freelancerProfile.skills
                    ?.slice(0, 2)
                    .map((skill: any) => skill.label)
                    .join(', ')}
                  {freelancerProfile.skills?.length > 2 &&
                    ` +${freelancerProfile.skills.length - 2}`}
                </div>
                {freelancerProfile.hourlyRate && (
                  <div className="text-xs text-green-400 mt-1">
                    ${freelancerProfile.hourlyRate}/hr
                  </div>
                )}
              </div>
            );
          },
        },
        {
          fieldName: 'bid_status',
          textValue: 'Status',
          type: FieldType.STATUS,
          statusFormats: BID_STATUS_FORMATS,
        },
        {
          textValue: 'Application',
          type: FieldType.CUSTOM,
          CustomComponent: ({ data }: { data: any }) => {
            const freelancer = data?.freelancer;
            const freelancerProfile = data?.freelancer_profile_id;

            const handleViewProfile = () => {
              // Get freelancer ID from bid data
              const freelancerId = data?.bidder_id || freelancer?._id;

              console.log('🔍 handleViewProfile called with:', {
                bidder_id: data?.bidder_id,
                freelancer_id: freelancer?._id,
                final_freelancerId: freelancerId,
                hasProfile: !!freelancerProfile,
                profileId: freelancerProfile?._id,
              });

              if (freelancerProfile) {
                // If freelancer selected a profile, show the selected profile
                handleOpenProfileDialog(
                  freelancerProfile._id,
                  freelancerId,
                  true,
                  data,
                );
              } else if (freelancerId) {
                // If no profile selected, show general freelancer profile
                handleOpenProfileDialog('', freelancerId, false, data);
              }
            };

            return (
              <div className="flex justify-center">
                <Button
                  variant="outline"
                  size="sm"
                  onClick={handleViewProfile}
                  className="flex items-center gap-2"
                >
                  <Eye className="w-4 h-4" />
                  View
                </Button>
              </div>
            );
          },
        },
        {
          textValue: 'Actions',
          type: FieldType.ACTION,
          actions: { options: getActionOptions(status) },
        },
      ],
    }),
    [bids, getActionOptions, handleOpenProfileDialog],
  );

  if (loading) {
    return (
      <div className="max-w-5xl mx-auto p-4">
        <div className="text-center py-10">
          <p>Loading...</p>
        </div>
      </div>
    );
  }

  if (error) {
    return (
      <div className="max-w-5xl mx-auto p-4">
        <div className="text-center py-10">
          <p className="text-red-500">{error}</p>
        </div>
      </div>
    );
  }

  if (!userData?.data?.profiles?.length) {
    return (
      <div className="max-w-5xl mx-auto p-4">
        <div className="text-center py-10 w-full mt-10">
          <PackageOpen className="mx-auto text-muted-foreground" size="100" />
          <p className="text-muted-foreground text-lg">No bid profiles found</p>
        </div>
      </div>
    );
  }

  return (
    <>
      <div className="max-w-5xl mx-auto p-4">
        <div className="mb-8 mt-4">
          <Accordion type="single" collapsible>
            {userData.data.profiles.map((profile: any) => (
              <AccordionItem
                key={profile._id}
                value={profile._id || ''}
                onClick={() => setProfileId(profile._id)}
              >
                <AccordionTrigger>
                  <div className="flex justify-between items-center w-full">
                    <h3 className="text-lg font-semibold">
                      {profile.domain ?? 'N/A'}
                    </h3>
                    <span className="text-muted-foreground">
                      Rate: {profile.rate ?? 'N/A'}
                    </span>
                  </div>
                </AccordionTrigger>
                <AccordionContent className="p-0">
                  <div className="px-6 py-4 flex flex-col gap-2">
                    <div className="flex gap-2 items-center">
                      <p>Experience: {profile.experience ?? 'N/A'}</p>
                    </div>
                    <div className="flex gap-2 items-center">
                      <p>Min Connect: {profile.minConnect ?? 'N/A'}</p>
                    </div>
                    <div className="flex gap-2 items-center">
                      <p>Total Bids: {profile.totalBid?.length || 0}</p>
                    </div>
                  </div>
                  <Tabs defaultValue="PENDING" className="w-full">
                    <TabsList className="grid w-full grid-cols-5 mb-4">
                      {BID_STATUSES.map((status) => (
                        <TabsTrigger key={status} value={status}>
                          {`${status.charAt(0) + status.slice(1).toLowerCase()} (${bidCounts[status] || 0})`}
                        </TabsTrigger>
                      ))}
                    </TabsList>
                    {BID_STATUSES.map((status) => (
                      <TabsContent key={status} value={status} className="mt-4">
                        {loadingFreelancerDetails ? (
                          <div className="flex justify-center items-center py-8">
                            <div className="animate-spin rounded-full h-8 w-8 border-b-2 border-blue-600"></div>
                            <span className="ml-2 text-muted-foreground">
                              Loading freelancer details...
                            </span>
                          </div>
                        ) : (
                          <CustomTable
                            {...createTableConfig(status as BidStatus)}
                          />
                        )}
                      </TabsContent>
                    ))}
                  </Tabs>
                </AccordionContent>
              </AccordionItem>
            ))}
          </Accordion>
        </div>
      </div>

      {/* Profile Dialog */}
      <ProfileDialog
        isOpen={isProfileDialogOpen}
        onClose={handleCloseProfileDialog}
        profileData={profileData}
        loading={loadingProfile}
        isFreelancerProfile={!!selectedFreelancerId}
        bidData={selectedBidData}
      />
    </>
  );
};

export default BidsDetails;<|MERGE_RESOLUTION|>--- conflicted
+++ resolved
@@ -14,10 +14,7 @@
   Clock,
   DollarSign,
 } from 'lucide-react';
-<<<<<<< HEAD
-=======
 import Image from 'next/image';
->>>>>>> cce30c91
 
 import ProjectCard from '@/components/cards/freelancerProjectCard';
 import {
