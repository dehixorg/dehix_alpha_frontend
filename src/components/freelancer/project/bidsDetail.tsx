--- conflicted
+++ resolved
@@ -23,6 +23,15 @@
   AccordionTrigger,
   AccordionContent,
 } from '@/components/ui/accordion';
+import { Card } from '@/components/ui/card';
+import {
+  Carousel,
+  CarouselContent,
+  CarouselItem,
+  CarouselPrevious,
+  CarouselNext,
+} from '@/components/ui/carousel';
+import { axiosInstance } from '@/lib/axiosinstance';
 import { Card } from '@/components/ui/card';
 import {
   Carousel,
@@ -41,23 +50,14 @@
 } from '@/components/ui/dialog';
 import { Badge } from '@/components/ui/badge';
 import { toast } from '@/components/ui/use-toast';
-<<<<<<< HEAD
 import { Tabs, TabsList, TabsTrigger, TabsContent } from '@/components/ui/tabs';
 // Update the import path below if the file is located elsewhere
 import CustomTable from '@/components/ui/CustomTable';
-=======
->>>>>>> 3cef0431
 
 interface ProjectProfile {
   selectedFreelancer?: string[];
   totalBid?: number[];
-<<<<<<< HEAD
   freelancersRequired?: string;
-=======
-  domain?: string;
-  freelancersRequired?: string;
-  skills?: string[];
->>>>>>> 3cef0431
   experience?: number;
   minConnect?: number;
   rate?: number;
