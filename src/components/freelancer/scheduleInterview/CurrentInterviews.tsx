"use client";
import React, { useEffect, useState } from "react";
import { useSelector } from "react-redux";
import { RootState } from "@/lib/store";
import { axiosInstance } from "@/lib/axiosinstance";
import { Button } from "@/components/ui/button";
import { Loader2, Calendar, Clock, Video, ExternalLink } from "lucide-react";

interface ScheduledInterview {
  _id: string;
  interviewerId: string;
  intervieweeId: string;
  interviewType: string;
  InterviewStatus: string;
  description: string;
  creatorId: string;
  talentType: string;
  talentId: string;
  interviewDate: string;
  meetingLink?: string;
  interviewer?: {
    name: string;
    email: string;
  };
}

export default function CurrentInterviews() {
  const user = useSelector((state: RootState) => state.user);
  const [interviews, setInterviews] = useState<ScheduledInterview[]>([]);
  const [loading, setLoading] = useState(false);

  const loadScheduledInterviews = async () => {
    if (!user?.uid) return;
    
    try {
      setLoading(true);
      const response = await axiosInstance.get(`/interview`, {
        params: { 
          intervieweeId: user.uid,
          InterviewStatus: 'SCHEDULED'
        }
      });
      
      const data = Array.isArray(response.data) ? response.data : response.data.data || [];
      setInterviews(data);
    } catch (error) {
      console.error('Failed to load scheduled interviews:', error);
    } finally {
      setLoading(false);
    }
  };

  useEffect(() => {
    loadScheduledInterviews();
  }, [user?.uid]);

  const formatDateTime = (dateString: string) => {
    const date = new Date(dateString);
    return {
      date: date.toLocaleDateString(),
      time: date.toLocaleTimeString([], { hour: '2-digit', minute: '2-digit' })
    };
  };

  if (loading) {
    return (
      <div className="flex justify-center py-10">
        <Loader2 className="animate-spin" />
      </div>
    );
  }

  if (interviews.length === 0) {
    return (
      <div className="text-center py-8">
        <p className="text-muted-foreground text-sm">
          No scheduled interviews found.
        </p>
      </div>
    );
  }

  return (
    <div className="space-y-4">
<<<<<<< HEAD
      <p className="text-sm text-muted-foreground">
        No current Dehix Talent interviews scheduled.
      </p>
=======
      {interviews.map((interview) => {
        const { date, time } = formatDateTime(interview.interviewDate);
        return (
          <div
            key={interview._id}
            className="border rounded-lg p-6 bg-white dark:bg-gray-800 shadow-sm"
          >
            <div className="flex items-start justify-between">
              <div className="flex-1">
                <h3 className="font-semibold text-gray-900 dark:text-white mb-2">
                  {interview.talentType} Interview
                </h3>
                
                <div className="grid grid-cols-1 md:grid-cols-3 gap-4 mb-4">
                  <div className="flex items-center gap-2">
                    <Calendar className="h-4 w-4 text-blue-500" />
                    <span className="text-sm text-gray-600 dark:text-gray-400">
                      {date}
                    </span>
                  </div>
                  
                  <div className="flex items-center gap-2">
                    <Clock className="h-4 w-4 text-green-500" />
                    <span className="text-sm text-gray-600 dark:text-gray-400">
                      {time}
                    </span>
                  </div>
                  
                  <div className="flex items-center gap-2">
                    <Video className="h-4 w-4 text-purple-500" />
                    <span className="text-sm text-gray-600 dark:text-gray-400">
                      {interview.interviewer?.name || "Interviewer"}
                    </span>
                  </div>
                </div>
                
                {interview.description && (
                  <p className="text-sm text-gray-600 dark:text-gray-400 mb-4">
                    {interview.description}
                  </p>
                )}
              </div>
              
              <div className="ml-4 flex flex-col gap-2">
                {interview.meetingLink && (
                  <Button
                    size="sm"
                    variant="outline"
                    onClick={() => window.open(interview.meetingLink, '_blank')}
                    className="flex items-center gap-2"
                  >
                    <ExternalLink className="h-4 w-4" />
                    Join Meeting
                  </Button>
                )}
                
                <Button
                  size="sm"
                  variant="secondary"
                  onClick={() => {
                    // Add to calendar functionality
                    const event = {
                      title: `${interview.talentType} Interview`,
                      description: interview.description,
                      start: interview.interviewDate,
                      end: new Date(new Date(interview.interviewDate).getTime() + 60 * 60 * 1000).toISOString(),
                    };
                    
                    const calendarUrl = `https://calendar.google.com/calendar/render?action=TEMPLATE&text=${encodeURIComponent(event.title)}&details=${encodeURIComponent(event.description)}&dates=${new Date(event.start).toISOString().replace(/[-:]/g, '').replace(/\.\d{3}/, '')}/${new Date(event.end).toISOString().replace(/[-:]/g, '').replace(/\.\d{3}/, '')}`;
                    
                    window.open(calendarUrl, '_blank');
                  }}
                >
                  Add to Calendar
                </Button>
              </div>
            </div>
          </div>
        );
      })}
>>>>>>> 630dcfb1
    </div>
  );
}<|MERGE_RESOLUTION|>--- conflicted
+++ resolved
@@ -82,11 +82,6 @@
 
   return (
     <div className="space-y-4">
-<<<<<<< HEAD
-      <p className="text-sm text-muted-foreground">
-        No current Dehix Talent interviews scheduled.
-      </p>
-=======
       {interviews.map((interview) => {
         const { date, time } = formatDateTime(interview.interviewDate);
         return (
@@ -167,7 +162,6 @@
           </div>
         );
       })}
->>>>>>> 630dcfb1
     </div>
   );
 }