/* eslint-disable prettier/prettier */
"use client";
import React, { useEffect, useState } from "react";
import { useSelector } from "react-redux";
import { RootState } from "@/lib/store";
import { fetchPendingBids, acceptBid, PendingBid } from "@/lib/api/interviews";
import { Button } from "@/components/ui/button";
import { Loader2, Calendar, Clock, DollarSign, User } from "lucide-react";
import { useToast } from "@/hooks/use-toast";

interface BidedInterviewsProps {
  interviewType?: string;
}

export default function BidedInterviews({ interviewType }: BidedInterviewsProps) {
  const user = useSelector((state: RootState) => state.user);
  const intervieweeId = user?.uid;
  const { toast } = useToast();

  const [bids, setBids] = useState<PendingBid[]>([]);
  const [loading, setLoading] = useState(false);
  const [acceptingId, setAcceptingId] = useState<string | null>(null);

  const getRowKey = (bid: PendingBid) => `${bid.interviewId}-${bid.bidKey}`;
  const [error, setError] = useState<string | null>(null);

  const loadBids = async () => {
    if (!intervieweeId) return;
    try {
      setLoading(true);
<<<<<<< HEAD
      const data = await fetchPendingBids(intervieweeId, interviewType);
=======
      const data = await fetchPendingBids(intervieweeId);
      console.log(data,"asldfjksldjk");
>>>>>>> 630dcfb1
      setBids(data);
    } catch (e) {
      setError("Failed to load bids");
    } finally {
      setLoading(false);
    }
  };

  useEffect(() => {
    loadBids();
    // eslint-disable-next-line react-hooks/exhaustive-deps
  }, [intervieweeId, interviewType]);

  const handleAccept = async (bid: PendingBid) => {
    try {
      setAcceptingId(getRowKey(bid));
      const result = await acceptBid(bid.interviewId, bid.bidKey);
      
      toast({
        title: "Interview Scheduled!",
        description: "Your interview has been scheduled successfully. Check your email for meeting details.",
      });
      
      await loadBids();
    } catch (e: any) {
      toast({
        variant: "destructive",
        title: "Error",
        description: e.response?.data?.message || "Failed to accept bid",
      });
    } finally {
      setAcceptingId(null);
    }
  };

  const formatDateTime = (dateString: string) => {
    const date = new Date(dateString);
    return {
      date: date.toLocaleDateString(),
      time: date.toLocaleTimeString([], { hour: '2-digit', minute: '2-digit' })
    };
  };

  if (loading) {
    return (
      <div className="flex justify-center py-10">
        <Loader2 className="animate-spin" />
      </div>
    );
  }

  if (error) return <p className="text-red-500 text-sm">{error}</p>;

  if (bids.length === 0) {
    return (
      <div className="text-center py-8">
<<<<<<< HEAD
        <p className="text-gray-600 dark:text-gray-400">
          No bidded interviews found.
        </p>
=======
        <p className="text-muted-foreground text-sm">No pending interview bids found.</p>
>>>>>>> 630dcfb1
      </div>
    );
  }

  return (
    <div className="space-y-4">
<<<<<<< HEAD
      {bids.map((bid) => (
        <div
          key={getRowKey(bid)}
          className="border rounded-md p-4 flex items-center justify-between"
        >
          <div>
            <p className="font-medium">{bid.interviewer?.userName ?? "Unnamed"}</p>
            <p className="text-xs text-muted-foreground">{bid.description}</p>
          </div>
          <div className="flex items-center gap-4">
            <p className="font-semibold">${bid.fee}</p>
            <Button
              size="sm"
              disabled={!!acceptingId}
              onClick={() => handleAccept(bid)}
            >
              {acceptingId === getRowKey(bid) ? <Loader2 className="animate-spin h-4 w-4" /> : "Accept"}
            </Button>
=======
      {bids.map((bid) => {
        const { date, time } = formatDateTime(bid.suggestedDateTime);
        return (
          <div
            key={getRowKey(bid)}
            className="border rounded-lg p-6 bg-white dark:bg-gray-800 shadow-sm"
          >
            <div className="flex items-start justify-between">
              <div className="flex-1">
                <div className="flex items-center gap-2 mb-3">
                  <User className="h-4 w-4 text-gray-500" />
                  <h3 className="font-semibold text-gray-900 dark:text-white">
                    {bid.bidder?.name ?? "Unnamed Interviewer"}
                  </h3>
                </div>
                
                <div className="grid grid-cols-1 md:grid-cols-3 gap-4 mb-4">
                  <div className="flex items-center gap-2">
                    <Calendar className="h-4 w-4 text-blue-500" />
                    <span className="text-sm text-gray-600 dark:text-gray-400">
                      {date}
                    </span>
                  </div>
                  
                  <div className="flex items-center gap-2">
                    <Clock className="h-4 w-4 text-green-500" />
                    <span className="text-sm text-gray-600 dark:text-gray-400">
                      {time}
                    </span>
                  </div>
                  
                  <div className="flex items-center gap-2">
                    <DollarSign className="h-4 w-4 text-yellow-500" />
                    <span className="text-sm font-medium text-gray-900 dark:text-white">
                      ${bid.fee}
                    </span>
                  </div>
                </div>
                
                {bid.description && (
                  <p className="text-sm text-gray-600 dark:text-gray-400 mb-4">
                    {bid.description}
                  </p>
                )}
              </div>
              
              <div className="ml-4">
                <Button
                  size="sm"
                  disabled={!!acceptingId}
                  onClick={() => handleAccept(bid)}
                  className="bg-green-600 hover:bg-green-700"
                >
                  {acceptingId === getRowKey(bid) ? (
                    <Loader2 className="animate-spin h-4 w-4" />
                  ) : (
                    "Accept & Schedule"
                  )}
                </Button>
              </div>
            </div>
>>>>>>> 630dcfb1
          </div>
        );
      })}
    </div>
  );
}<|MERGE_RESOLUTION|>--- conflicted
+++ resolved
@@ -28,12 +28,8 @@
     if (!intervieweeId) return;
     try {
       setLoading(true);
-<<<<<<< HEAD
-      const data = await fetchPendingBids(intervieweeId, interviewType);
-=======
       const data = await fetchPendingBids(intervieweeId);
       console.log(data,"asldfjksldjk");
->>>>>>> 630dcfb1
       setBids(data);
     } catch (e) {
       setError("Failed to load bids");
@@ -90,39 +86,13 @@
   if (bids.length === 0) {
     return (
       <div className="text-center py-8">
-<<<<<<< HEAD
-        <p className="text-gray-600 dark:text-gray-400">
-          No bidded interviews found.
-        </p>
-=======
         <p className="text-muted-foreground text-sm">No pending interview bids found.</p>
->>>>>>> 630dcfb1
       </div>
     );
   }
 
   return (
     <div className="space-y-4">
-<<<<<<< HEAD
-      {bids.map((bid) => (
-        <div
-          key={getRowKey(bid)}
-          className="border rounded-md p-4 flex items-center justify-between"
-        >
-          <div>
-            <p className="font-medium">{bid.interviewer?.userName ?? "Unnamed"}</p>
-            <p className="text-xs text-muted-foreground">{bid.description}</p>
-          </div>
-          <div className="flex items-center gap-4">
-            <p className="font-semibold">${bid.fee}</p>
-            <Button
-              size="sm"
-              disabled={!!acceptingId}
-              onClick={() => handleAccept(bid)}
-            >
-              {acceptingId === getRowKey(bid) ? <Loader2 className="animate-spin h-4 w-4" /> : "Accept"}
-            </Button>
-=======
       {bids.map((bid) => {
         const { date, time } = formatDateTime(bid.suggestedDateTime);
         return (
@@ -135,7 +105,7 @@
                 <div className="flex items-center gap-2 mb-3">
                   <User className="h-4 w-4 text-gray-500" />
                   <h3 className="font-semibold text-gray-900 dark:text-white">
-                    {bid.bidder?.name ?? "Unnamed Interviewer"}
+                    {bid.interviewer?.userName ?? "Unnamed Interviewer"}
                   </h3>
                 </div>
                 
@@ -184,7 +154,6 @@
                 </Button>
               </div>
             </div>
->>>>>>> 630dcfb1
           </div>
         );
       })}
