'use client';
<<<<<<< HEAD
=======
import type React from 'react';
import { useState, useEffect } from 'react';
import Link from 'next/link';
import { useSelector } from 'react-redux';
import { ArrowUpRight } from 'lucide-react';

import { TableSelect } from '../../custom-table/TableSelect';

import SkillDialog from './skillDiag';
import DomainDialog from './domainDiag';
import VerifyDialog from './verifyDialog';
>>>>>>> 104076eb

import React, { useState, useEffect, useCallback } from 'react';
import { useSelector } from 'react-redux';
import {
  Card,
  CardContent,
  CardDescription,
  CardHeader,
  CardTitle,
} from '@/components/ui/card';
import {
  Table,
  TableBody,
  TableCell,
  TableHead,
  TableHeader,
  TableRow,
} from '@/components/ui/table';
<<<<<<< HEAD
=======
import {
  Pagination,
  PaginationContent,
  PaginationEllipsis,
  PaginationItem,
  PaginationLink,
  PaginationNext,
  PaginationPrevious,
} from '@/components/ui/pagination';
import { axiosInstance, cancelAllRequests } from '@/lib/axiosinstance';
import type { RootState } from '@/lib/store';
>>>>>>> 104076eb
import { Badge } from '@/components/ui/badge';
import { Button } from '@/components/ui/button';
import { Skeleton } from '@/components/ui/skeleton';
import { Switch } from '@/components/ui/switch';
import { Button } from '@/components/ui/button';
import { Briefcase, Code, Layers, Eye, PlusCircle, BookOpen, CheckCircle, Zap } from 'lucide-react';
import SkillDialog from './skillDiag';
import DomainDialog from './domainDiag';
import VerifyDialog from './verifyDialog';
import { axiosInstance, cancelAllRequests } from '@/lib/axiosinstance';
import type { RootState } from '@/lib/store';
import { getBadgeColor } from '@/utils/common/getBadgeStatus';
import { StatusEnum } from '@/utils/freelancer/enum';
import { notifyError } from '@/utils/toastMessage';
import { formatCurrency } from '@/utils/format';

interface Skill {
  _id: string;
  label: string;
}

interface Domain {
  _id: string;
  label: string;
}

interface SkillDomainData {
  uid: string;
  label: string;
  experience: string;
  monthlyPay: string;
  type: 'SKILL' | 'DOMAIN';
  status: StatusEnum;
  activeStatus: boolean;
  originalTalentId: string;
}

const SkillDomainForm: React.FC = () => {
  const user = useSelector((state: RootState) => state.user);

  const [skills, setSkills] = useState<Skill[]>([]);
  const [domains, setDomains] = useState<Domain[]>([]);
  const [rows, setRows] = useState<SkillDomainData[]>([]);
  const [visibility, setVisibility] = useState<boolean[]>([]);
  const [loading, setLoading] = useState(true);
<<<<<<< HEAD
  const [refresh, setRefresh] = useState(0);
=======
  const [currentPage, setCurrentPage] = useState(1);
  const [totalPages, setTotalPages] = useState(0);
  const [limit, setLimit] = useState(10);

  const [refreshTrigger, setRefreshTrigger] = useState(0);

  // Function to remove duplicate entries
  const removeDuplicates = (data: SkillDomainData[]) => {
    const seen = new Set<string>();
    return data.filter((item) => {
      const key = `${item.label.trim().toLowerCase()}-${item.type}`;
      if (seen.has(key)) {
        return false;
      }
      seen.add(key);
      return true;
    });
  };

  const user = useSelector((state: RootState) => state.user);
>>>>>>> 104076eb

  useEffect(() => {
    let cancelled = false;
    const fetch = async () => {
      setLoading(true);
      try {
<<<<<<< HEAD
        const [skRes, domRes, talRes] = await Promise.all([
          axiosInstance.get('/skills'),
          axiosInstance.get('/domain'),
          user?.uid
            ? axiosInstance.get(`/freelancer/${user.uid}/dehix-talent`)
            : Promise.resolve({ data: { data: [] } }),
        ]);

        if (cancelled) return;
=======
        // fetch skills
        const skillsResponse = await axiosInstance.get('/skills');
        const skillsArray = skillsResponse.data?.data || [];

        // fetch domains
        const domainsResponse = await axiosInstance.get('/domain');
        const domainsArray = domainsResponse.data?.data || [];

        // fetch talent data
        let talentResponse = {
          data: { data: {}, pagination: { totalPages: 0 } },
        };
        if (user?.uid) {
          talentResponse = await axiosInstance.get(
            `/freelancer/${user.uid}/dehix-talent?page=${currentPage}&limit=${limit}`,
          );
        }
>>>>>>> 104076eb

        const skillArr: Skill[] = (skRes.data?.data ?? []).map((s: any) => ({
          _id: s._id,
          label: s.label,
        }));
        const domainArr: Domain[] = (domRes.data?.data ?? []).map((d: any) => ({
          _id: d._id,
          label: d.label,
        }));

<<<<<<< HEAD
        const rawTalent = Array.isArray(talRes.data?.data)
          ? talRes.data.data
          : Object.values(talRes.data?.data ?? {});
        const talentFlat = rawTalent.flat();
=======
        // deduplicate and filter
        const deduplicatedData = removeDuplicates(formattedTalentData);
        setSkillDomainData(deduplicatedData);
        setStatusVisibility(deduplicatedData.map((item) => item.activeStatus));
        setTotalPages(talentResponse.data.pagination.totalPages);
>>>>>>> 104076eb

        const formatted: SkillDomainData[] = talentFlat.map((t: any) => ({
          uid: t._id,
          label: t.talentName ?? '—',
          experience: t.experience ?? '—',
          monthlyPay: t.monthlyPay ?? '—',
          type: t.type,
          status: t.status,
          activeStatus: t.activeStatus ?? false,
          originalTalentId: t.talentId,
        }));

        setRows(formatted);
        setVisibility(formatted.map((r) => r.activeStatus));

        const used = new Set(
          formatted
            .map((i) => i.originalTalentId)
            .filter(Boolean),
        );
        setSkills(skillArr.filter((s) => !used.has(s._id)));
        setDomains(domainArr.filter((d) => !used.has(d._id)));
      } catch (err: any) {
        if (err?.code !== 'ERR_CANCELED') {
          console.error(err);
          notifyError('Failed to load data. Please try again.', 'Error');
        }
      } finally {
        if (!cancelled) setLoading(false);
      }
<<<<<<< HEAD
    };

    fetch();
    return () => {
      cancelled = true;
      cancelAllRequests();
    };
  }, [user?.uid, refresh]);

  const toggleVisibility = useCallback(
    async (idx: number, checked: boolean, id: string) => {
      try {
        const { status } = await axiosInstance.put(
          `/freelancer/dehix-talent/${id}`,
          { activeStatus: checked },
        );
        if (status === 200) {
          setVisibility((v) => {
            const copy = [...v];
            copy[idx] = checked;
            return copy;
          });
        }
      } catch (e) {
        console.error(e);
        notifyError('Could not update visibility.', 'Error');
=======
    }

    fetchData();
    return () => cancelAllRequests();
  }, [user?.uid, refreshTrigger, currentPage, limit]);

  const handleToggleVisibility = async (
    index: number,
    value: boolean,
    dehixTalentId: string,
  ) => {
    try {
      const response = await axiosInstance.put(
        `/freelancer/dehix-talent/${dehixTalentId}`,
        { activeStatus: value },
      );

      if (response.status === 200) {
        const updatedVisibility = [...statusVisibility];
        updatedVisibility[index] = value;
        setStatusVisibility(updatedVisibility);
>>>>>>> 104076eb
      }
    },
    [],
  );

  const triggerRefresh = () => setRefresh((r) => r + 1);

  const AddSkillBtn = () => (
    <SkillDialog skills={skills} onSuccess={triggerRefresh}>
      <Button
        size="sm"
        className="bg-white text-black hover:shadow-md transition-all duration-200 border border-gray-200 hover:border-gray-300"
      >
        <Code className="h-4 w-4 mr-1" />
        Add Skill
      </Button>
    </SkillDialog>
  );

  const AddDomainBtn = () => (
    <DomainDialog domains={domains} onSuccess={triggerRefresh}>
      <Button size="sm" variant="outline">
        <Briefcase className="h-4 w-4 mr-1" />
        Add Domain
      </Button>
    </DomainDialog>
  );

  const handlePageChange = (page: number) => {
    if (page > 0 && page <= totalPages) {
      setCurrentPage(page);
    }
  };

  const handleLimitChange = (value: number) => {
    setLimit(value);
    setCurrentPage(1);
  };

  return (
      <section className="min-h-screen bg-muted/30 py-6 px-4 sm:px-6 lg:px-8">
        <Card className="max-w-7xl mx-auto shadow-lg">
          <CardHeader className="border-b bg-card/50">
            <div className="flex flex-col gap-2 sm:flex-row sm:items-center sm:justify-between">
              <div>
                <CardTitle className="text-2xl font-bold tracking-tight">
                  Dehix Talent
                </CardTitle>
                <CardDescription className="mt-1">
                  Showcase your skills & domains to get hired directly.
                </CardDescription>
              </div>
              <div className="flex gap-2">
                <AddSkillBtn />
                <AddDomainBtn />
              </div>
            </div>
<<<<<<< HEAD
            <div className='grid grid-cols-1 md:grid-cols-2 lg:grid-cols-4 gap-4 mt-4'>
              <Card className='relative overflow-hidden group hover:shadow-md transition-all duration-300 border border-muted/40 bg-gradient-to-br from-blue-50/70 to-blue-100/50 dark:from-blue-950/30 dark:to-blue-900/20 h-36'>
                <div className='absolute -right-4 -top-4 w-20 h-20 bg-blue-200/30 dark:bg-blue-900/20 rounded-full group-hover:scale-110 transition-transform duration-500'></div>
                <CardHeader className='pb-1 px-4 pt-3 relative z-10'>
                  <div className='flex items-center justify-between'>
                    <div className='w-8 h-8 flex items-center justify-center rounded-lg bg-blue-100 dark:bg-blue-900/50'>
                      <Code className='w-4 h-4 text-blue-600 dark:text-blue-300' />
                    </div>
                    <p className='text-2xl font-bold bg-gradient-to-r from-blue-600 to-blue-800 dark:from-blue-400 dark:to-blue-200 bg-clip-text text-transparent'>
                      {rows.filter(r => r.type === 'SKILL').length}
                    </p>
                  </div>
                  <CardTitle className='text-xl font-semibold text-foreground/90'>Skills</CardTitle>
                </CardHeader>
                <CardContent className='relative z-10 px-4 py-1'>
                  <p className='text-sm text-muted-foreground'>{skills.length} available to add</p>
                </CardContent>
              </Card>
=======
            <TableSelect
              currValue={limit}
              label="Items Per Page"
              values={[10, 15, 20, 25]}
              setCurrValue={handleLimitChange}
            />
          </div>
>>>>>>> 104076eb

              <Card className='relative overflow-hidden group hover:shadow-md transition-all duration-300 border border-muted/40 bg-gradient-to-br from-purple-50/70 to-purple-100/50 dark:from-purple-950/30 dark:to-purple-900/20 h-36'>
                <div className='absolute -right-4 -top-4 w-20 h-20 bg-purple-200/30 dark:bg-purple-900/20 rounded-full group-hover:scale-110 transition-transform duration-500'></div>
                <CardHeader className='pb-1 px-4 pt-3 relative z-10'>
                  <div className='flex items-center justify-between'>
                    <div className='w-8 h-8 flex items-center justify-center rounded-lg bg-purple-100 dark:bg-purple-900/50'>
                      <Briefcase className='w-4 h-4 text-purple-600 dark:text-purple-300' />
                    </div>
                    <p className='text-2xl font-bold bg-gradient-to-r from-purple-600 to-purple-800 dark:from-purple-400 dark:to-purple-200 bg-clip-text text-transparent'>
                      {rows.filter(r => r.type === 'DOMAIN').length}
                    </p>
                  </div>
                  <CardTitle className='text-xl font-semibold text-foreground/90'>Domains</CardTitle>
                </CardHeader>
                <CardContent className='relative z-10 px-4 py-1'>
                  <p className='text-sm text-muted-foreground'>{domains.length} available to add</p>
                </CardContent>
              </Card>
              
              <Card className='relative overflow-hidden group hover:shadow-md transition-all duration-300 border border-muted/40 bg-gradient-to-br from-green-50/70 to-green-100/50 dark:from-green-950/30 dark:to-green-900/20 h-36'>
                <div className='absolute -right-4 -top-4 w-20 h-20 bg-green-200/30 dark:bg-green-900/20 rounded-full group-hover:scale-110 transition-transform duration-500'></div>
                <CardHeader className='pb-1 px-4 pt-3 relative z-10'>
                  <div className='flex items-center justify-between'>
                    <div className='w-8 h-8 flex items-center justify-center rounded-lg bg-green-100 dark:bg-green-900/50'>
                      <Eye className='w-4 h-4 text-green-600 dark:text-green-300' />
                    </div>
                    <p className='text-2xl font-bold bg-gradient-to-r from-green-600 to-green-800 dark:from-green-400 dark:to-green-200 bg-clip-text text-transparent'>
                      {visibility.filter(Boolean).length}
                    </p>
                  </div>
                  <CardTitle className='text-xl font-semibold text-foreground/90'>Active Listings</CardTitle>
                </CardHeader>
                <CardContent className='relative z-10 px-4 py-1'>
                  <p className='text-sm text-muted-foreground'>Visible to clients</p>
                </CardContent>
              </Card>
              
              <Card className='relative overflow-hidden group hover:shadow-md transition-all duration-300 border border-muted/40 bg-gradient-to-br from-amber-50/70 to-amber-100/50 dark:from-amber-950/30 dark:to-amber-900/20 h-36'>
                <div className='absolute -right-6 -top-6 w-24 h-24 bg-amber-200/30 dark:bg-amber-900/20 rounded-full group-hover:scale-110 transition-transform duration-500'></div>
                <CardHeader className='pb-1 px-4 pt-3 relative z-10'>
                  <div className='flex items-center justify-between'>
                    <div className='w-8 h-8 flex items-center justify-center rounded-lg bg-amber-100 dark:bg-amber-900/50'>
                      <Zap className='w-4 h-4 text-amber-600 dark:text-amber-300' />
                    </div>
                    <p className='text-2xl font-bold bg-gradient-to-r from-amber-600 to-amber-800 dark:from-amber-400 dark:to-amber-200 bg-clip-text text-transparent'>
                      {rows.filter(r => (r.type === 'SKILL' || r.type === 'DOMAIN') && r.status === StatusEnum.ACTIVE).length}/{rows.length}
                    </p>
                  </div>
                  <CardTitle className='text-xl font-semibold text-foreground/90'>Verified</CardTitle>
                </CardHeader>
                <CardContent className='relative z-10 px-4 py-1'>
                  <p className='text-sm text-muted-foreground'>
                    {rows.filter(r => r.type === 'SKILL' && r.status === StatusEnum.ACTIVE).length}/{rows.filter(r => r.type === 'SKILL').length} Skills<br />
                    {rows.filter(r => r.type === 'DOMAIN' && r.status === StatusEnum.ACTIVE).length}/{rows.filter(r => r.type === 'DOMAIN').length} Domains
                  </p>
                </CardContent>
              </Card>
            </div>
          </CardHeader>

          <CardContent className="p-0">
            {/* Desktop Table */}
            <div className="overflow-x-auto">
              <Table>
                <TableHeader className="bg-muted/40 sticky top-0 z-10">
                  <TableRow>
<<<<<<< HEAD
                    <TableHead className="w-20">Type</TableHead>
                    <TableHead className="min-w-[140px]">Label</TableHead>
                    <TableHead className="w-28 text-center">Exp.</TableHead>
                    <TableHead className="w-32 text-center">Pay</TableHead>
                    <TableHead className="w-28 text-center">Status</TableHead>
                    <TableHead className="w-28 text-center">Visible</TableHead>
=======
                    <TableHead scope="col">Type</TableHead>
                    <TableHead scope="col" className="text-center">
                      Label
                    </TableHead>
                    <TableHead scope="col" className="text-center">
                      Experience
                    </TableHead>
                    <TableHead scope="col" className="text-center">
                      Monthly Pay
                    </TableHead>
                    <TableHead scope="col" className="text-center">
                      Status
                    </TableHead>
                    <TableHead scope="col" className="text-center">
                      Visibility
                    </TableHead>
                    <TableHead scope="col" className="text-center">
                      Manage
                    </TableHead>
>>>>>>> 104076eb
                  </TableRow>
                </TableHeader>

                <TableBody>
                  {loading ? (
                    <>
                      {Array.from({ length: 5 }).map((_, i) => (
                        <TableRow key={i}>
                          <TableCell><Skeleton className="h-6 w-14" /></TableCell>
                          <TableCell><Skeleton className="h-6 w-32" /></TableCell>
                          <TableCell className="text-center"><Skeleton className="mx-auto h-6 w-12" /></TableCell>
                          <TableCell className="text-center"><Skeleton className="mx-auto h-6 w-20" /></TableCell>
                          <TableCell className="text-center"><Skeleton className="mx-auto h-6 w-16" /></TableCell>
                          <TableCell className="text-center"><Skeleton className="mx-auto h-8 w-12 rounded-full" /></TableCell>
                        </TableRow>
                      ))}
                    </>
                  ) : rows.length === 0 ? (
                    <TableRow>
                      <TableCell colSpan={6} className="py-12 text-center">
                        <div className="flex flex-col items-center space-y-4">
                          <svg width="120" height="120" viewBox="0 0 120 120" className="text-muted-foreground/40" aria-hidden="true">
                            <path fill="currentColor" d="M30 20h60a10 10 0 0 1 10 10v60a10 10 0 0 1-10 10H30a10 10 0 0 1-10-10V30a10 10 0 0 1 10-10z" opacity=".2" />
                            <circle cx="40" cy="45" r="8" fill="currentColor" opacity=".4" />
                            <circle cx="60" cy="45" r="8" fill="currentColor" opacity=".4" />
                            <circle cx="80" cy="45" r="8" fill="currentColor" opacity=".4" />
                            <rect x="30" y="65" width="60" height="6" rx="3" fill="currentColor" opacity=".3" />
                            <rect x="30" y="78" width="45" height="6" rx="3" fill="currentColor" opacity=".3" />
                          </svg>
                          <p className="text-lg font-medium text-muted-foreground">No talents added yet.</p>
                          <p className="text-sm text-muted-foreground max-w-md">
                            Start by adding a skill or domain – it will appear here instantly.
                          </p>
                          <div className="flex gap-2 mt-2">
                            <AddSkillBtn />
                            <AddDomainBtn />
                          </div>
                        </div>
                      </TableCell>
                    </TableRow>
                  ) : (
                    rows.map((r, idx) => (
                      <TableRow key={r.uid} className="transition-colors hover:bg-muted/50">
                        {/* Type Badge - Skill: NO HOVER */}
                        <TableCell>
                          {r.type === 'SKILL' ? (
                            <Badge
                              variant="default"
                              className="font-medium text-xs px-2.5 py-0.5 rounded-full border bg-emerald-600 text-white border-emerald-600 hover:bg-emerald-600 hover:text-white hover:border-emerald-600"
                            >
                              Skill
                            </Badge>
                          ) : (
                            <Badge
                              variant="outline"
                              className="font-medium text-xs px-2.5 py-0.5 rounded-full border bg-amber-50 text-amber-700 border-amber-300"
                            >
                              Domain
                            </Badge>
                          )}
                        </TableCell>

                        <TableCell className="font-medium">{r.label}</TableCell>

                        <TableCell className="text-center">
                          {r.experience} <span className="text-muted-foreground">yrs</span>
                        </TableCell>

                        <TableCell className="text-center font-medium">
                          {formatCurrency(r.monthlyPay)}
                        </TableCell>

                        <TableCell className="text-center">
                          <div className="flex items-center justify-center gap-2">
                            <Badge className={getBadgeColor(r.status)}>
                              {r.status.toUpperCase()}
                            </Badge>
                            {r.status === StatusEnum.PENDING && r.uid && (
                              <VerifyDialog
                                talentType={r.type}
                                _id={r.uid}
                                userId={user.uid}
                                originalTalentId={r.originalTalentId}
                              />
                            )}
                          </div>
                        </TableCell>

                        <TableCell className="text-center">
                          <Switch
                            checked={visibility[idx]}
                            onCheckedChange={(v) => toggleVisibility(idx, v, r.uid)}
                            aria-label={`Toggle visibility for ${r.label}`}
                          />
                        </TableCell>
                        <TableCell className="text-center">
                          {item.originalTalentId ? (
                            <Button
                              asChild
                              variant="ghost"
                              size="icon"
                              aria-label={`Manage jobs for ${item.label}`}
                            >
                              <Link
                                href={{
                                  pathname: `/freelancer/talent/manage/${item.type.toLowerCase()}/${item.originalTalentId}`,
                                  query: { label: item.label },
                                }}
                              >
                                <ArrowUpRight className="h-4 w-4" />
                              </Link>
                            </Button>
                          ) : (
                            <Button
                              variant="ghost"
                              size="icon"
                              disabled
                              aria-label={`Manage jobs for ${item.label}`}
                            >
                              <ArrowUpRight className="h-4 w-4" />
                            </Button>
                          )}
                        </TableCell>
                      </TableRow>
                    ))
<<<<<<< HEAD
=======
                  ) : (
                    <TableRow>
                      <TableCell colSpan={7} className="text-center">
                        <div className="py-10">
                          <svg
                            width="140"
                            height="90"
                            viewBox="0 0 140 90"
                            xmlns="http://www.w3.org/2000/svg"
                            className="mx-auto mb-3 opacity-80"
                          >
                            <defs>
                              <linearGradient
                                id="talentEmpty"
                                x1="0"
                                x2="1"
                                y1="0"
                                y2="1"
                              >
                                <stop
                                  offset="0%"
                                  stopColor="#cbd5e1"
                                  stopOpacity="0.6"
                                />
                                <stop
                                  offset="100%"
                                  stopColor="#a3a3a3"
                                  stopOpacity="0.3"
                                />
                              </linearGradient>
                            </defs>
                            <rect
                              x="12"
                              y="28"
                              width="20"
                              height="40"
                              rx="4"
                              fill="url(#talentEmpty)"
                            />
                            <rect
                              x="40"
                              y="20"
                              width="20"
                              height="48"
                              rx="4"
                              fill="url(#talentEmpty)"
                            />
                            <rect
                              x="68"
                              y="34"
                              width="20"
                              height="34"
                              rx="4"
                              fill="url(#talentEmpty)"
                            />
                            <rect
                              x="96"
                              y="26"
                              width="20"
                              height="42"
                              rx="4"
                              fill="url(#talentEmpty)"
                            />
                          </svg>
                          <p className="text-sm text-muted-foreground">
                            No entries yet. Add your first skill or domain to
                            appear here.
                          </p>
                          <div className="mt-4 flex items-center justify-center gap-2">
                            <SkillDialog
                              skills={skills}
                              onSuccess={() =>
                                setRefreshTrigger((prev) => prev + 1)
                              }
                            />

                            <DomainDialog
                              domains={domains}
                              onSuccess={() =>
                                setRefreshTrigger((prev) => prev + 1)
                              }
                            />
                          </div>
                        </div>
                      </TableCell>
                    </TableRow>
>>>>>>> 104076eb
                  )}
                </TableBody>
              </Table>
            </div>
<<<<<<< HEAD

            {/* Mobile Card View */}
            <div className="md:hidden space-y-4 p-4">
              {loading
                ? Array.from({ length: 3 }).map((_, i) => (
                  <Card key={i} className="p-4">
                    <Skeleton className="h-6 w-20 mb-2" />
                    <Skeleton className="h-5 w-32 mb-3" />
                    <div className="flex justify-between">
                      <Skeleton className="h-5 w-16" />
                      <Skeleton className="h-5 w-20" />
                    </div>
                  </Card>
                ))
                : rows.length === 0
                  ? (
                    <Card className="p-6 text-center">
                      <svg width="80" height="80" viewBox="0 0 120 120" className="mx-auto text-muted-foreground/40 mb-4" aria-hidden="true">
                        <path fill="currentColor" d="M30 20h60a10 10 0 0 1 10 10v60a10 10 0 0 1-10 10H30a10 10 0 0 1-10-10V30a10 10 0 0 1 10-10z" opacity=".2" />
                        <circle cx="40" cy="45" r="8" fill="currentColor" opacity=".4" />
                        <circle cx="60" cy="45" r="8" fill="currentColor" opacity=".4" />
                        <circle cx="80" cy="45" r="8" fill="currentColor" opacity=".4" />
                      </svg>
                      <p className="font-medium">No talents yet</p>
                      <p className="text-sm text-muted-foreground mt-1">
                        Add a skill or domain to get started.
                      </p>
                      <div className="flex gap-2 justify-center mt-4">
                        <AddSkillBtn />
                        <AddDomainBtn />
                      </div>
                    </Card>
                  )
                  : rows.map((r, idx) => (
                    <Card key={r.uid} className="p-4">
                      <div className="flex items-center justify-between mb-2">
                        {/* Mobile Badge - Skill: NO HOVER */}
                        {r.type === 'SKILL' ? (
                          <Badge
                            variant="default"
                            className="font-medium text-xs px-2.5 py-0.5 rounded-full border bg-emerald-600 text-white border-emerald-600 hover:bg-emerald-600 hover:text-white hover:border-emerald-600"
                          >
                            Skill
                          </Badge>
                        ) : (
                          <Badge
                            variant="outline"
                            className="font-medium text-xs px-2.5 py-0.5 rounded-full border bg-amber-50 text-amber-700 border-amber-300"
                          >
                            Domain
                          </Badge>
                        )}
                        <Switch
                          checked={visibility[idx]}
                          onCheckedChange={(v) => toggleVisibility(idx, v, r.uid)}
                          aria-label={`Toggle visibility for ${r.label}`}
                        />
                      </div>

                      <h3 className="font-semibold text-lg">{r.label}</h3>

                      <div className="grid grid-cols-2 gap-2 mt-2 text-sm">
                        <div>
                          <span className="text-muted-foreground">Exp:</span>{' '}
                          {r.experience} yrs
                        </div>
                        <div>
                          <span className="text-muted-foreground">Pay:</span>{' '}
                          {formatCurrency(r.monthlyPay)}
                        </div>
                      </div>

                      <div className="mt-3 flex justify-center items-center gap-2">
                        <Badge className={getBadgeColor(r.status)}>
                          {r.status.toUpperCase()}
                        </Badge>
                        {r.status === StatusEnum.PENDING && r.uid && (
                          <VerifyDialog
                            talentType={r.type}
                            _id={r.uid}
                            userId={user.uid}
                            originalTalentId={r.originalTalentId}
                          />
                        )}
                      </div>
                    </Card>
                  ))}
            </div>
          </CardContent>
        </Card>
      </section>
=======
            <div className="flex items-center justify-end">
              {totalPages > 1 && (
                <Pagination className="mt-6">
                  <PaginationContent>
                    {currentPage > 1 && (
                      <>
                        <PaginationItem>
                          <PaginationPrevious
                            href="#"
                            onClick={(e) => {
                              e.preventDefault();
                              handlePageChange(currentPage - 1);
                            }}
                            className="cursor-pointer"
                          />
                        </PaginationItem>
                        <PaginationItem>
                          <PaginationLink
                            href="#"
                            onClick={(e) => {
                              e.preventDefault();
                              handlePageChange(currentPage - 1);
                            }}
                            className="cursor-pointer"
                          >
                            {currentPage - 1}
                          </PaginationLink>
                        </PaginationItem>
                      </>
                    )}

                    <PaginationItem>
                      <PaginationLink href="#" isActive>
                        {currentPage}
                      </PaginationLink>
                    </PaginationItem>

                    {currentPage < totalPages && (
                      <>
                        <PaginationItem>
                          <PaginationLink
                            href="#"
                            onClick={(e) => {
                              e.preventDefault();
                              handlePageChange(currentPage + 1);
                            }}
                            className="cursor-pointer"
                          >
                            {currentPage + 1}
                          </PaginationLink>
                        </PaginationItem>
                        {currentPage + 1 < totalPages && (
                          <PaginationItem>
                            <PaginationEllipsis />
                          </PaginationItem>
                        )}
                        <PaginationItem>
                          <PaginationNext
                            href="#"
                            onClick={(e) => {
                              e.preventDefault();
                              handlePageChange(currentPage + 1);
                            }}
                            className="cursor-pointer"
                          />
                        </PaginationItem>
                      </>
                    )}
                  </PaginationContent>
                </Pagination>
              )}
            </div>
          </Card>
        </CardContent>
      </Card>
    </div>
>>>>>>> 104076eb
  );
};

export default SkillDomainForm;<|MERGE_RESOLUTION|>--- conflicted
+++ resolved
@@ -1,21 +1,9 @@
 'use client';
-<<<<<<< HEAD
-=======
-import type React from 'react';
-import { useState, useEffect } from 'react';
-import Link from 'next/link';
-import { useSelector } from 'react-redux';
-import { ArrowUpRight } from 'lucide-react';
-
-import { TableSelect } from '../../custom-table/TableSelect';
-
-import SkillDialog from './skillDiag';
-import DomainDialog from './domainDiag';
-import VerifyDialog from './verifyDialog';
->>>>>>> 104076eb
 
 import React, { useState, useEffect, useCallback } from 'react';
 import { useSelector } from 'react-redux';
+import Link from 'next/link';
+import { ArrowUpRight, Briefcase, Eye, Zap } from 'lucide-react';
 import {
   Card,
   CardContent,
@@ -31,26 +19,10 @@
   TableHeader,
   TableRow,
 } from '@/components/ui/table';
-<<<<<<< HEAD
-=======
-import {
-  Pagination,
-  PaginationContent,
-  PaginationEllipsis,
-  PaginationItem,
-  PaginationLink,
-  PaginationNext,
-  PaginationPrevious,
-} from '@/components/ui/pagination';
-import { axiosInstance, cancelAllRequests } from '@/lib/axiosinstance';
-import type { RootState } from '@/lib/store';
->>>>>>> 104076eb
 import { Badge } from '@/components/ui/badge';
-import { Button } from '@/components/ui/button';
 import { Skeleton } from '@/components/ui/skeleton';
 import { Switch } from '@/components/ui/switch';
 import { Button } from '@/components/ui/button';
-import { Briefcase, Code, Layers, Eye, PlusCircle, BookOpen, CheckCircle, Zap } from 'lucide-react';
 import SkillDialog from './skillDiag';
 import DomainDialog from './domainDiag';
 import VerifyDialog from './verifyDialog';
@@ -90,37 +62,13 @@
   const [rows, setRows] = useState<SkillDomainData[]>([]);
   const [visibility, setVisibility] = useState<boolean[]>([]);
   const [loading, setLoading] = useState(true);
-<<<<<<< HEAD
   const [refresh, setRefresh] = useState(0);
-=======
-  const [currentPage, setCurrentPage] = useState(1);
-  const [totalPages, setTotalPages] = useState(0);
-  const [limit, setLimit] = useState(10);
-
-  const [refreshTrigger, setRefreshTrigger] = useState(0);
-
-  // Function to remove duplicate entries
-  const removeDuplicates = (data: SkillDomainData[]) => {
-    const seen = new Set<string>();
-    return data.filter((item) => {
-      const key = `${item.label.trim().toLowerCase()}-${item.type}`;
-      if (seen.has(key)) {
-        return false;
-      }
-      seen.add(key);
-      return true;
-    });
-  };
-
-  const user = useSelector((state: RootState) => state.user);
->>>>>>> 104076eb
 
   useEffect(() => {
     let cancelled = false;
     const fetch = async () => {
       setLoading(true);
       try {
-<<<<<<< HEAD
         const [skRes, domRes, talRes] = await Promise.all([
           axiosInstance.get('/skills'),
           axiosInstance.get('/domain'),
@@ -130,25 +78,6 @@
         ]);
 
         if (cancelled) return;
-=======
-        // fetch skills
-        const skillsResponse = await axiosInstance.get('/skills');
-        const skillsArray = skillsResponse.data?.data || [];
-
-        // fetch domains
-        const domainsResponse = await axiosInstance.get('/domain');
-        const domainsArray = domainsResponse.data?.data || [];
-
-        // fetch talent data
-        let talentResponse = {
-          data: { data: {}, pagination: { totalPages: 0 } },
-        };
-        if (user?.uid) {
-          talentResponse = await axiosInstance.get(
-            `/freelancer/${user.uid}/dehix-talent?page=${currentPage}&limit=${limit}`,
-          );
-        }
->>>>>>> 104076eb
 
         const skillArr: Skill[] = (skRes.data?.data ?? []).map((s: any) => ({
           _id: s._id,
@@ -159,18 +88,10 @@
           label: d.label,
         }));
 
-<<<<<<< HEAD
         const rawTalent = Array.isArray(talRes.data?.data)
           ? talRes.data.data
           : Object.values(talRes.data?.data ?? {});
         const talentFlat = rawTalent.flat();
-=======
-        // deduplicate and filter
-        const deduplicatedData = removeDuplicates(formattedTalentData);
-        setSkillDomainData(deduplicatedData);
-        setStatusVisibility(deduplicatedData.map((item) => item.activeStatus));
-        setTotalPages(talentResponse.data.pagination.totalPages);
->>>>>>> 104076eb
 
         const formatted: SkillDomainData[] = talentFlat.map((t: any) => ({
           uid: t._id,
@@ -201,7 +122,6 @@
       } finally {
         if (!cancelled) setLoading(false);
       }
-<<<<<<< HEAD
     };
 
     fetch();
@@ -228,29 +148,6 @@
       } catch (e) {
         console.error(e);
         notifyError('Could not update visibility.', 'Error');
-=======
-    }
-
-    fetchData();
-    return () => cancelAllRequests();
-  }, [user?.uid, refreshTrigger, currentPage, limit]);
-
-  const handleToggleVisibility = async (
-    index: number,
-    value: boolean,
-    dehixTalentId: string,
-  ) => {
-    try {
-      const response = await axiosInstance.put(
-        `/freelancer/dehix-talent/${dehixTalentId}`,
-        { activeStatus: value },
-      );
-
-      if (response.status === 200) {
-        const updatedVisibility = [...statusVisibility];
-        updatedVisibility[index] = value;
-        setStatusVisibility(updatedVisibility);
->>>>>>> 104076eb
       }
     },
     [],
@@ -264,7 +161,7 @@
         size="sm"
         className="bg-white text-black hover:shadow-md transition-all duration-200 border border-gray-200 hover:border-gray-300"
       >
-        <Code className="h-4 w-4 mr-1" />
+        <Briefcase className="h-4 w-4 mr-1" />
         Add Skill
       </Button>
     </SkillDialog>
@@ -279,230 +176,232 @@
     </DomainDialog>
   );
 
-  const handlePageChange = (page: number) => {
-    if (page > 0 && page <= totalPages) {
-      setCurrentPage(page);
-    }
-  };
-
-  const handleLimitChange = (value: number) => {
-    setLimit(value);
-    setCurrentPage(1);
-  };
-
   return (
-      <section className="min-h-screen bg-muted/30 py-6 px-4 sm:px-6 lg:px-8">
-        <Card className="max-w-7xl mx-auto shadow-lg">
-          <CardHeader className="border-b bg-card/50">
-            <div className="flex flex-col gap-2 sm:flex-row sm:items-center sm:justify-between">
-              <div>
-                <CardTitle className="text-2xl font-bold tracking-tight">
-                  Dehix Talent
-                </CardTitle>
-                <CardDescription className="mt-1">
-                  Showcase your skills & domains to get hired directly.
-                </CardDescription>
-              </div>
-              <div className="flex gap-2">
-                <AddSkillBtn />
-                <AddDomainBtn />
-              </div>
+    <section className="min-h-screen bg-muted/30 py-6 px-4 sm:px-6 lg:px-8">
+      <Card className="max-w-7xl mx-auto shadow-lg">
+        <CardHeader className="border-b bg-card/50">
+          <div className="flex flex-col gap-2 sm:flex-row sm:items-center sm:justify-between">
+            <div>
+              <CardTitle className="text-2xl font-bold tracking-tight">
+                Dehix Talent
+              </CardTitle>
+              <CardDescription className="mt-1">
+                Showcase your skills & domains to get hired directly.
+              </CardDescription>
             </div>
-<<<<<<< HEAD
-            <div className='grid grid-cols-1 md:grid-cols-2 lg:grid-cols-4 gap-4 mt-4'>
-              <Card className='relative overflow-hidden group hover:shadow-md transition-all duration-300 border border-muted/40 bg-gradient-to-br from-blue-50/70 to-blue-100/50 dark:from-blue-950/30 dark:to-blue-900/20 h-36'>
-                <div className='absolute -right-4 -top-4 w-20 h-20 bg-blue-200/30 dark:bg-blue-900/20 rounded-full group-hover:scale-110 transition-transform duration-500'></div>
-                <CardHeader className='pb-1 px-4 pt-3 relative z-10'>
-                  <div className='flex items-center justify-between'>
-                    <div className='w-8 h-8 flex items-center justify-center rounded-lg bg-blue-100 dark:bg-blue-900/50'>
-                      <Code className='w-4 h-4 text-blue-600 dark:text-blue-300' />
-                    </div>
-                    <p className='text-2xl font-bold bg-gradient-to-r from-blue-600 to-blue-800 dark:from-blue-400 dark:to-blue-200 bg-clip-text text-transparent'>
-                      {rows.filter(r => r.type === 'SKILL').length}
-                    </p>
+            <div className="flex gap-2">
+              <AddSkillBtn />
+              <AddDomainBtn />
+            </div>
+          </div>
+          <div className="grid grid-cols-1 md:grid-cols-2 lg:grid-cols-4 gap-4 mt-4">
+            <Card className="relative overflow-hidden group hover:shadow-md transition-all duration-300 border border-muted/40 bg-gradient-to-br from-blue-50/70 to-blue-100/50 dark:from-blue-950/30 dark:to-blue-900/20 h-36">
+              <div className="absolute -right-4 -top-4 w-20 h-20 bg-blue-200/30 dark:bg-blue-900/20 rounded-full group-hover:scale-110 transition-transform duration-500"></div>
+              <CardHeader className="pb-1 px-4 pt-3 relative z-10">
+                <div className="flex items-center justify-between">
+                  <div className="w-8 h-8 flex items-center justify-center rounded-lg bg-blue-100 dark:bg-blue-900/50">
+                    <Briefcase className="w-4 h-4 text-blue-600 dark:text-blue-300" />
                   </div>
-                  <CardTitle className='text-xl font-semibold text-foreground/90'>Skills</CardTitle>
-                </CardHeader>
-                <CardContent className='relative z-10 px-4 py-1'>
-                  <p className='text-sm text-muted-foreground'>{skills.length} available to add</p>
-                </CardContent>
-              </Card>
-=======
-            <TableSelect
-              currValue={limit}
-              label="Items Per Page"
-              values={[10, 15, 20, 25]}
-              setCurrValue={handleLimitChange}
-            />
+                  <p className="text-2xl font-bold bg-gradient-to-r from-blue-600 to-blue-800 dark:from-blue-400 dark:to-blue-200 bg-clip-text text-transparent">
+                    {rows.filter((r) => r.type === 'SKILL').length}
+                  </p>
+                </div>
+                <CardTitle className="text-xl font-semibold text-foreground/90">Skills</CardTitle>
+              </CardHeader>
+              <CardContent className="relative z-10 px-4 py-1">
+                <p className="text-sm text-muted-foreground">{skills.length} available to add</p>
+              </CardContent>
+            </Card>
+
+            <Card className="relative overflow-hidden group hover:shadow-md transition-all duration-300 border border-muted/40 bg-gradient-to-br from-purple-50/70 to-purple-100/50 dark:from-purple-950/30 dark:to-purple-900/20 h-36">
+              <div className="absolute -right-4 -top-4 w-20 h-20 bg-purple-200/30 dark:bg-purple-900/20 rounded-full group-hover:scale-110 transition-transform duration-500"></div>
+              <CardHeader className="pb-1 px-4 pt-3 relative z-10">
+                <div className="flex items-center justify-between">
+                  <div className="w-8 h-8 flex items-center justify-center rounded-lg bg-purple-100 dark:bg-purple-900/50">
+                    <Briefcase className="w-4 h-4 text-purple-600 dark:text-purple-300" />
+                  </div>
+                  <p className="text-2xl font-bold bg-gradient-to-r from-purple-600 to-purple-800 dark:from-purple-400 dark:to-purple-200 bg-clip-text text-transparent">
+                    {rows.filter((r) => r.type === 'DOMAIN').length}
+                  </p>
+                </div>
+                <CardTitle className="text-xl font-semibold text-foreground/90">Domains</CardTitle>
+              </CardHeader>
+              <CardContent className="relative z-10 px-4 py-1">
+                <p className="text-sm text-muted-foreground">{domains.length} available to add</p>
+              </CardContent>
+            </Card>
+
+            <Card className="relative overflow-hidden group hover:shadow-md transition-all duration-300 border border-muted/40 bg-gradient-to-br from-green-50/70 to-green-100/50 dark:from-green-950/30 dark:to-green-900/20 h-36">
+              <div className="absolute -right-4 -top-4 w-20 h-20 bg-green-200/30 dark:bg-green-900/20 rounded-full group-hover:scale-110 transition-transform duration-500"></div>
+              <CardHeader className="pb-1 px-4 pt-3 relative z-10">
+                <div className="flex items-center justify-between">
+                  <div className="w-8 h-8 flex items-center justify-center rounded-lg bg-green-100 dark:bg-green-900/50">
+                    <Eye className="w-4 h-4 text-green-600 dark:text-green-300" />
+                  </div>
+                  <p className="text-2xl font-bold bg-gradient-to-r from-green-600 to-green-800 dark:from-green-400 dark:to-green-200 bg-clip-text text-transparent">
+                    {visibility.filter(Boolean).length}
+                  </p>
+                </div>
+                <CardTitle className="text-xl font-semibold text-foreground/90">Active Listings</CardTitle>
+              </CardHeader>
+              <CardContent className="relative z-10 px-4 py-1">
+                <p className="text-sm text-muted-foreground">Visible to clients</p>
+              </CardContent>
+            </Card>
+
+            <Card className="relative overflow-hidden group hover:shadow-md transition-all duration-300 border border-muted/40 bg-gradient-to-br from-amber-50/70 to-amber-100/50 dark:from-amber-950/30 dark:to-amber-900/20 h-36">
+              <div className="absolute -right-6 -top-6 w-24 h-24 bg-amber-200/30 dark:bg-amber-900/20 rounded-full group-hover:scale-110 transition-transform duration-500"></div>
+              <CardHeader className="pb-1 px-4 pt-3 relative z-10">
+                <div className="flex items-center justify-between">
+                  <div className="w-8 h-8 flex items-center justify-center rounded-lg bg-amber-100 dark:bg-amber-900/50">
+                    <Zap className="w-4 h-4 text-amber-600 dark:text-amber-300" />
+                  </div>
+                  <p className="text-2xl font-bold bg-gradient-to-r from-amber-600 to-amber-800 dark:from-amber-400 dark:to-amber-200 bg-clip-text text-transparent">
+                    {rows.filter((r) => (r.type === 'SKILL' || r.type === 'DOMAIN') && r.status === StatusEnum.ACTIVE).length}/{rows.length}
+                  </p>
+                </div>
+                <CardTitle className="text-xl font-semibold text-foreground/90">Verified</CardTitle>
+              </CardHeader>
+              <CardContent className="relative z-10 px-4 py-1">
+                <p className="text-sm text-muted-foreground">
+                  {rows.filter((r) => r.type === 'SKILL' && r.status === StatusEnum.ACTIVE).length}/{rows.filter((r) => r.type === 'SKILL').length} Skills<br />
+                  {rows.filter((r) => r.type === 'DOMAIN' && r.status === StatusEnum.ACTIVE).length}/{rows.filter((r) => r.type === 'DOMAIN').length} Domains
+                </p>
+              </CardContent>
+            </Card>
           </div>
->>>>>>> 104076eb
-
-              <Card className='relative overflow-hidden group hover:shadow-md transition-all duration-300 border border-muted/40 bg-gradient-to-br from-purple-50/70 to-purple-100/50 dark:from-purple-950/30 dark:to-purple-900/20 h-36'>
-                <div className='absolute -right-4 -top-4 w-20 h-20 bg-purple-200/30 dark:bg-purple-900/20 rounded-full group-hover:scale-110 transition-transform duration-500'></div>
-                <CardHeader className='pb-1 px-4 pt-3 relative z-10'>
-                  <div className='flex items-center justify-between'>
-                    <div className='w-8 h-8 flex items-center justify-center rounded-lg bg-purple-100 dark:bg-purple-900/50'>
-                      <Briefcase className='w-4 h-4 text-purple-600 dark:text-purple-300' />
-                    </div>
-                    <p className='text-2xl font-bold bg-gradient-to-r from-purple-600 to-purple-800 dark:from-purple-400 dark:to-purple-200 bg-clip-text text-transparent'>
-                      {rows.filter(r => r.type === 'DOMAIN').length}
-                    </p>
-                  </div>
-                  <CardTitle className='text-xl font-semibold text-foreground/90'>Domains</CardTitle>
-                </CardHeader>
-                <CardContent className='relative z-10 px-4 py-1'>
-                  <p className='text-sm text-muted-foreground'>{domains.length} available to add</p>
-                </CardContent>
-              </Card>
-              
-              <Card className='relative overflow-hidden group hover:shadow-md transition-all duration-300 border border-muted/40 bg-gradient-to-br from-green-50/70 to-green-100/50 dark:from-green-950/30 dark:to-green-900/20 h-36'>
-                <div className='absolute -right-4 -top-4 w-20 h-20 bg-green-200/30 dark:bg-green-900/20 rounded-full group-hover:scale-110 transition-transform duration-500'></div>
-                <CardHeader className='pb-1 px-4 pt-3 relative z-10'>
-                  <div className='flex items-center justify-between'>
-                    <div className='w-8 h-8 flex items-center justify-center rounded-lg bg-green-100 dark:bg-green-900/50'>
-                      <Eye className='w-4 h-4 text-green-600 dark:text-green-300' />
-                    </div>
-                    <p className='text-2xl font-bold bg-gradient-to-r from-green-600 to-green-800 dark:from-green-400 dark:to-green-200 bg-clip-text text-transparent'>
-                      {visibility.filter(Boolean).length}
-                    </p>
-                  </div>
-                  <CardTitle className='text-xl font-semibold text-foreground/90'>Active Listings</CardTitle>
-                </CardHeader>
-                <CardContent className='relative z-10 px-4 py-1'>
-                  <p className='text-sm text-muted-foreground'>Visible to clients</p>
-                </CardContent>
-              </Card>
-              
-              <Card className='relative overflow-hidden group hover:shadow-md transition-all duration-300 border border-muted/40 bg-gradient-to-br from-amber-50/70 to-amber-100/50 dark:from-amber-950/30 dark:to-amber-900/20 h-36'>
-                <div className='absolute -right-6 -top-6 w-24 h-24 bg-amber-200/30 dark:bg-amber-900/20 rounded-full group-hover:scale-110 transition-transform duration-500'></div>
-                <CardHeader className='pb-1 px-4 pt-3 relative z-10'>
-                  <div className='flex items-center justify-between'>
-                    <div className='w-8 h-8 flex items-center justify-center rounded-lg bg-amber-100 dark:bg-amber-900/50'>
-                      <Zap className='w-4 h-4 text-amber-600 dark:text-amber-300' />
-                    </div>
-                    <p className='text-2xl font-bold bg-gradient-to-r from-amber-600 to-amber-800 dark:from-amber-400 dark:to-amber-200 bg-clip-text text-transparent'>
-                      {rows.filter(r => (r.type === 'SKILL' || r.type === 'DOMAIN') && r.status === StatusEnum.ACTIVE).length}/{rows.length}
-                    </p>
-                  </div>
-                  <CardTitle className='text-xl font-semibold text-foreground/90'>Verified</CardTitle>
-                </CardHeader>
-                <CardContent className='relative z-10 px-4 py-1'>
-                  <p className='text-sm text-muted-foreground'>
-                    {rows.filter(r => r.type === 'SKILL' && r.status === StatusEnum.ACTIVE).length}/{rows.filter(r => r.type === 'SKILL').length} Skills<br />
-                    {rows.filter(r => r.type === 'DOMAIN' && r.status === StatusEnum.ACTIVE).length}/{rows.filter(r => r.type === 'DOMAIN').length} Domains
-                  </p>
-                </CardContent>
-              </Card>
-            </div>
-          </CardHeader>
-
-          <CardContent className="p-0">
-            {/* Desktop Table */}
-            <div className="overflow-x-auto">
-              <Table>
-                <TableHeader className="bg-muted/40 sticky top-0 z-10">
+        </CardHeader>
+
+        <CardContent className="p-0">
+          {/* Desktop Table */}
+          <div className="overflow-x-auto">
+            <Table>
+              <TableHeader className="bg-muted/40 sticky top-0 z-10">
+                <TableRow>
+                  <TableHead className="w-20">Type</TableHead>
+                  <TableHead className="min-w-[140px]">Label</TableHead>
+                  <TableHead className="w-28 text-center">Exp.</TableHead>
+                  <TableHead className="w-32 text-center">Pay</TableHead>
+                  <TableHead className="w-28 text-center">Status</TableHead>
+                  <TableHead className="w-28 text-center">Visible</TableHead>
+                  <TableHead className="w-28 text-center">Manage</TableHead>
+                </TableRow>
+              </TableHeader>
+
+              <TableBody>
+                {loading ? (
+                  <>
+                    {Array.from({ length: 5 }).map((_, i) => (
+                      <TableRow key={i}>
+                        <TableCell>
+                          <Skeleton className="h-6 w-14" />
+                        </TableCell>
+                        <TableCell>
+                          <Skeleton className="h-6 w-32" />
+                        </TableCell>
+                        <TableCell className="text-center">
+                          <Skeleton className="mx-auto h-6 w-12" />
+                        </TableCell>
+                        <TableCell className="text-center">
+                          <Skeleton className="mx-auto h-6 w-20" />
+                        </TableCell>
+                        <TableCell className="text-center">
+                          <Skeleton className="mx-auto h-6 w-16" />
+                        </TableCell>
+                        <TableCell className="text-center">
+                          <Skeleton className="mx-auto h-8 w-12 rounded-full" />
+                        </TableCell>
+                        <TableCell className="text-center">
+                          <Skeleton className="mx-auto h-8 w-12 rounded-full" />
+                        </TableCell>
+                      </TableRow>
+                    ))}
+                  </>
+                ) : rows.length === 0 ? (
                   <TableRow>
-<<<<<<< HEAD
-                    <TableHead className="w-20">Type</TableHead>
-                    <TableHead className="min-w-[140px]">Label</TableHead>
-                    <TableHead className="w-28 text-center">Exp.</TableHead>
-                    <TableHead className="w-32 text-center">Pay</TableHead>
-                    <TableHead className="w-28 text-center">Status</TableHead>
-                    <TableHead className="w-28 text-center">Visible</TableHead>
-=======
-                    <TableHead scope="col">Type</TableHead>
-                    <TableHead scope="col" className="text-center">
-                      Label
-                    </TableHead>
-                    <TableHead scope="col" className="text-center">
-                      Experience
-                    </TableHead>
-                    <TableHead scope="col" className="text-center">
-                      Monthly Pay
-                    </TableHead>
-                    <TableHead scope="col" className="text-center">
-                      Status
-                    </TableHead>
-                    <TableHead scope="col" className="text-center">
-                      Visibility
-                    </TableHead>
-                    <TableHead scope="col" className="text-center">
-                      Manage
-                    </TableHead>
->>>>>>> 104076eb
+                    <TableCell colSpan={7} className="py-12 text-center">
+                      <div className="flex flex-col items-center space-y-4">
+                        <svg width="120" height="120" viewBox="0 0 120 120" className="text-muted-foreground/40" aria-hidden="true">
+                          <path fill="currentColor" d="M30 20h60a10 10 0 0 1 10 10v60a10 10 0 0 1-10 10H30a10 10 0 0 1-10-10V30a10 10 0 0 1 10-10z" opacity=".2" />
+                          <circle cx="40" cy="45" r="8" fill="currentColor" opacity=".4" />
+                          <circle cx="60" cy="45" r="8" fill="currentColor" opacity=".4" />
+                          <circle cx="80" cy="45" r="8" fill="currentColor" opacity=".4" />
+                          <rect x="30" y="65" width="60" height="6" rx="3" fill="currentColor" opacity=".3" />
+                          <rect x="30" y="78" width="45" height="6" rx="3" fill="currentColor" opacity=".3" />
+                        </svg>
+                        <p className="text-lg font-medium text-muted-foreground">No talents added yet.</p>
+                        <p className="text-sm text-muted-foreground mt-1">
+                          Start by adding a skill or domain – it will appear here instantly.
+                        </p>
+                        <div className="flex gap-2 mt-2">
+                          <AddSkillBtn />
+                          <AddDomainBtn />
+                        </div>
+                      </div>
+                    </TableCell>
                   </TableRow>
-                </TableHeader>
-
-                <TableBody>
-                  {loading ? (
-                    <>
-                      {Array.from({ length: 5 }).map((_, i) => (
-                        <TableRow key={i}>
-                          <TableCell><Skeleton className="h-6 w-14" /></TableCell>
-                          <TableCell><Skeleton className="h-6 w-32" /></TableCell>
-                          <TableCell className="text-center"><Skeleton className="mx-auto h-6 w-12" /></TableCell>
-                          <TableCell className="text-center"><Skeleton className="mx-auto h-6 w-20" /></TableCell>
-                          <TableCell className="text-center"><Skeleton className="mx-auto h-6 w-16" /></TableCell>
-                          <TableCell className="text-center"><Skeleton className="mx-auto h-8 w-12 rounded-full" /></TableCell>
-                        </TableRow>
-                      ))}
-                    </>
-                  ) : rows.length === 0 ? (
-                    <TableRow>
-                      <TableCell colSpan={6} className="py-12 text-center">
-                        <div className="flex flex-col items-center space-y-4">
-                          <svg width="120" height="120" viewBox="0 0 120 120" className="text-muted-foreground/40" aria-hidden="true">
-                            <path fill="currentColor" d="M30 20h60a10 10 0 0 1 10 10v60a10 10 0 0 1-10 10H30a10 10 0 0 1-10-10V30a10 10 0 0 1 10-10z" opacity=".2" />
-                            <circle cx="40" cy="45" r="8" fill="currentColor" opacity=".4" />
-                            <circle cx="60" cy="45" r="8" fill="currentColor" opacity=".4" />
-                            <circle cx="80" cy="45" r="8" fill="currentColor" opacity=".4" />
-                            <rect x="30" y="65" width="60" height="6" rx="3" fill="currentColor" opacity=".3" />
-                            <rect x="30" y="78" width="45" height="6" rx="3" fill="currentColor" opacity=".3" />
-                          </svg>
-                          <p className="text-lg font-medium text-muted-foreground">No talents added yet.</p>
-                          <p className="text-sm text-muted-foreground max-w-md">
-                            Start by adding a skill or domain – it will appear here instantly.
-                          </p>
-                          <div className="flex gap-2 mt-2">
-                            <AddSkillBtn />
-                            <AddDomainBtn />
-                          </div>
+                ) : (
+                  rows.map((r, idx) => (
+                    <TableRow key={r.uid} className="transition-colors hover:bg-muted/50">
+                      <TableCell>
+                        {r.type === 'SKILL' ? (
+                          <Badge className="font-medium text-xs px-2.5 py-0.5 rounded-full border bg-blue-50 text-blue-700 border-blue-300">
+                            Skill
+                          </Badge>
+                        ) : (
+                          <Badge
+                            variant="outline"
+                            className="font-medium text-xs px-2.5 py-0.5 rounded-full border bg-amber-50 text-amber-700 border-amber-300"
+                          >
+                            Domain
+                          </Badge>
+                        )}
+                      </TableCell>
+
+                      <TableCell className="font-medium">{r.label}</TableCell>
+
+                      <TableCell className="text-center">
+                        <div className="flex items-center justify-center gap-2">
+                          <Badge className={getBadgeColor(r.status)}>
+                            {r.status.toUpperCase()}
+                          </Badge>
+                          {r.status === StatusEnum.PENDING && r.uid && (
+                            <VerifyDialog
+                              talentType={r.type}
+                              _id={r.uid}
+                              userId={user.uid}
+                              originalTalentId={r.originalTalentId}
+                            />
+                          )}
                         </div>
                       </TableCell>
-                    </TableRow>
-                  ) : (
-                    rows.map((r, idx) => (
-                      <TableRow key={r.uid} className="transition-colors hover:bg-muted/50">
-                        {/* Type Badge - Skill: NO HOVER */}
-                        <TableCell>
-                          {r.type === 'SKILL' ? (
-                            <Badge
-                              variant="default"
-                              className="font-medium text-xs px-2.5 py-0.5 rounded-full border bg-emerald-600 text-white border-emerald-600 hover:bg-emerald-600 hover:text-white hover:border-emerald-600"
+
+                      <TableCell className="text-center">
+                        <Switch
+                          checked={visibility[idx]}
+                          onCheckedChange={(v) => toggleVisibility(idx, v, r.uid)}
+                          aria-label={`Toggle visibility for ${r.label}`}
+                        />
+                      </TableCell>
+
+                      <TableCell className="text-center">
+                        {r.originalTalentId ? (
+                          <Button
+                            asChild
+                            variant="ghost"
+                            size="icon"
+                            aria-label={`Manage jobs for ${r.label}`}
+                          >
+                            <Link
+                              href={{
+                                pathname: `/freelancer/talent/manage/${r.type.toLowerCase()}/${r.originalTalentId}`,
+                                query: { label: r.label },
+                              }}
                             >
-                              Skill
-                            </Badge>
-                          ) : (
-                            <Badge
-                              variant="outline"
-                              className="font-medium text-xs px-2.5 py-0.5 rounded-full border bg-amber-50 text-amber-700 border-amber-300"
-                            >
-                              Domain
-                            </Badge>
-                          )}
-                        </TableCell>
-
-                        <TableCell className="font-medium">{r.label}</TableCell>
-
-                        <TableCell className="text-center">
-                          {r.experience} <span className="text-muted-foreground">yrs</span>
-                        </TableCell>
-
-                        <TableCell className="text-center font-medium">
-                          {formatCurrency(r.monthlyPay)}
-                        </TableCell>
-
-                        <TableCell className="text-center">
+                              <ArrowUpRight className="h-4 w-4" />
+                            </Link>
+                          </Button>
+                        ) : (
                           <div className="flex items-center justify-center gap-2">
                             <Badge className={getBadgeColor(r.status)}>
                               {r.status.toUpperCase()}
@@ -516,139 +415,14 @@
                               />
                             )}
                           </div>
-                        </TableCell>
-
-                        <TableCell className="text-center">
-                          <Switch
-                            checked={visibility[idx]}
-                            onCheckedChange={(v) => toggleVisibility(idx, v, r.uid)}
-                            aria-label={`Toggle visibility for ${r.label}`}
-                          />
-                        </TableCell>
-                        <TableCell className="text-center">
-                          {item.originalTalentId ? (
-                            <Button
-                              asChild
-                              variant="ghost"
-                              size="icon"
-                              aria-label={`Manage jobs for ${item.label}`}
-                            >
-                              <Link
-                                href={{
-                                  pathname: `/freelancer/talent/manage/${item.type.toLowerCase()}/${item.originalTalentId}`,
-                                  query: { label: item.label },
-                                }}
-                              >
-                                <ArrowUpRight className="h-4 w-4" />
-                              </Link>
-                            </Button>
-                          ) : (
-                            <Button
-                              variant="ghost"
-                              size="icon"
-                              disabled
-                              aria-label={`Manage jobs for ${item.label}`}
-                            >
-                              <ArrowUpRight className="h-4 w-4" />
-                            </Button>
-                          )}
-                        </TableCell>
+                        )}
+                      </TableCell>
                       </TableRow>
                     ))
-<<<<<<< HEAD
-=======
-                  ) : (
-                    <TableRow>
-                      <TableCell colSpan={7} className="text-center">
-                        <div className="py-10">
-                          <svg
-                            width="140"
-                            height="90"
-                            viewBox="0 0 140 90"
-                            xmlns="http://www.w3.org/2000/svg"
-                            className="mx-auto mb-3 opacity-80"
-                          >
-                            <defs>
-                              <linearGradient
-                                id="talentEmpty"
-                                x1="0"
-                                x2="1"
-                                y1="0"
-                                y2="1"
-                              >
-                                <stop
-                                  offset="0%"
-                                  stopColor="#cbd5e1"
-                                  stopOpacity="0.6"
-                                />
-                                <stop
-                                  offset="100%"
-                                  stopColor="#a3a3a3"
-                                  stopOpacity="0.3"
-                                />
-                              </linearGradient>
-                            </defs>
-                            <rect
-                              x="12"
-                              y="28"
-                              width="20"
-                              height="40"
-                              rx="4"
-                              fill="url(#talentEmpty)"
-                            />
-                            <rect
-                              x="40"
-                              y="20"
-                              width="20"
-                              height="48"
-                              rx="4"
-                              fill="url(#talentEmpty)"
-                            />
-                            <rect
-                              x="68"
-                              y="34"
-                              width="20"
-                              height="34"
-                              rx="4"
-                              fill="url(#talentEmpty)"
-                            />
-                            <rect
-                              x="96"
-                              y="26"
-                              width="20"
-                              height="42"
-                              rx="4"
-                              fill="url(#talentEmpty)"
-                            />
-                          </svg>
-                          <p className="text-sm text-muted-foreground">
-                            No entries yet. Add your first skill or domain to
-                            appear here.
-                          </p>
-                          <div className="mt-4 flex items-center justify-center gap-2">
-                            <SkillDialog
-                              skills={skills}
-                              onSuccess={() =>
-                                setRefreshTrigger((prev) => prev + 1)
-                              }
-                            />
-
-                            <DomainDialog
-                              domains={domains}
-                              onSuccess={() =>
-                                setRefreshTrigger((prev) => prev + 1)
-                              }
-                            />
-                          </div>
-                        </div>
-                      </TableCell>
-                    </TableRow>
->>>>>>> 104076eb
                   )}
                 </TableBody>
               </Table>
             </div>
-<<<<<<< HEAD
 
             {/* Mobile Card View */}
             <div className="md:hidden space-y-4 p-4">
@@ -740,84 +514,6 @@
           </CardContent>
         </Card>
       </section>
-=======
-            <div className="flex items-center justify-end">
-              {totalPages > 1 && (
-                <Pagination className="mt-6">
-                  <PaginationContent>
-                    {currentPage > 1 && (
-                      <>
-                        <PaginationItem>
-                          <PaginationPrevious
-                            href="#"
-                            onClick={(e) => {
-                              e.preventDefault();
-                              handlePageChange(currentPage - 1);
-                            }}
-                            className="cursor-pointer"
-                          />
-                        </PaginationItem>
-                        <PaginationItem>
-                          <PaginationLink
-                            href="#"
-                            onClick={(e) => {
-                              e.preventDefault();
-                              handlePageChange(currentPage - 1);
-                            }}
-                            className="cursor-pointer"
-                          >
-                            {currentPage - 1}
-                          </PaginationLink>
-                        </PaginationItem>
-                      </>
-                    )}
-
-                    <PaginationItem>
-                      <PaginationLink href="#" isActive>
-                        {currentPage}
-                      </PaginationLink>
-                    </PaginationItem>
-
-                    {currentPage < totalPages && (
-                      <>
-                        <PaginationItem>
-                          <PaginationLink
-                            href="#"
-                            onClick={(e) => {
-                              e.preventDefault();
-                              handlePageChange(currentPage + 1);
-                            }}
-                            className="cursor-pointer"
-                          >
-                            {currentPage + 1}
-                          </PaginationLink>
-                        </PaginationItem>
-                        {currentPage + 1 < totalPages && (
-                          <PaginationItem>
-                            <PaginationEllipsis />
-                          </PaginationItem>
-                        )}
-                        <PaginationItem>
-                          <PaginationNext
-                            href="#"
-                            onClick={(e) => {
-                              e.preventDefault();
-                              handlePageChange(currentPage + 1);
-                            }}
-                            className="cursor-pointer"
-                          />
-                        </PaginationItem>
-                      </>
-                    )}
-                  </PaginationContent>
-                </Pagination>
-              )}
-            </div>
-          </Card>
-        </CardContent>
-      </Card>
-    </div>
->>>>>>> 104076eb
   );
 };
 
