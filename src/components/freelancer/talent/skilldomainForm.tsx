--- conflicted
+++ resolved
@@ -5,6 +5,7 @@
 
 import SkillDialog from './skillDiag';
 import DomainDialog from './domainDiag';
+import VerifyDialog from './verifyDialog';
 
 import { Card } from '@/components/ui/card';
 import {
@@ -22,7 +23,6 @@
 import { Skeleton } from '@/components/ui/skeleton';
 import { getBadgeColor } from '@/utils/common/getBadgeStatus';
 import { StatusEnum } from '@/utils/freelancer/enum';
-import VerifyDialog from './verifyDialog';
 
 interface Skill {
   _id: string;
@@ -76,7 +76,7 @@
           );
         }
         console.log(talentResponse);
-        
+
         const talentData = Array.isArray(talentResponse.data?.data)
           ? talentResponse.data?.data
           : Object.values(talentResponse.data?.data || {});
@@ -89,8 +89,8 @@
 
         const filteredDomains = Array.isArray(domainsArray)
           ? domainsArray.filter(
-            (domain: any) => !existingIds.includes(domain._id),
-          )
+              (domain: any) => !existingIds.includes(domain._id),
+            )
           : [];
 
         const flattenedTalentData = talentData.flat();
@@ -102,13 +102,13 @@
           monthlyPay: item.monthlyPay || 'N/A',
           status: item.status,
           activeStatus: item.activeStatus,
-          type:item.type,
+          type: item.type,
         }));
 
         setSkills(filteredSkills);
         setDomains(filteredDomains);
         setSkillDomainData(formattedTalentData);
-    
+
         setStatusVisibility(
           formattedTalentData.map((item) => item.activeStatus),
         );
@@ -144,13 +144,8 @@
     dehixTalentId: string,
   ) => {
     try {
-<<<<<<< HEAD
       const response = await axiosInstance.put(
-        `/freelancer/${user.uid}/dehix-talent/${dehixTalentId}`,
-=======
-      const response = await axiosInstance.patch(
         `/freelancer/dehix-talent/${dehixTalentId}`,
->>>>>>> ca791d5c
         { activeStatus: value },
       );
 
@@ -236,10 +231,10 @@
                             talentId={item.uid}
                             userId={user.uid}
                           />
-                        ):(
-                        <Badge className={getBadgeColor(item.status)}>
-                          {item?.status?.toUpperCase()}
-                        </Badge>
+                        ) : (
+                          <Badge className={getBadgeColor(item.status)}>
+                            {item?.status?.toUpperCase()}
+                          </Badge>
                         )}
                       </TableCell>
                       <TableCell>
@@ -273,8 +268,6 @@
                   </TableRow>
                 )}
               </TableBody>
-
-
             </Table>
           </Card>
         </div>
