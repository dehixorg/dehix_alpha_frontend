--- conflicted
+++ resolved
@@ -29,6 +29,7 @@
 interface Skill {
   _id: string;
   label: string;
+  label: string;
 }
 
 interface Domain {
@@ -75,17 +76,9 @@
     async function fetchData() {
       setLoading(true);
       try {
-<<<<<<< HEAD
         const skillsResponse = await axiosInstance.get('/skills');
         const skillsArray = skillsResponse.data?.data || [];
 
-=======
-        // Fetch global skills and domains
-        const skillsResponse = await axiosInstance.get('/skills');
-        
-        const skillsArray = skillsResponse.data?.data || [];
-        setSkills(skillsArray);
->>>>>>> 3c212bc8
         const domainsResponse = await axiosInstance.get('/domain');
         const domainsArray = domainsResponse.data?.data || [];
 
@@ -214,7 +207,6 @@
     }
 
     fetchData();
-<<<<<<< HEAD
   }, [user?.uid]);
 
   const onSubmitSkill = (data: SkillDomainData) => {
@@ -310,14 +302,6 @@
 
     return true;
   };
-=======
-  }, [user?.uid, refreshTrigger]);
-
-  useEffect(() => {
-    console.log("Skills in skilldomainForm:", skills);
-    
-  }, [skills]);
->>>>>>> 3c212bc8
 
   const handleToggleVisibility = async (
     index: number,
