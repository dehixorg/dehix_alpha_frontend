--- conflicted
+++ resolved
@@ -1,10 +1,5 @@
 'use client';
-<<<<<<< HEAD
 import { GraduationCap } from 'lucide-react';
-=======
-import React, { useState } from 'react';
-import { ChevronDown, ChevronUp, GraduationCap } from 'lucide-react';
->>>>>>> 39baa8c4
 
 import {
   Accordion,
@@ -15,56 +10,35 @@
 import CurrentInterviews from '@/components/freelancer/dehix-talent-interview/dehixcurrent';
 // import BidedInterviews from '@/components/freelancer/dehix-talent-interview/dehixbided';
 
-<<<<<<< HEAD
-=======
-const AccordionSection = ({
-  title,
-  children,
-}: {
-  title: React.ReactNode;
-  children: React.ReactNode;
-}) => {
-  const [isOpen, setIsOpen] = useState(false);
-
-  return (
-    <div className="bg-white dark:bg-[#151518] rounded-lg shadow-sm border border-gray-200 dark:border-gray-700 p-6">
-      {/* Accordion Header */}
-      <button
-        onClick={() => setIsOpen(!isOpen)}
-        className="w-full flex justify-between items-center p-10 bg-[#151518] hover:bg-[#1f1f23] rounded-lg shadow-sm transition-colors"
-      >
-        <div className="flex items-center gap-3">
-          <div className="bg-[#2c2c38] rounded-full p-2 flex items-center justify-center">
-            {React.isValidElement(title) && title.props.children
-              ? title.props.children[0]
-              : null}
-          </div>
-          <span className="font-semibold text-white text-lg">
-            {React.isValidElement(title) && title.props.children
-              ? title.props.children[1]
-              : null}
-          </span>
-        </div>
-        {isOpen ? (
-          <ChevronUp size={20} color="white" />
-        ) : (
-          <ChevronDown size={20} color="white" />
-        )}
-      </button>
-
-      {/* Accordion Body */}
-      {isOpen && <div className="p-4 bg-[#151518] text-white">{children}</div>}
-    </div>
-  );
-};
-
->>>>>>> 39baa8c4
 export default function InterviewsPage() {
   return (
     <div className="max-w-3/4 mx-auto p-6">
       {/* <h1 className="text-2xl font-bold mb-6">Interviews</h1> */}
 
       {/* Current Interview Section */}
+      <div className="bg-white dark:bg-[#151518] rounded-lg shadow-sm border border-gray-200 dark:border-gray-700 p-6">
+        <Accordion type="single" collapsible>
+          <AccordionItem value="current-interviews-upskill">
+            <AccordionTrigger className="text-xl font-semibold hover:no-underline">
+              <div className="flex items-center gap-3">
+                <div className="w-10 h-10 bg-blue-100 dark:bg-blue-900/30 rounded-full flex items-center justify-center">
+                  <GraduationCap className="w-5 h-5 text-blue-600 dark:text-blue-400" />
+                </div>
+                <h2 className="text-xl font-semibold text-gray-900 dark:text-white">
+                  Current Interview
+                </h2>
+              </div>
+            </AccordionTrigger>
+            <AccordionContent>
+              <div className="text-center py-8">
+                <p className="text-gray-600 dark:text-gray-400">
+                  <CurrentInterviews />
+                </p>
+              </div>
+            </AccordionContent>
+          </AccordionItem>
+        </Accordion>
+      </div>
       <div className="bg-white dark:bg-[#151518] rounded-lg shadow-sm border border-gray-200 dark:border-gray-700 p-6">
         <Accordion type="single" collapsible>
           <AccordionItem value="current-interviews-upskill">
