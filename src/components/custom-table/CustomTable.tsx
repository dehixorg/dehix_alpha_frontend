'use client';

import { DownloadIcon, PackageOpen } from 'lucide-react';
import { useEffect, useState } from 'react';
import { twMerge } from 'tailwind-merge';

import { Card } from '../ui/card';
import { Skeleton } from '../ui/skeleton';
import {
  Table,
  TableBody,
  TableCell,
  TableHead,
  TableHeader,
  TableRow,
} from '../ui/table';
import { ToolTip } from '../ToolTip';
import { useToast } from '../ui/use-toast';

import { FieldType, FiltersArrayElem, Params } from './FieldTypes';
import { CustomTableCell } from './FieldComponents';
import FilterTable from './FilterTable';
import { HeaderActionComponent } from './HeaderActionsComponent';
import { TablePagination } from './Pagination';
import { TableSelect } from './TableSelect';

import { apiHelperService } from '@/services/custumTable';
import { Messages } from '@/utils/common/enum';

export const CustomTable = ({
  title,
  fields,
  filterData,
  api,
  uniqueId,
  tableHeaderActions,
  mainTableActions,
  searchColumn,
  sortBy,
  isFilter = true,
  isDownload = false,
}: Params) => {
  const [data, setData] = useState([]);
  const [loading, setLoading] = useState(true);
  const [selectedFilters, setSelectedFilters] = useState<FiltersArrayElem[]>(
    [],
  );
  // const [sortByState, setSortByState] = useState<Array<{label: string, fieldName: string}>>(sortBy || [])
  const [sortByValue, setSortByValue] = useState<string>('createdAt');
  const [sortOrder, setSortOrder] = useState<1 | -1>(1);
  const [search, setSearch] = useState<string>('');
  const [page, setPage] = useState<number>(1);
  const [limit, setLimit] = useState<number>(20);

  const { toast } = useToast();

  const fetchData = async () => {
    try {
      setLoading(true);
      window.scrollTo(0, 0);
      const params: Record<string, any> = {
        filters: '',
        page: page,
        limit: limit,
      };
      selectedFilters.map((filter) => {
        params['filters'] += [`filter[${filter.fieldName}],`];
      });
      selectedFilters.map((filter) => {
        if (filter.arrayName) {
          params[`filter[${filter.fieldName}.${filter.arrayName}]`] =
            filter.value;
        } else {
          params[`filter[${filter.fieldName}]`] = filter.value;
        }
      });
      if (search != '') {
        params['filter[search][value]'] = search;
        params['filter[search][columns]'] = searchColumn?.join(',');
      }

      params['filter[sortBy]'] = sortByValue;
      params['filter[sortOrder]'] = sortOrder;
      console.log(params);
      const response = await apiHelperService.fetchData(api, params);
      setData(response.data.data);
    } catch (error) {
      console.log(error);
      toast({
        title: 'Error',
        description: Messages.FETCH_ERROR(title || ''),
        variant: 'destructive', // Red error message
      });
    } finally {
      setLoading(false);
    }
  };

  useEffect(() => {
    fetchData();
  }, [selectedFilters, search, page, limit, sortByValue, sortOrder]);

  useEffect(() => {
    setPage(1);
  }, [selectedFilters, search, limit]);

  const setFiltersUtils = (filters: FiltersArrayElem[]) => {
    setSelectedFilters(filters);
  };

  const setPageUtils = (page: number) => {
    setPage(page);
  };

  const setLimitUtils = (limit: number) => {
    setLimit(limit);
  };

  const handleDownload = () => {
    let content = '';

    const headings: string[] = [];
    fields.forEach((field) => {
      if (field.type !== FieldType.ACTION) headings.push(field.textValue);
    });
    content += headings.join(',') + '\n';

    data.forEach((elem) => {
      const fieldValues: string[] = [];
      fields.forEach((field) => {
        if (field.fieldName && field.type !== FieldType.ACTION) {
          if (field.type === FieldType.ARRAY_VALUE)
            fieldValues.push(
              (elem[field.fieldName] as Record<string, any>[])
                .map((val) => val[field.arrayName!])
                .join('|'),
            );
          else fieldValues.push(elem[field.fieldName]);
        }
      });
      content += fieldValues.join(',') + '\n';
    });
    console.log(content);

    const blob = new Blob([content], { type: 'text/csv' });

    // Create a URL for the Blob
    const url = URL.createObjectURL(blob);

    const a = document.createElement('a');

    a.href = url;
    a.download = 'data.csv';

    a.click();
  };

  const refetch = () => {
    fetchData();
  };

  return (
    <div className="px-4">
      <div className="w-full flex items-center justify-between gap-4">
        <h1 className="text-2xl font-semibold text-gray-800 dark:text-gray-300 tracking-wider">
          {title}
        </h1>
        <HeaderActionComponent
          headerActions={mainTableActions}
          refetch={refetch}
        />
        <TableSelect
          currValue={limit}
          label="Items Per Page"
          values={[10, 15, 20, 25]}
          setCurrValue={setLimitUtils}
        />
        {/* Download Button */}
        {isDownload && (
          <span
            className="w-fit text-sm text-gray-600 mx-4 bg-gray-100 border-gray-400 cursor-pointer hover:bg-gray-200 transition-colors shadow-sm py-2.5 px-3 rounded-sm"
            onClick={handleDownload}
          >
            <DownloadIcon className="inline mr-1 size-4 dark:text-gray-900" />
            Download
          </span>
        )}
      </div>
      <div className="mb-8 mt-4">
        <Card>
          {isFilter && (
            <FilterTable
              filterData={filterData}
              tableHeaderActions={tableHeaderActions}
              setFilters={setFiltersUtils}
              search={search}
              setSearch={setSearch}
              sortByArr={sortBy || []}
              setSortByValue={setSortByValue}
              setSortOrder={setSortOrder}
              isSearch={searchColumn ? searchColumn.length > 0 : false}
              refetch={refetch}
            />
          )}
          <div className="lg:overflow-x-auto">
            <Table>
              <TableHeader>
                <TableRow>
                  {fields.map((field, _) => (
                    <TableHead key={field.fieldName}>
                      {field.tooltip ? (
                        <ToolTip
                          trigger={field.textValue}
                          content={field.tooltipContent || ''}
                        />
                      ) : (
                        field.textValue
                      )}
                    </TableHead>
                  ))}
                </TableRow>
              </TableHeader>
              <TableBody>
                {loading ? (
                  <>
                    {[...Array(10)].map((_, i) => (
                      <TableRow key={i}>
                        {fields.map((field, _) => (
                          <TableCell key={field.fieldName}>
                            <Skeleton className="h-5 w-20" />
                          </TableCell>
                        ))}
                      </TableRow>
                    ))}
                  </>
                ) : data?.length > 0 ? (
                  data.map((elem: any, _: number) => (
                    <TableRow key={elem._id}>
                      {fields.map((field, index) => (
                        <TableCell
<<<<<<< HEAD
                          key={field.fieldName || fieldIndex}
                          className={cn(
                            'text-gray-900 dark:text-gray-100 text-center [&>*]:text-gray-900 [&>*]:dark:text-gray-100',
=======
                          key={field.fieldName}
                          className={twMerge(
                            'text-gray-900 dark:text-gray-300',
>>>>>>> 5dda0b6c
                            field.className,
                          )}
                          width={field.width}
                        >
                          <CustomTableCell
                            fieldData={field}
                            value={
                              field.fieldName
                                ? elem[field.fieldName]
                                : field.type === FieldType.CUSTOM
                                  ? elem
                                  : undefined
                            }
                            id={elem[uniqueId]}
                            refetch={refetch}
                            key={index}
                          />
                        </TableCell>
                      ))}
                    </TableRow>
                  ))
                ) : (
                  <TableRow>
<<<<<<< HEAD
                    <TableCell
                      colSpan={fields.length}
                      className="text-center py-10"
                    >
                      <div className="flex flex-col items-center gap-2">
                        <PackageOpen
                          className="text-muted-foreground"
                          size={48}
                        />
                        <p className="text-muted-foreground text-sm">
                          No data available
=======
                    <TableCell colSpan={7} className="text-center">
                      <div className="text-center py-10 w-full mt-10">
                        <PackageOpen
                          className="mx-auto text-gray-500"
                          size="100"
                        />
                        <p className="text-gray-500">
                          No data available.
                          <br /> This feature will be available soon.
                          <br />
                          Here you can get directly hired for different roles.
>>>>>>> 5dda0b6c
                        </p>
                      </div>
                    </TableCell>
                  </TableRow>
                )}
              </TableBody>
            </Table>
          </div>
        </Card>
        <TablePagination
          page={page}
          setPage={setPageUtils}
          isNextAvailable={data?.length >= limit}
        />
      </div>
    </div>
  );
};<|MERGE_RESOLUTION|>--- conflicted
+++ resolved
@@ -238,15 +238,10 @@
                     <TableRow key={elem._id}>
                       {fields.map((field, index) => (
                         <TableCell
-<<<<<<< HEAD
+
                           key={field.fieldName || fieldIndex}
                           className={cn(
                             'text-gray-900 dark:text-gray-100 text-center [&>*]:text-gray-900 [&>*]:dark:text-gray-100',
-=======
-                          key={field.fieldName}
-                          className={twMerge(
-                            'text-gray-900 dark:text-gray-300',
->>>>>>> 5dda0b6c
                             field.className,
                           )}
                           width={field.width}
@@ -270,7 +265,6 @@
                   ))
                 ) : (
                   <TableRow>
-<<<<<<< HEAD
                     <TableCell
                       colSpan={fields.length}
                       className="text-center py-10"
@@ -282,19 +276,6 @@
                         />
                         <p className="text-muted-foreground text-sm">
                           No data available
-=======
-                    <TableCell colSpan={7} className="text-center">
-                      <div className="text-center py-10 w-full mt-10">
-                        <PackageOpen
-                          className="mx-auto text-gray-500"
-                          size="100"
-                        />
-                        <p className="text-gray-500">
-                          No data available.
-                          <br /> This feature will be available soon.
-                          <br />
-                          Here you can get directly hired for different roles.
->>>>>>> 5dda0b6c
                         </p>
                       </div>
                     </TableCell>
