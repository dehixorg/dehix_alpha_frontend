import Link from 'next/link';
import { ShieldCheck } from 'lucide-react';

import { cn } from '@/lib/utils';
import { Button } from '@/components/ui/button';
import {
  Card,
  CardContent,
  CardDescription,
  CardFooter,
  CardHeader,
  CardTitle,
} from '@/components/ui/card';
import { Badge } from '@/components/ui/badge';
import { getStatusBadge } from '@/utils/statusBadge';
import { Type } from '@/utils/enum';
import { StatusEnum } from '@/utils/freelancer/enum';

import {
  DropdownMenu,
  DropdownMenuTrigger,
  DropdownMenuContent,
  DropdownMenuItem,
} from "@/components/ui/dropdown-menu";

interface ProjectType {
  _id: string;
  projectName: string;
  description: string;
  email: string;
  verified?: any;
  isVerified?: string;
  companyName: string;
  start?: Date;
  end?: Date;
  skillsRequired: string[];
  experience?: string;
  role: string;
  projectType: string;
  totalNeedOfFreelancer?: {
    category?: string;
    needOfFreelancer?: number;
    appliedCandidates?: string[];
    rejected?: string[];
    accepted?: string[];
    status?: string;
  }[];
  status?: StatusEnum;
  team?: string[];
  createdAt: Date;
  updatedAt: Date;
}

type ProjectCardProps = React.ComponentProps<typeof Card> & {
  cardClassName?: string;
  project: ProjectType;
  type?: string;
};

export function ProjectCard({
  cardClassName,
  project,
  type = Type.BUSINESS,
  ...props
}: ProjectCardProps) {
  const { text, className } = getStatusBadge(project.status);
  return (
<<<<<<< HEAD
    <Card className={cn('flex flex-col h-[400px]', cardClassName)} {...props}>
=======
    <Card
      className={cn('flex flex-col h-[400px] relative', cardClassName)}
      {...props}
    >
      {/* 3-dot menu */}
      <div className="absolute top-3 right-3 z-20">
        <DropdownMenu>
          <DropdownMenuTrigger asChild>
            <button className="p-1 rounded-full hover:bg-gray-100 dark:hover:bg-gray-800 focus:outline-none">
              <MoreVertical className="w-5 h-5 text-gray-500" />
            </button>
          </DropdownMenuTrigger>
          <DropdownMenuContent align="end" className="w-32">
            <DropdownMenuItem
              onClick={() => setOpenReport(true)} 
              className="text-red-600 hover:bg-gray-100 dark:hover:bg-gray-700"
            >
              Report
            </DropdownMenuItem>
          </DropdownMenuContent>
        </DropdownMenu>
      </div>

>>>>>>> f01d0c03
      <CardHeader>
        <CardTitle className="flex">
          {project.projectName}&nbsp;
          {project.verified && <ShieldCheck className="text-success" />}
        </CardTitle>
        <CardDescription className="text-gray-600">
          <p className="my-auto">
            {project.createdAt
              ? new Date(project.createdAt).toLocaleDateString()
              : 'N/A'}
          </p>

          <br />
          <Badge className={className}>{text}</Badge>
        </CardDescription>
      </CardHeader>
      <CardContent className="grid gap-4 mb-auto flex-grow">
        <div className="mb-4 items-start pb-4 last:mb-0 last:pb-0 w-full">
          <span className="flex h-2 w-2 rounded-full" />
          <p className="text-sm text-muted-foreground">
            {project.description?.length > 40
              ? `${project.description.slice(0, 40)}...`
              : project.description || 'No description available'}
          </p>
        </div>
        <div>
          <p>
            <strong>Company:</strong> {project.companyName}
          </p>
          <p>
            <strong>Role:</strong> {project.role}
          </p>
          <p>
            <strong>Experience:</strong> {project.experience}
          </p>

          <div className="flex flex-wrap gap-1 mt-2">
            {project?.skillsRequired?.map((skill, index) => (
              <Badge key={index} className="text-xs text-white bg-muted">
                {skill}
              </Badge>
            ))}
          </div>
        </div>
      </CardContent>
      <CardFooter>
        <Link
          href={`/${type.toLocaleLowerCase()}/project/${project._id}`}
          className="w-full"
        >
          <Button
            className={`w-full ${project.status === StatusEnum.COMPLETED && 'bg-green-900 hover:bg-green-700'}`}
          >
            View full details
          </Button>
        </Link>
      </CardFooter>
    </Card>
  );
}<|MERGE_RESOLUTION|>--- conflicted
+++ resolved
@@ -15,6 +15,15 @@
 import { getStatusBadge } from '@/utils/statusBadge';
 import { Type } from '@/utils/enum';
 import { StatusEnum } from '@/utils/freelancer/enum';
+import { NewReportTab } from '@/components/report-tabs/NewReportTabs';
+import { RootState } from '@/lib/store';
+import { getReportTypeFromPath } from '@/utils/getReporttypeFromPath';
+import {
+  Dialog,
+  DialogContent,
+  DialogHeader,
+  DialogTitle,
+} from '@/components/ui/dialog';
 
 import {
   DropdownMenu,
@@ -65,9 +74,6 @@
 }: ProjectCardProps) {
   const { text, className } = getStatusBadge(project.status);
   return (
-<<<<<<< HEAD
-    <Card className={cn('flex flex-col h-[400px]', cardClassName)} {...props}>
-=======
     <Card
       className={cn('flex flex-col h-[400px] relative', cardClassName)}
       {...props}
@@ -91,7 +97,6 @@
         </DropdownMenu>
       </div>
 
->>>>>>> f01d0c03
       <CardHeader>
         <CardTitle className="flex">
           {project.projectName}&nbsp;
