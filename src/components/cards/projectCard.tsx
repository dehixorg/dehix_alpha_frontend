--- conflicted
+++ resolved
@@ -72,8 +72,6 @@
   ...props
 }: ProjectCardProps) {
   const { text, className } = getStatusBadge(project.status);
-<<<<<<< HEAD
-=======
   const [openReport, setOpenReport] = useState(false);
 
   const pathname = usePathname();
@@ -90,7 +88,6 @@
     reportedId: user?.uid || 'user123',
   };
 
->>>>>>> e1a717ec
   return (
     <Card
       className={cn('flex flex-col h-[400px] relative', cardClassName)}
