'use client';
import React, { useEffect, useState } from 'react';
import {
  MessageSquareIcon,
  Github,
  User2Icon,
  Phone,
  Building,
  MoreVertical,
  CircleAlert,
  ArrowUpRight,
} from 'lucide-react';
import { useSelector } from 'react-redux';
import { usePathname } from 'next/navigation';

import { axiosInstance } from '@/lib/axiosinstance';
import {
  Card,
  CardContent,
  CardHeader,
  CardTitle,
  CardDescription,
  CardFooter,
} from '@/components/ui/card';
import { Badge } from '@/components/ui/badge';
import { Button } from '@/components/ui/button';
import { Avatar, AvatarFallback, AvatarImage } from '@/components/ui/avatar';
import {
  Tooltip,
  TooltipContent,
  TooltipProvider,
  TooltipTrigger,
} from '@/components/ui/tooltip';
import VerificationDecisionForm from '@/components/verification/VerificationDecisionForm';
import { notifyError, notifySuccess } from '@/utils/toastMessage';
import { RootState } from '@/lib/store';
import { getReportTypeFromPath } from '@/utils/getReporttypeFromPath';
import { NewReportTab } from '@/components/report-tabs/NewReportTabs';
import {
  DropdownMenu,
  DropdownMenuContent,
  DropdownMenuItem,
  DropdownMenuTrigger,
} from '@/components/ui/dropdown-menu';
import { Dialog, DialogContent } from '@/components/ui/dialog';
import { VerificationStatus } from '@/utils/verificationStatus';
import { DateHistory } from '@/components/shared/DateHistory';

interface WorkExpProps {
  _id: string;
  jobTitle: string;
  startFrom: string;
  endTo: string | 'current';
  company: string;
  referencePersonName: string;
  referencePersonContact: string;
  githubRepoLink: string;
  comments: string;
  status: VerificationStatus;
  onStatusUpdate: (newStatus: VerificationStatus) => void;
  onCommentUpdate: (newComment: string) => void;
}

// Schema handled in reusable form component

const WorkExpVerificationCard: React.FC<WorkExpProps> = ({
  _id,
  jobTitle,
  startFrom,
  company,
  endTo,
  referencePersonName,
  referencePersonContact,
  githubRepoLink,
  comments,
  status,
  onStatusUpdate,
  onCommentUpdate,
}) => {
  const [verificationStatus, setVerificationStatus] =
    useState<VerificationStatus>(status); // Form is handled by reusable component
  useEffect(() => {
    setVerificationStatus(status);
  }, [status]);
  const [openReport, setOpenReport] = useState(false);

  const user = useSelector((state: RootState) => state.user);
  const pathname = usePathname();
  const reportType = getReportTypeFromPath(pathname);

  const reportData = {
    subject: '',
    description: '',
    report_role: user?.type || 'STUDENT',
    report_type: reportType,
    status: 'OPEN',
    reportedbyId: user?.uid || 'user123',
    reportedId: user?.uid || 'user123',
  };

  async function onSubmit(data: { type: string; comment?: string }) {
    const apiStatus = data.type === 'Approved' ? 'APPROVED' : 'DENIED';
    try {
      await axiosInstance.put(`/verification/${_id}/update`, {
        comment: data.comment,
        verification_status: apiStatus,
      });
      const newStatus =
        apiStatus === 'APPROVED'
          ? VerificationStatus.APPROVED
          : VerificationStatus.DENIED;
      setVerificationStatus(newStatus);
      onStatusUpdate(newStatus);
      onCommentUpdate(data.comment || '');
    } catch (error) {
      notifyError('Something went wrong. Please try again.', 'Error');
      return;
    }
  }

  return (
    <Card className="group relative overflow-hidden border border-gray-200 dark:border-gray-800 rounded-xl transition-all duration-300 hover:shadow-lg hover:shadow-primary/10 bg-muted-foreground/20 dark:bg-muted/20">
      <CardHeader className="pb-3 px-6 pt-6 relative">
        <div className="absolute top-4 right-4">
          <DropdownMenu>
            <DropdownMenuTrigger asChild>
              <Button
                variant="ghost"
                size="icon"
                className="h-9 w-9 rounded-full text-gray-500 hover:bg-gray-100 dark:hover:bg-gray-800"
                aria-label="More options"
              >
                <MoreVertical className="h-4 w-4" />
              </Button>
            </DropdownMenuTrigger>
            <DropdownMenuContent align="end" className="w-44">
              <DropdownMenuItem
                onClick={() => setOpenReport(true)}
                className="text-red-600 hover:bg-red-50 dark:hover:bg-red-900/20 cursor-pointer"
              >
                <CircleAlert className="mr-2 h-4 w-4" />
                <span>Report</span>
              </DropdownMenuItem>
            </DropdownMenuContent>
          </DropdownMenu>
        </div>

        <div className="flex items-center gap-4">
          <Avatar className="h-14 w-14 rounded-xl border border-gray-200 dark:border-gray-700">
            <AvatarImage
              src="/placeholder-avatar.svg"
              alt={company || 'Company'}
            />
            <AvatarFallback className="bg-primary/10 text-primary rounded-xl text-xl font-bold">
              {company?.charAt(0) || 'C'}
            </AvatarFallback>
          </Avatar>

          <div className="flex-1 min-w-0">
            <div className="flex justify-between items-center w-full gap-2">
              <CardTitle className="text-lg sm:text-xl font-bold text-gray-900 dark:text-white truncate group-hover:text-primary transition-colors max-w-[calc(100%-80px)]">
                {jobTitle}
              </CardTitle>
            </div>

            <div className="mt-1 flex items-center gap-2 flex-wrap">
              {verificationStatus === VerificationStatus.PENDING ? (
                <Badge className="bg-warning-foreground text-white">
                  PENDING
                </Badge>
              ) : verificationStatus === VerificationStatus.APPROVED ? (
                <Badge className="bg-success text-white">APPROVED</Badge>
              ) : (
                <Badge className="bg-red-500 text-white">DENIED</Badge>
              )}
            </div>

            <CardDescription className="mt-2 text-gray-700 dark:text-gray-300 line-clamp-2">
              {githubRepoLink && (
                <TooltipProvider>
                  <Tooltip>
                    <TooltipTrigger asChild>
                      <Button
                        asChild
                        variant="ghost"
                        size="icon"
                        className="h-9 w-9 rounded-full text-gray-500 hover:bg-gray-100 dark:hover:bg-gray-800"
                        aria-label="Open GitHub repo"
                      >
                        <a
                          href={githubRepoLink}
                          target="_blank"
                          rel="noreferrer"
                        >
                          <Github className="h-4 w-4" />
                        </a>
                      </Button>
                    </TooltipTrigger>
                    <TooltipContent side="top">View GitHub</TooltipContent>
                  </Tooltip>
                </TooltipProvider>
              )}
            </CardDescription>
          </div>
        </div>
      </CardHeader>

      <CardContent className="px-6 py-4">
        <div className="grid grid-cols-1 sm:grid-cols-2 gap-3">
          <div className="bg-gray-50/80 dark:bg-gray-800/50 p-3 rounded-lg border border-gray-100 dark:border-gray-700/50 sm:col-span-2">
            <p className="text-xs text-gray-500 dark:text-gray-400">Company</p>
            <div className="flex items-start gap-2 w-full min-w-0">
              <Building className="h-4 w-4 mt-0.5 flex-shrink-0" />
              <span className="text-sm font-medium text-gray-900 dark:text-white break-all">
                {company}
              </span>
            </div>
          </div>
<<<<<<< HEAD
          <div className="bg-gray-50/80 dark:bg-gray-800/50 p-3 rounded-lg border border-gray-100 dark:border-gray-700/50">
            <p className="text-xs text-gray-500 dark:text-gray-400">
              Ref. Person
            </p>
            <p className="text-sm font-medium text-gray-900 dark:text-white flex items-center gap-2">
              <User2Icon className="h-4 w-4" /> {referencePersonName}
            </p>
          </div>
          <div className="bg-gray-50/80 dark:bg-gray-800/50 p-3 rounded-lg border border-gray-100 dark:border-gray-700/50">
            <p className="text-xs text-gray-500 dark:text-gray-400">Contact</p>
            <div className="flex items-start gap-2">
              <Phone className="h-4 w-4 mt-0.5 flex-shrink-0" />
              <span className="text-sm font-medium text-gray-900 dark:text-white break-all">
                {referencePersonContact}
              </span>
            </div>
          </div>
          <div className="bg-gray-50/80 dark:bg-gray-800/50 p-3 rounded-lg border border-gray-100 dark:border-gray-700/50">
=======
          <div className="bg-gray-50/80 dark:bg-gray-800/50 p-3 rounded-lg border border-gray-100 dark:border-gray-700/50 sm:col-span-2">
>>>>>>> 658afc8b
            <p className="text-xs text-gray-500 dark:text-gray-400">
              Reference Contact
            </p>
            <div className="mt-1 space-y-2">
              {referencePersonName && (
                <div className="text-sm font-medium text-gray-900 dark:text-white flex items-center gap-2">
                  <User2Icon className="h-4 w-4" /> {referencePersonName}
                </div>
              )}
              {referencePersonContact && (
                <Tooltip>
                  <TooltipTrigger asChild>
                    <Button
                      variant="ghost"
                      size="sm"
                      className="h-auto p-0 text-foreground/90 hover:text-primary hover:bg-transparent justify-start gap-2"
                      asChild
                    >
                      <a
                        href={`tel:${referencePersonContact.replace(/\D/g, '')}`}
                      >
                        <div className="flex items-center gap-2 text-sm">
                          <Phone className="h-4 w-4" />
                          <span className="truncate">
                            {referencePersonContact}
                          </span>
                          <ArrowUpRight className="h-3.5 w-3.5 opacity-70" />
                        </div>
                      </a>
                    </Button>
                  </TooltipTrigger>
                  <TooltipContent side="top" className="text-xs">
                    Click to call {referencePersonName || 'reference'}
                  </TooltipContent>
                </Tooltip>
              )}
            </div>
          </div>
        </div>

        {comments && (
          <div className="mt-4 flex items-start text-gray-600 dark:text-gray-300 bg-gray-50/80 dark:bg-gray-800/50 border border-gray-100 dark:border-gray-700/50 p-3 rounded-lg">
            <MessageSquareIcon className="mr-2 h-4 w-4 mt-0.5" />
            <p className="text-sm">{comments}</p>
          </div>
        )}
      </CardContent>

      <CardFooter className="px-6 py-5 bg-gray-50/80 dark:bg-gray-800/50 border-t border-gray-100 dark:border-gray-800 flex-col items-stretch gap-4">
        <DateHistory
          startDate={startFrom ? new Date(startFrom) : undefined}
          endDate={endTo !== 'current' && endTo ? new Date(endTo) : undefined}
          className="dark:bg-background"
        />

        {verificationStatus === VerificationStatus.PENDING && (
          <VerificationDecisionForm
            radioOptions={[
              { value: 'Approved', label: 'Approve' },
              { value: 'Denied', label: 'Deny' },
            ]}
            onSubmit={onSubmit}
            className="w-full space-y-6"
          />
        )}
        {/* Hover effect border */}
        <div className="absolute inset-0 border-2 border-transparent group-hover:border-primary/20 dark:group-hover:border-primary/30 rounded-xl pointer-events-none transition-all duration-300"></div>
      </CardFooter>

      <Dialog open={openReport} onOpenChange={setOpenReport}>
        <DialogContent className="p-0 overflow-hidden max-h-[90vh] overflow-y-auto">
          <NewReportTab
            reportData={reportData}
            onSubmitted={() => {
              notifySuccess('Report submitted successfully!', 'Success');
              setOpenReport(false);
              return true;
            }}
          />
        </DialogContent>
      </Dialog>
    </Card>
  );
};

export default WorkExpVerificationCard;<|MERGE_RESOLUTION|>--- conflicted
+++ resolved
@@ -216,10 +216,9 @@
               </span>
             </div>
           </div>
-<<<<<<< HEAD
-          <div className="bg-gray-50/80 dark:bg-gray-800/50 p-3 rounded-lg border border-gray-100 dark:border-gray-700/50">
+          <div className="bg-gray-50/80 dark:bg-gray-800/50 p-3 rounded-lg border border-gray-100 dark:border-gray-700/50 sm:col-span-2">
             <p className="text-xs text-gray-500 dark:text-gray-400">
-              Ref. Person
+              Reference Contact
             </p>
             <p className="text-sm font-medium text-gray-900 dark:text-white flex items-center gap-2">
               <User2Icon className="h-4 w-4" /> {referencePersonName}
@@ -235,12 +234,21 @@
             </div>
           </div>
           <div className="bg-gray-50/80 dark:bg-gray-800/50 p-3 rounded-lg border border-gray-100 dark:border-gray-700/50">
-=======
-          <div className="bg-gray-50/80 dark:bg-gray-800/50 p-3 rounded-lg border border-gray-100 dark:border-gray-700/50 sm:col-span-2">
->>>>>>> 658afc8b
             <p className="text-xs text-gray-500 dark:text-gray-400">
-              Reference Contact
+              Repository
             </p>
+            <p className="text-sm font-medium text-gray-900 dark:text-white flex items-center gap-2">
+              {githubRepoLink ? (
+                <a
+                  href={githubRepoLink}
+                  target="_blank"
+                  rel="noreferrer"
+                  className="inline-flex items-center gap-2 text-primary hover:underline"
+                >
+                  <Github className="h-4 w-4" /> View Repo
+                </a>
+              ) : (
+                'N/A'
             <div className="mt-1 space-y-2">
               {referencePersonName && (
                 <div className="text-sm font-medium text-gray-900 dark:text-white flex items-center gap-2">
