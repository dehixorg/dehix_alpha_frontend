--- conflicted
+++ resolved
@@ -1,12 +1,7 @@
 // src/components/marketComponents/TalentLayout.tsx
 'use client';
-<<<<<<< HEAD
 import React from 'react';
 import { useRouter } from 'next/navigation';
-=======
-import React, { useState, useEffect, useCallback } from 'react';
-import { useRouter, usePathname } from 'next/navigation';
->>>>>>> c9d8fcc2
 import {
   BookMarked,
   CheckCircle2,
@@ -83,188 +78,11 @@
 };
 
 const TalentLayout: React.FC<TalentLayoutProps> = ({
-<<<<<<< HEAD
   activeTab,
   talents = [],
   loading = false,
 }) => {
   const router = useRouter();
-=======
-  activeTab: initialActiveTab,
-}) => {
-  const router = useRouter();
-  const pathname = usePathname();
-  const user = useSelector((state: RootState) => state.user);
-  const businessId = user?.uid;
-  const [activeTab, setActiveTab] = useState(initialActiveTab);
-  const [talentData, setTalentData] = useState<TalentData>({
-    invited: [],
-    accepted: [],
-    rejected: [],
-  });
-  const [loading, setLoading] = useState(false);
-  const [open, setOpen] = useState(false);
-
-  // NEW: State for skills/domains list, search query, and 'show more' functionality
-  const [skills, setSkills] = useState<string[]>([]);
-  const [domains, setDomains] = useState<string[]>([]);
-
-  const [skillsSearch, setSkillsSearch] = useState('');
-  const [domainsSearch, setDomainsSearch] = useState('');
-
-  // REMOVED 'location: []' from the initial state
-  const [filters, setFilters] = useState<FilterState>({
-    search: '',
-    skills: [],
-    domains: [],
-    experience: [],
-  });
-
-  const experienceMapping = {
-    Junior: '1',
-    'Mid-level': '2',
-    Senior: '3',
-    Lead: '4',
-  };
-
-  // REMOVED 'location' from the filterType parameter
-  const handleToggleFilter = useCallback(
-    (
-      filterType: 'skills' | 'domains' | 'experience',
-      value: string,
-      isChecked: boolean,
-    ) => {
-      setFilters((prevFilters) => {
-        const currentValues = prevFilters[filterType] as string[];
-        const updatedValues = isChecked
-          ? [...currentValues, value]
-          : currentValues.filter((item) => item !== value);
-        return {
-          ...prevFilters,
-          [filterType]: updatedValues,
-        };
-      });
-    },
-    [],
-  );
-
-  // REMOVED the 'location' part of the query string logic
-  const constructQueryString = useCallback((currentFilters: FilterState) => {
-    const queryParts: string[] = [];
-    if (currentFilters.search) {
-      queryParts.push(`search=${encodeURIComponent(currentFilters.search)}`);
-    }
-    if (currentFilters.skills.length > 0) {
-      queryParts.push(
-        `skillName=${currentFilters.skills.map(encodeURIComponent).join(',')}`,
-      );
-    }
-    if (currentFilters.domains.length > 0) {
-      queryParts.push(
-        `domainName=${currentFilters.domains.map(encodeURIComponent).join(',')}`,
-      );
-    }
-    if (currentFilters.experience.length > 0) {
-      queryParts.push(
-        `experience=${currentFilters.experience.map(encodeURIComponent).join(',')}`,
-      );
-    }
-
-    return queryParts.join('&');
-  }, []);
-
-  const fetchData = useCallback(
-    async (currentFilters: FilterState) => {
-      if (!businessId || activeTab === 'overview') {
-        return;
-      }
-      setLoading(true);
-
-      try {
-        let endpoint = '';
-        if (activeTab === 'invited') {
-          endpoint = `/business/hire-dehixtalent/free/invited`;
-        } else if (activeTab === 'accepted') {
-          endpoint = `/business/hire-dehixtalent/free/selected`;
-        } else if (activeTab === 'rejected') {
-          endpoint = `/business/hire-dehixtalent/free/rejected`;
-        }
-
-        const queryString = constructQueryString(currentFilters);
-        const response = await axiosInstance.get(`${endpoint}?${queryString}`);
-
-        setTalentData((prevData) => {
-          const newState = {
-            ...prevData,
-            [activeTab]: response.data.data,
-          };
-          return newState;
-        });
-      } catch (err) {
-        console.error('Error fetching talents:', err);
-        toast({
-          variant: 'destructive',
-          title: 'Error',
-          description: 'Something went wrong. Please try again.',
-        });
-      } finally {
-        setLoading(false);
-      }
-    },
-    [businessId, activeTab, constructQueryString],
-  );
-
-  useEffect(() => {
-    const fetchFilterData = async () => {
-      try {
-        const [skillsResponse, domainsResponse] = await Promise.all([
-          axiosInstance.get('/skills'),
-          axiosInstance.get('/domain'),
-        ]);
-
-        setSkills(skillsResponse.data.data.map((skill: any) => skill.label));
-        setDomains(
-          domainsResponse.data.data.map((domain: any) => domain.label),
-        );
-      } catch (error) {
-        toast({
-          variant: 'destructive',
-          title: 'Error',
-          description: 'Failed to load filter options.',
-        });
-        console.error('Error fetching filter data:', error);
-      }
-    };
-    fetchFilterData();
-    fetchData(filters);
-  }, [activeTab, filters, fetchData]);
-
-  useEffect(() => {
-    const handleResize = () => {
-      if (window.innerWidth >= 1024) {
-        setOpen(false); // close sheet
-      }
-    };
-
-    handleResize(); // run once on mount
-    window.addEventListener('resize', handleResize);
-    return () => window.removeEventListener('resize', handleResize);
-  }, []);
->>>>>>> c9d8fcc2
-
-  // Sync tab with URL
-  useEffect(() => {
-    const parts = pathname.split('/');
-    const tabFromUrl = parts[parts.length - 1];
-    if (['overview', 'invited', 'accepted', 'rejected'].includes(tabFromUrl)) {
-      setActiveTab(
-        tabFromUrl as 'overview' | 'invited' | 'accepted' | 'rejected',
-      );
-    } else {
-      setActiveTab('overview');
-      router.replace('/business/talent/overview'); // default
-    }
-  }, [pathname, router]);
 
   const handleTabChange = (value: string) => {
     setActiveTab(value as 'overview' | 'invited' | 'accepted' | 'rejected');
@@ -292,7 +110,6 @@
             },
           ]}
         />
-<<<<<<< HEAD
         {/* Filters will be added later if needed */}
         <div className="container px-4 py-4 ">
           <Tabs value={activeTab} className="w-full">
@@ -341,408 +158,6 @@
 
             {/* Talent Content */}
             <div className="col-span-12">
-=======
-        {/* Filter Sheet Trigger - Hidden for overview tab */}
-        {activeTab !== 'overview' && (
-          <div className="lg:hidden">
-            <Sheet open={open} onOpenChange={setOpen}>
-              <SheetTrigger asChild>
-                <Button variant="outline" className="flex items-center gap-2">
-                  <Sliders className="h-4 w-4" />
-                  Filters
-                </Button>
-              </SheetTrigger>
-
-              <SheetContent side="right" className="w-80 sm:w-96 p-4">
-                <div className="flex items-center justify-between mb-2 w-full pl-2">
-                  <h2 className="flex items-center gap-2 flex-shrink-0 text-lg font-semibold">
-                    Filters
-                  </h2>
-                  <Button
-                    variant="ghost"
-                    size="sm"
-                    onClick={handleResetFilters}
-                    className="flex items-center gap-1 text-red-500 hover:text-red-500/80 transition-colors bg-red-500/10 hover:bg-red-500/20 whitespace-nowrap"
-                  >
-                    Clear all
-                  </Button>
-                </div>
-
-                {/* Make the entire sheet scrollable */}
-                <ScrollArea className="h-[calc(100vh-5rem)] pr-4">
-                  <div className="space-y-4 mt-4 px-1">
-                    {/* Skills */}
-                    <div className="space-y-2">
-                      <Label>Skills</Label>
-                      <div className="relative">
-                        <Search className="absolute left-2 top-2.5 h-4 w-4 text-muted-foreground" />
-                        <Input
-                          placeholder="Search Skills"
-                          className="pl-8"
-                          value={skillsSearch}
-                          onChange={(e) => setSkillsSearch(e.target.value)}
-                        />
-                      </div>
-                      <ScrollArea className="h-48 pr-2 rounded-md border">
-                        <div className="space-y-1 py-1">
-                          {skills
-                            .filter((skill) =>
-                              skill
-                                .toLowerCase()
-                                .includes(skillsSearch.toLowerCase()),
-                            )
-                            .map((skill) => (
-                              <div
-                                key={skill}
-                                className="flex items-center space-x-4"
-                              >
-                                <Checkbox
-                                  id={`skill-${skill}`}
-                                  checked={filters.skills.includes(skill)}
-                                  onCheckedChange={(Checked) =>
-                                    handleToggleFilter(
-                                      'skills',
-                                      skill,
-                                      !!Checked,
-                                    )
-                                  }
-                                />
-                                <Label
-                                  htmlFor={`skill-${skill}`}
-                                  className="font-normal"
-                                >
-                                  {skill}
-                                </Label>
-                              </div>
-                            ))}
-                        </div>
-                      </ScrollArea>
-                    </div>
-                    <Separator />
-
-                    {/* Domains */}
-                    <div className="space-y-2">
-                      <Label>Domains</Label>
-                      <div className="relative">
-                        <Search className="absolute left-2 top-2.5 h-4 w-4 text-muted-foreground" />
-                        <Input
-                          placeholder="Search Domains"
-                          className="pl-8"
-                          value={domainsSearch}
-                          onChange={(e) => setDomainsSearch(e.target.value)}
-                        />
-                      </div>
-                      <ScrollArea className="h-48 pr-2 rounded-md border">
-                        <div className="space-y-1 py-1">
-                          {domains
-                            .filter((domain) =>
-                              domain
-                                .toLowerCase()
-                                .includes(domainsSearch.toLowerCase()),
-                            )
-                            .map((domain) => (
-                              <div
-                                key={domain}
-                                className="flex items-center space-x-2"
-                              >
-                                <Checkbox
-                                  id={`domain-${domain}`}
-                                  checked={filters.domains.includes(domain)}
-                                  onCheckedChange={(Checked) =>
-                                    handleToggleFilter(
-                                      'domains',
-                                      domain,
-                                      !!Checked,
-                                    )
-                                  }
-                                />
-                                <Label
-                                  htmlFor={`domain-${domain}`}
-                                  className="font-normal"
-                                >
-                                  {domain}
-                                </Label>
-                              </div>
-                            ))}
-                        </div>
-                      </ScrollArea>
-                    </div>
-                    <Separator />
-
-                    {/* Experience */}
-                    <div className="space-y-2">
-                      <Label>Experience</Label>
-                      <div className="space-y-1">
-                        {Object.entries(experienceMapping).map(
-                          ([label, value]) => (
-                            <div
-                              key={label}
-                              className="flex items-center space-x-2"
-                            >
-                              <Checkbox
-                                id={`exp-${label}`}
-                                checked={filters.experience.includes(value)}
-                                onCheckedChange={(Checked) =>
-                                  handleToggleFilter(
-                                    'experience',
-                                    value,
-                                    !!Checked,
-                                  )
-                                }
-                              />
-                              <Label
-                                htmlFor={`exp-${label}`}
-                                className="font-normal"
-                              >
-                                {label}
-                              </Label>
-                            </div>
-                          ),
-                        )}
-                      </div>
-                    </div>
-                    <Separator />
-                  </div>
-                </ScrollArea>
-              </SheetContent>
-            </Sheet>
-          </div>
-        )}
-        <div className="container px-4 py-4 ">
-          <Tabs value={activeTab} className="w-full">
-            <TabsList className="grid w-full grid-cols-4 ">
-              <TabsTrigger
-                value="overview"
-                onClick={() => handleTabChange('overview')}
-              >
-                <Users2 className="h-4 w-4 mr-2" />
-                Overview
-              </TabsTrigger>
-              <TabsTrigger
-                value="invited"
-                onClick={() => handleTabChange('invited')}
-              >
-                <BookMarked className="h-4 w-4 mr-2" />
-                Invites
-              </TabsTrigger>
-              <TabsTrigger
-                value="accepted"
-                onClick={() => handleTabChange('accepted')}
-              >
-                <CheckCircle2 className="h-4 w-4 mr-2" />
-                Accepted
-              </TabsTrigger>
-              <TabsTrigger
-                value="rejected"
-                onClick={() => handleTabChange('rejected')}
-              >
-                <XCircle className="h-4 w-4 mr-2" />
-                Rejected
-              </TabsTrigger>
-            </TabsList>
-          </Tabs>
-        </div>
-
-        <div className="container flex-1 items-start px-4 py-6">
-          <div className="grid grid-cols-12 gap-6">
-            {/* Only show filters sidebar for non-overview tabs */}
-            {activeTab !== 'overview' && (
-              <aside className="border bg-background rounded-lg hidden lg:block col-span-3">
-                {/* Header */}
-                <div className="sticky top-0 z-10 bg-background border-b p-4 rounded-t-lg">
-                  <div className="flex items-center justify-between mb-1">
-                    <h2 className="text-lg font-semibold">Filters</h2>
-                    <Button
-                      variant="ghost"
-                      size="sm"
-                      onClick={handleResetFilters}
-                      className="flex items-center gap-1 text-red-500 hover:text-red-500/80 transition-colors bg-red-500/10 hover:bg-red-500/20 whitespace-nowrap"
-                    >
-                      Clear all
-                    </Button>
-                  </div>
-                  <p className="text-sm text-muted-foreground">
-                    {/* {filtersCount} filter{filtersCount !== 1 ? 's' : ''} applied */}
-                  </p>
-                </div>
-
-                {/* Scrollable Content */}
-                <ScrollArea>
-                  <Accordion
-                    type="multiple"
-                    defaultValue={['skills', 'domains', 'experience']}
-                  >
-                    {/* Skills Section */}
-                    <AccordionItem
-                      value="skills"
-                      className="border bg-muted/10 p-4 rounded-lg"
-                    >
-                      <AccordionTrigger className="py-0 hover:no-underline [&[data-state=open]>svg]:rotate-180">
-                        <div className="flex items-center space-x-2">
-                          <Award className="h-4 w-4 text-muted-foreground" />
-                          <span className="font-medium">Skills</span>
-                        </div>
-                      </AccordionTrigger>
-                      <AccordionContent className="py-2 space-y-2">
-                        <div className="relative">
-                          <Search className="absolute left-3 top-1/2 -translate-y-1/2 text-muted-foreground w-4 h-4" />
-                          <Input
-                            type="text"
-                            placeholder="Search Skills"
-                            value={skillsSearch}
-                            onChange={(e) => setSkillsSearch(e.target.value)}
-                            className="pl-9"
-                          />
-                        </div>
-                        <ScrollArea className="h-48">
-                          <div className="space-y-1 p-1">
-                            {skills
-                              .filter((skill) =>
-                                skill
-                                  .toLowerCase()
-                                  .includes(skillsSearch.toLowerCase()),
-                              )
-                              .map((skill) => (
-                                <div
-                                  key={skill}
-                                  className="flex items-center space-x-2"
-                                >
-                                  <Checkbox
-                                    id={`skill-${skill}`}
-                                    checked={filters.skills.includes(skill)}
-                                    onCheckedChange={(checked) =>
-                                      handleToggleFilter(
-                                        'skills',
-                                        skill,
-                                        !!checked,
-                                      )
-                                    }
-                                  />
-                                  <Label
-                                    htmlFor={`skill-${skill}`}
-                                    className="font-normal"
-                                  >
-                                    {skill}
-                                  </Label>
-                                </div>
-                              ))}
-                          </div>
-                        </ScrollArea>
-                      </AccordionContent>
-                    </AccordionItem>
-
-                    {/* Domains Section */}
-                    <AccordionItem
-                      value="domains"
-                      className="border bg-muted/10 p-4 rounded-lg"
-                    >
-                      <AccordionTrigger className="py-0 hover:no-underline [&[data-state=open]>svg]:rotate-180">
-                        <div className="flex items-center space-x-2">
-                          <Globe className="h-4 w-4 text-muted-foreground" />
-                          <span className="font-medium">Domains</span>
-                        </div>
-                      </AccordionTrigger>
-                      <AccordionContent className="py-2 space-y-2">
-                        <div className="relative">
-                          <Search className="absolute left-3 top-1/2 -translate-y-1/2 text-muted-foreground w-4 h-4" />
-                          <Input
-                            placeholder="Search Domains"
-                            value={domainsSearch}
-                            onChange={(e) => setDomainsSearch(e.target.value)}
-                            className="pl-8"
-                          />
-                        </div>
-                        <ScrollArea className="h-48">
-                          <div className="space-y-1 p-1">
-                            {domains
-                              .filter((domain) =>
-                                domain
-                                  .toLowerCase()
-                                  .includes(domainsSearch.toLowerCase()),
-                              )
-                              .map((domain) => (
-                                <div
-                                  key={domain}
-                                  className="flex items-center space-x-2"
-                                >
-                                  <Checkbox
-                                    id={`domain-${domain}`}
-                                    checked={filters.domains.includes(domain)}
-                                    onCheckedChange={(checked) =>
-                                      handleToggleFilter(
-                                        'domains',
-                                        domain,
-                                        !!checked,
-                                      )
-                                    }
-                                  />
-                                  <Label
-                                    htmlFor={`domain-${domain}`}
-                                    className="font-normal"
-                                  >
-                                    {domain}
-                                  </Label>
-                                </div>
-                              ))}
-                          </div>
-                        </ScrollArea>
-                      </AccordionContent>
-                    </AccordionItem>
-
-                    {/* Experience Section */}
-                    <AccordionItem
-                      value="experience"
-                      className="border bg-muted/10 p-4 rounded-lg"
-                    >
-                      <AccordionTrigger className="py-0 hover:no-underline [&[data-state=open]>svg]:rotate-180">
-                        <div className="flex items-center space-x-2">
-                          <UserCheck className="h-4 w-4 text-muted-foreground" />
-                          <span className="font-medium">Experience</span>
-                        </div>
-                      </AccordionTrigger>
-                      <AccordionContent className="py-2 space-y-1">
-                        {Object.entries(experienceMapping).map(
-                          ([label, value]) => (
-                            <div
-                              key={label}
-                              className="flex items-center space-x-2"
-                            >
-                              <Checkbox
-                                id={`exp-${label}`}
-                                checked={filters.experience.includes(value)}
-                                onCheckedChange={(checked) =>
-                                  handleToggleFilter(
-                                    'experience',
-                                    value,
-                                    !!checked,
-                                  )
-                                }
-                              />
-                              <Label
-                                htmlFor={`exp-${label}`}
-                                className="font-normal"
-                              >
-                                {label}
-                              </Label>
-                            </div>
-                          ),
-                        )}
-                      </AccordionContent>
-                    </AccordionItem>
-                  </Accordion>
-                </ScrollArea>
-              </aside>
-            )}
-
-            {/* Talent Content */}
-            <div
-              className={
-                activeTab === 'overview'
-                  ? 'col-span-12'
-                  : 'col-span-12 lg:col-span-9'
-              }
-            >
->>>>>>> c9d8fcc2
               <TalentContent
                 activeTab={activeTab}
                 talents={activeTab === 'overview' ? [] : talents}
