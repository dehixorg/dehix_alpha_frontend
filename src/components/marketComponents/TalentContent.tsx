// src/components/marketComponents/TalentContent.tsx
'use client';
import React, { useState } from 'react';

import InvitedProfileCards from './sidebar-projectComponents/profileCards.tsx/invitedProfileCards';
import AcceptedProfileCards from './sidebar-projectComponents/profileCards.tsx/acceptedProfileCards';
import RejectedProfileCards from './sidebar-projectComponents/profileCards.tsx/rejectedProfileCards';

import { calculateExperience } from '@/components/marketComponents/TalentLayout'; //
import { CardTitle } from '@/components/ui/card';
import SkillDomainForm from '@/components/business/hireTalent.tsx/skillDomainForm';
import TalentCard from '@/components/business/hireTalent.tsx/talentCard';
import {
  Select,
  SelectContent,
  SelectItem,
  SelectTrigger,
  SelectValue,
} from '@/components/ui/select';

interface SkillOption {
  _id: string;
  label: string;
}

interface DomainOption {
  _id: string;
  label: string;
}

interface TalentContentProps {
  activeTab: 'invited' | 'accepted' | 'rejected' | 'applications' | 'overview';
  talents: any[];
  loading: boolean;
}

const TalentContent: React.FC<TalentContentProps> = ({
  activeTab,
  talents,
  loading,
}) => {
  // State for overview tab filters
  const [skillFilter, setSkillFilter] = useState<string>('all');
  const [domainFilter, setDomainFilter] = useState<string>('all');
  const [filterSkill, setFilterSkill] = useState<SkillOption[]>([]);
  const [filterDomain, setFilterDomain] = useState<DomainOption[]>([]);

  const renderCards = () => {
<<<<<<< HEAD
    if (activeTab === 'applications') {
      return (
        <InvitedProfileCards
          talents={talents}
          loading={loading}
          calculateExperience={calculateExperience}
        />
=======
    if (activeTab === 'overview') {
      if (loading) {
        return (
          <div className="text-center text-muted-foreground">Loading...</div>
        );
      }
      return (
        <div className="grid grid-cols-1 lg:grid-cols-3 gap-6">
          {/* Left side: Skill Domain Form (2/3 width) */}
          <div className="lg:col-span-2">
            <SkillDomainForm
              setFilterSkill={setFilterSkill}
              setFilterDomain={setFilterDomain}
            />
          </div>

          {/* Right side: Talent Filter and Cards (1/3 width) */}
          <div className="space-y-6">
            <CardTitle className="group flex items-center gap-2 text-2xl">
              Talent
            </CardTitle>

            {/* Skill and Domain Filter */}
            <div className="flex flex-col space-y-4">
              <Select onValueChange={setSkillFilter} value={skillFilter}>
                <SelectTrigger className="w-full">
                  <SelectValue placeholder="Select Skill" />
                </SelectTrigger>
                <SelectContent>
                  <SelectItem value="all">All Skills</SelectItem>
                  {filterSkill?.map((skill) => (
                    <SelectItem
                      key={skill._id || skill.label}
                      value={skill.label}
                    >
                      {skill.label}
                    </SelectItem>
                  ))}
                </SelectContent>
              </Select>

              <Select onValueChange={setDomainFilter} value={domainFilter}>
                <SelectTrigger className="w-full">
                  <SelectValue placeholder="Select Domain" />
                </SelectTrigger>
                <SelectContent>
                  <SelectItem value="all">All Domains</SelectItem>
                  {filterDomain?.map((domain) => (
                    <SelectItem
                      key={domain._id || domain.label}
                      value={domain.label}
                    >
                      {domain.label}
                    </SelectItem>
                  ))}
                </SelectContent>
              </Select>
            </div>

            {/* Talent Cards */}
            <div className="h-[75vh] rounded-lg overflow-y-scroll no-scrollbar">
              <TalentCard
                skillFilter={skillFilter}
                domainFilter={domainFilter}
                setFilterSkill={setFilterSkill}
                setFilterDomain={setFilterDomain}
              />
            </div>
          </div>
        </div>
>>>>>>> c9d8fcc2
      );
    } else if (activeTab === 'invited') {
      return (
        <InvitedProfileCards
          talents={talents}
          loading={loading}
          calculateExperience={calculateExperience}
        />
      );
    } else if (activeTab === 'accepted') {
      return (
        <AcceptedProfileCards
          talents={talents}
          loading={loading}
          calculateExperience={calculateExperience}
        />
      );
    } else if (activeTab === 'rejected') {
      return (
        <RejectedProfileCards
          talents={talents}
          loading={loading}
          calculateExperience={calculateExperience}
        />
      );
    }
    return null;
  };

  return (
    <>
      {activeTab === 'overview' ? (
        // Overview tab has its own layout structure
        renderCards()
      ) : (
        // Other tabs use the standard header + content layout
        <>
          <div className="mb-6 flex items-center justify-between">
            <h2 className="text-2xl font-bold tracking-tight">
              {activeTab.charAt(0).toUpperCase() + activeTab.slice(1)} Talents
            </h2>
            <span className="text-muted-foreground">
              {loading ? 'Loading...' : `Showing ${talents.length} results`}
            </span>
          </div>
          {renderCards()}
        </>
      )}
    </>
  );
};

export default TalentContent;<|MERGE_RESOLUTION|>--- conflicted
+++ resolved
@@ -46,7 +46,6 @@
   const [filterDomain, setFilterDomain] = useState<DomainOption[]>([]);
 
   const renderCards = () => {
-<<<<<<< HEAD
     if (activeTab === 'applications') {
       return (
         <InvitedProfileCards
@@ -54,8 +53,8 @@
           loading={loading}
           calculateExperience={calculateExperience}
         />
-=======
-    if (activeTab === 'overview') {
+      );
+    } else if (activeTab === 'overview') {
       if (loading) {
         return (
           <div className="text-center text-muted-foreground">Loading...</div>
@@ -125,7 +124,6 @@
             </div>
           </div>
         </div>
->>>>>>> c9d8fcc2
       );
     } else if (activeTab === 'invited') {
       return (
