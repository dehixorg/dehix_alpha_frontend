--- conflicted
+++ resolved
@@ -1,10 +1,6 @@
 import React, { useState, useEffect } from 'react';
 import { useRouter } from 'next/navigation';
-<<<<<<< HEAD
-import { ArrowRightCircle, ChevronRight } from 'lucide-react';
-=======
 import { ChevronRight } from 'lucide-react';
->>>>>>> e53cd147
 
 import {
   Card,
