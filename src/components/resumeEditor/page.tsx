import React, { useState, useRef } from 'react';
import { ChevronLeft, ChevronRight, Download, FileText } from 'lucide-react';
import html2canvas from 'html2canvas';
import { jsPDF } from 'jspdf';
import axios from 'axios';
import { useSelector } from 'react-redux';

import { Button } from '../ui/button';
import { GeneralInfo } from '../form/resumeform/GeneralInfo';
import { PersonalInfo } from '../form/resumeform/PersonalInfo';
import { EducationInfo } from '../form/resumeform/EducationInfo';
import { SkillInfo } from '../form/resumeform/SkillInfo';
import { WorkExperienceInfo } from '../form/resumeform/WorkExperienceInfo';
import { SummaryInfo } from '../form/resumeform/SummaryInfo';
import { AchievementInfo } from '../form/resumeform/Achievement.';

import { ResumePreview1 } from './ResumePreview1';
import { ResumePreview2 } from './ResumePreview2';
import { AtsScore } from './atsScore';

import { RootState } from '@/lib/store';
import {
  menuItemsBottom,
  menuItemsTop,
} from '@/config/menuItems/freelancer/settingsMenuItems';
import Header from '@/components/header/header';
import SidebarMenu from '@/components/menu/sidebarMenu';

// Define SectionVisibility interface
interface SectionVisibility {
  personal: boolean;
  summary: boolean;
  workExperience: boolean;
  education: boolean;
  projects: boolean;
  skills: boolean;
  achievements: boolean;
}

export default function ResumeEditor() {
  const [currentStep, setCurrentStep] = useState(0);
  const [selectedTemplate, setSelectedTemplate] = useState('ResumePreview2');
  const [showAtsScore, setShowAtsScore] = useState(false);
<<<<<<< HEAD
  const [isSubmitting, setIsSubmitting] = useState(false);
  const [submitError, setSubmitError] = useState('');
  const user = useSelector((state: RootState) => state.user);

  const handleSubmitResume = async () => {
    setIsSubmitting(true);
    setSubmitError('');

    try {
      // Prepare the data in the format your backend expects
      const resumeData = {
        userId: user.uid, // You'll need to get this from your auth system
        personalInfo: {
          firstName: personalData[0]?.firstName || '',
          lastName: personalData[0]?.lastName || '',
          email: personalData[0]?.email || '',
          phone: personalData[0]?.phoneNumber || '',
          city: personalData[0]?.city || '',
          country: personalData[0]?.country || '',
          linkedin: personalData[0]?.linkedin || '',
          github: personalData[0]?.github || '',
        },
        workExperience: workExperienceData.map((exp) => ({
          jobTitle: exp.jobTitle || '',
          company: exp.company || '',
          startDate: exp.startDate || '',
          endDate: exp.endDate || '',
          description: exp.description || '',
        })),
        education: educationData.map((edu) => ({
          degree: edu.degree || '',
          school: edu.school || '',
          startDate: edu.startDate || '',
          endDate: edu.endDate || '',
        })),
        skills: skillData.map((skill) => skill.skillName).filter(Boolean),
        achievements: achievementData.map((ach) => ({
          achievementDescription: ach.achievementName || '',
        })),
        projects: projectData.map((proj) => ({
          title: proj.title || '',
          description: proj.description || '',
        })),
        professionalSummary: summaryData.join(' '),
        selectedTemplate,
        selectedColor,
      };

      // Make the API call to your backend
      const response = await axios.post(
        'http://127.0.0.1:8080/resume',
        resumeData,
      );

      console.log('Resume saved successfully:', response.data);
      // You might want to show a success message to the user here
    } catch (error) {
      console.error('Error saving resume:', error);
      setSubmitError('Failed to save resume. Please try again.');
    } finally {
      setIsSubmitting(false);
    }
  };
=======
  const [isGeneratingPDF, setIsGeneratingPDF] = useState(false);
>>>>>>> cce30c91

  const [educationData, setEducationData] = useState([
    {
      degree: 'Bachelor of Science in Computer Science',
      school: 'ABC University',
      startDate: '2023-12-31',
      endDate: '2023-12-31', //grade
    },
    {
      degree: 'Master of Science in Software Engineering',
      school: 'XYZ University',
      startDate: '2023-12-31',
      endDate: '2023-12-31',
    },
  ]);
  const [workExperienceData, setWorkExperienceData] = useState([
    {
      jobTitle: 'Software Developer',
      company: 'TechCorp Solutions',
      startDate: '2023-12-31',
      endDate: '2023-12-31',
      description:
        'Engineered scalable web solutions, optimized system efficiency, and enhanced software reliability.',
    },
    {
      jobTitle: 'Senior Developer',
      company: 'Innovatech',
      startDate: '2023-12-31',
      endDate: '2023-12-31',
      description:
        'Spearheaded the development of cloud-based enterprise platforms, driving innovation and operational excellence.',
    },
  ]);
  const [personalData, setPersonalData] = useState([
    {
      firstName: 'John',
      lastName: 'Doe',
      city: 'New York',
      country: 'USA',
      phoneNumber: '123-456-7890',
      email: '123.doe@example.com',
      github: 'github.com/john',
      linkedin: 'linkedin.com/in/john',
    },
  ]);
  const [projectData, setProjectData] = useState([
    {
      title: 'AI-Powered Resume Builder',
      description:
        "Developed a full-stack platform integrating OpenAI's GPT-4 to dynamically generate personalized resume content. Implemented secure authentication and cloud data management using Firebase.",
    },
    {
      title: 'E-Commerce Platform with Real-Time Analytics',
      description:
        'Built a scalable e-commerce platform using Next.js and PostgreSQL. Implemented real-time analytics dashboards with Socket.IO and Chart.js to track user behavior and sales trends. Deployed the application on AWS.',
    },
    {
      title: 'IoT-Based Smart Home Automation System',
      description:
        'Designed and implemented an IoT solution for smart home automation using Raspberry Pi, Python, and MQTT protocol. Developed a mobile app with Flutter for remote control and monitoring of home devices.',
    },
  ]);
  const [skillData, setSkillData] = useState([
    {
      skillName:
        'Database Engineering (SQL Server, T-SQL), Data Visualization (Kibana, Eclipse Birt), ETL Pipelines',
    },
    {
      skillName:
        'Strategic Communication & Cross-Functional Team Collaboration',
    },
    { skillName: 'Advanced SQL Query Optimization & Performance Tuning' },
    { skillName: 'Full-Stack Web Development' },
    { skillName: 'Agile Software Development & DevOps Integration' },
  ]);
  const [achievementData, setAchievementData] = useState([
    {
      achievementName:
        'Published Research on AI-Powered Automation in a Peer-Reviewed Journal',
    },
    {
      achievementName:
        'Delivered Keynote Speech on Emerging Tech Trends at a Global Conference',
    },
  ]);

  const [summaryData, setSummaryData] = useState([
    'Results-driven software engineer with a passion for building scalable, high-performance applications while ensuring security, efficiency, and a seamless user experience.',
  ]);

  const handleAddSkill = (e: React.MouseEvent) => {
    e.preventDefault();
    setSkillData([...skillData, { skillName: '' }]);
  };

  const handleRemoveSkill = (e: React.MouseEvent, index: number) => {
    e.preventDefault();
    const newSkills = [...skillData];
    newSkills.splice(index, 1);
    setSkillData(newSkills);
  };

  const handleSkillChange = (
    e: React.ChangeEvent<HTMLInputElement>,
    index: number,
  ) => {
    const newSkills = [...skillData];
    newSkills[index].skillName = e.target.value;
    setSkillData(newSkills);
  };

  // Project handlers
  const handleAddProject = (e: React.MouseEvent) => {
    e.preventDefault();
    setProjectData([...projectData, { title: '', description: '' }]);
  };

  const handleRemoveProject = (e: React.MouseEvent, index: number) => {
    e.preventDefault();
    const newProjects = [...projectData];
    newProjects.splice(index, 1);
    setProjectData(newProjects);
  };

  const handleProjectChange = (
    e: React.ChangeEvent<HTMLInputElement>,
    index: number,
    field: keyof { title: string; description: string },
  ) => {
    const newProjects = [...projectData];
    newProjects[index][field] = e.target.value;
    setProjectData(newProjects);
  };

  const [selectedColor, setSelectedColor] = useState('#000000');

  // Add section visibility state
  const [sectionVisibility, setSectionVisibility] = useState<SectionVisibility>(
    {
      personal: true,
      summary: true,
      workExperience: true,
      education: true,
      projects: true,
      skills: true,
      achievements: true,
    },
  );

  // Toggle function
  const toggleSection = (section: keyof SectionVisibility) => {
    setSectionVisibility((prev) => ({
      ...prev,
      [section]: !prev[section],
    }));
  };

  // Generate resume data string for ATS analysis
  const resumeData = `
  ${personalData[0]?.firstName || ''} ${personalData[0]?.lastName || ''}
  ${summaryData.join(' ')}

  Work Experience:
  ${workExperienceData.map((exp) => `${exp.jobTitle} at ${exp.company}. ${exp.description}`).join('\n')}

  Education:
  ${educationData.map((edu) => `${edu.degree} from ${edu.school}`).join('\n')}

  Skills: ${skillData.map((skill) => skill.skillName).join(', ')}
  Achievements: ${achievementData.map((ach) => ach.achievementName).join(', ')}
  Projects:
  ${projectData.map((proj) => `${proj.title}: ${proj.description}`).join('\n')}
`.trim();

  const renderContent = () => {
    return (
      <div className="relative">
        {showAtsScore ? (
          <AtsScore
            name={
              `${personalData[0]?.firstName} ${personalData[0]?.lastName}`.trim() ||
              'Your Name'
            }
            resumeText={resumeData}
            jobKeywords={['React', 'JavaScript', 'Developer']} // Pass keywords if needed
          />
        ) : (
          <>
            {/* Navigation Buttons at the Top-Right */}
            <div className="absolute top-0 right-0 flex mb-5 p-2 space-x-2 lg:mr-5">
              <Button
                onClick={() => setCurrentStep((prev) => Math.max(prev - 1, 0))}
                disabled={currentStep === 0}
                className="p-2"
              >
                <ChevronLeft className="w-5 h-5" />
              </Button>
              <Button
                onClick={() =>
                  setCurrentStep((prev) => Math.min(prev + 1, steps.length - 1))
                }
                disabled={currentStep === steps.length - 1}
                className="p-2"
              >
                <ChevronRight className="w-5 h-5" />
              </Button>
              {/* Add Submit Button */}
              <Button
                onClick={handleSubmitResume}
                disabled={isSubmitting}
                className="p-2 bg-green-600 hover:bg-green-700"
              >
                {isSubmitting ? 'Saving...' : 'Save Resume'}
              </Button>
            </div>

            {/* Show error message if there's an error */}
            {submitError && (
              <div className="text-red-500 text-sm mt-2">{submitError}</div>
            )}

            {/* Render the Current Step Content */}
            {steps[currentStep]}
          </>
        )}
      </div>
    );
  };

  const resumeRef = useRef<HTMLDivElement | null>(null);

  const steps = [
    <PersonalInfo
      key="personal"
      personalData={personalData}
      setPersonalData={setPersonalData}
    />,
    <WorkExperienceInfo
      key="workexperience"
      workExperienceData={workExperienceData}
      setWorkExperienceData={setWorkExperienceData}
    />,
    <EducationInfo
      key="education"
      educationData={educationData}
      setEducationData={setEducationData}
    />,
    <GeneralInfo
      key="general"
      onAddProject={handleAddProject}
      onRemoveProject={handleRemoveProject}
      onProjectChange={handleProjectChange}
      projectData={projectData}
    />,
    <SkillInfo
      key="skill"
      skillData={skillData}
      onAddSkill={handleAddSkill}
      onRemoveSkill={handleRemoveSkill}
      onSkillChange={handleSkillChange}
      projectData={projectData}
    />,
    <AchievementInfo
      key="achievement"
      achievementData={achievementData}
      setAchievementData={setAchievementData}
    />,
    <SummaryInfo
      key="summary"
      summaryData={summaryData}
      setSummaryData={setSummaryData}
      workExperienceData={workExperienceData}
    />,
  ];

  const handleTemplateChange = (page: number) => {
    setSelectedTemplate(page === 1 ? 'ResumePreview1' : 'ResumePreview2');
  };

  // Fixed PDF generation function with no visual expansion
  const downloadPDF = async () => {
<<<<<<< HEAD
    const element = resumeRef.current;
    if (!element) {
      console.error('Resume element is not available.');
      return;
    }

    const resumeContentElement = element.querySelector(
      '.resumeContent',
    ) as HTMLElement;
    if (!resumeContentElement) {
      console.error('No .resumeContent element found.');
      return;
    }

    try {
      // Temporary styling for PDF generation
      const originalStyles = {
        width: resumeContentElement.style.width,
        height: resumeContentElement.style.height,
        overflow: resumeContentElement.style.overflow,
      };

      // Set explicit dimensions for Template1
      if (selectedTemplate === 'ResumePreview1') {
        resumeContentElement.style.width = '210mm';
        resumeContentElement.style.height = 'auto';
        resumeContentElement.style.overflow = 'visible';
      }

      // Capture with adjusted scale based on template
      const scale = selectedTemplate === 'ResumePreview1' ? 1.5 : 2;
      const canvas = await html2canvas(resumeContentElement, {
        scale,
        logging: true, // Enable for debugging
        useCORS: true,
        allowTaint: true,
        backgroundColor: '#FFFFFF',
      });

      // Restore original styles
      resumeContentElement.style.width = originalStyles.width;
      resumeContentElement.style.height = originalStyles.height;
      resumeContentElement.style.overflow = originalStyles.overflow;

      // Create PDF
      const pdf = new jsPDF('portrait', 'mm', 'a4');
      const imgData = canvas.toDataURL('image/png');
      const imgProps = pdf.getImageProperties(imgData);
      const pdfWidth = pdf.internal.pageSize.getWidth();
      const pdfHeight = (imgProps.height * pdfWidth) / imgProps.width;

      // Adjust positioning for Template1
      if (selectedTemplate === 'ResumePreview1') {
        // Add small margins for Template1
        pdf.addImage(imgData, 'PNG', 5, 5, pdfWidth - 10, pdfHeight - 10);
      } else {
        // Full page for Template2
        pdf.addImage(imgData, 'PNG', 0, 0, pdfWidth, pdfHeight);
      }

      pdf.save(`Resume-${selectedTemplate}.pdf`);
    } catch (error) {
      console.error('Error generating PDF:', error);
=======
    if (!resumeRef.current) return;

    setIsGeneratingPDF(true);

    try {
      const resumeContentElement = resumeRef.current.querySelector(
        '.resumeContent',
      ) as HTMLElement;

      if (!resumeContentElement) return;

      // Generate canvas using html2canvas's onclone feature to avoid DOM manipulation
      const canvas = await html2canvas(resumeContentElement, {
        scale: 2,
        useCORS: true,
        allowTaint: true,
        backgroundColor: '#ffffff',
        width: 794,
        windowWidth: 794,
        scrollX: 0,
        scrollY: 0,
        // Use onclone to manipulate the cloned element instead of the original
        onclone: (clonedDoc) => {
          const clonedElement = clonedDoc.querySelector(
            '.resumeContent',
          ) as HTMLElement;
          if (clonedElement) {
            // Apply PDF-specific styles only to the cloned element
            clonedElement.style.width = '794px';
            clonedElement.style.maxWidth = '794px';
            clonedElement.style.overflow = 'hidden';
            clonedElement.style.transform = 'scale(1)';
            clonedElement.style.transformOrigin = 'top left';

            // Ensure all child elements maintain proper styling
            const allElements = clonedElement.querySelectorAll('*');
            allElements.forEach((el) => {
              const element = el as HTMLElement;
              element.style.maxWidth = '100%';
              element.style.wordWrap = 'break-word';
            });
          }
        },
      });

      const imgData = canvas.toDataURL('image/png', 1.0);
      const pdf = new jsPDF({
        orientation: 'portrait',
        unit: 'mm',
        format: 'a4',
        compress: true,
      });

      const pdfWidth = 210;
      const pdfHeight = 297;

      // Calculate dimensions
      const imgWidth = canvas.width;
      const imgHeight = canvas.height;
      const ratio = imgHeight / imgWidth;
      const contentWidth = pdfWidth;
      const contentHeight = ratio * contentWidth;

      // Add first page
      pdf.addImage(imgData, 'PNG', 0, 0, contentWidth, contentHeight);

      // Add additional pages if needed
      let currentPosition = pdfHeight;
      while (currentPosition < contentHeight) {
        pdf.addPage();
        pdf.addImage(
          imgData,
          'PNG',
          0,
          -currentPosition,
          contentWidth,
          contentHeight,
        );
        currentPosition += pdfHeight;
      }

      // Save the PDF
      const firstName = personalData[0]?.firstName || 'Resume';
      const lastName = personalData[0]?.lastName || 'CV';
      const fileName = `${firstName}_${lastName}.pdf`;
      pdf.save(fileName);
    } catch (error) {
      console.error('Error generating PDF:', error);
      alert('Failed to generate PDF. Please try again.');
    } finally {
      setIsGeneratingPDF(false);
>>>>>>> cce30c91
    }
  };

  // Color options for theming (currently unused but preserved for future use)
  const colorOptions = ['#000000', '#31572c', '#1e40af', '#9d0208', '#fb8500'];

  // Function to format section names for display
  const formatSectionName = (section: string) => {
    switch (section) {
      case 'workExperience':
        return 'Work Experience';
      case 'personal':
        return 'Personal';
      case 'summary':
        return 'Summary';
      case 'education':
        return 'Education';
      case 'projects':
        return 'Projects';
      case 'skills':
        return 'Skills';
      case 'achievements':
        return 'Achievements';
      default:
        return section.charAt(0).toUpperCase() + section.slice(1);
    }
  };

  return (
    <div className="flex min-h-screen flex-col bg-muted/40">
      {/* Sidebar */}
      <SidebarMenu
        menuItemsTop={menuItemsTop}
        menuItemsBottom={menuItemsBottom}
        active="Resume Editor"
      />

      {/* Main Content Area */}
      <div className="flex flex-1 flex-col sm:gap-8 sm:py-0 sm:pl-14">
        <Header
          menuItemsTop={menuItemsTop}
          menuItemsBottom={menuItemsBottom}
          activeMenu="Resume Editor"
          breadcrumbItems={[
            { label: 'Settings', link: '#' },
            { label: 'Resume Building', link: '#' },
            { label: 'Resume Editor', link: '#' },
          ]}
        />
        <main className="flex-1 p-4 sm:px-6 sm:py-0 md:gap-6 lg:grid lg:grid-cols-2">
          {/* Left section - Form */}
          <div className="p-6 relative">
            <div className="flex flex-col sm:flex-row sm:justify-between sm:items-start gap-4 mb-5">
              <div className="flex-1">
                <h1 className="text-2xl font-bold lg:ml-5">
                  Design your Resume
                </h1>
                <p className="text-sm text-muted-foreground lg:ml-5">
                  Follow the steps below to create your resume.
                </p>
              </div>

              {/* ATS Score Toggle Button - Positioned on the right */}
              <div className="flex-shrink-0 lg:mr-7">
                <Button
                  onClick={() => setShowAtsScore(!showAtsScore)}
                  className={`transition-colors duration-200 ${
                    showAtsScore
                      ? 'bg-green-600 hover:bg-green-700 text-white'
                      : 'bg-blue-600 hover:bg-blue-700 text-white'
                  }`}
                  aria-label={
                    showAtsScore ? 'Return to resume editor' : 'Check ATS score'
                  }
                >
                  {showAtsScore ? 'Back to Resume Editor' : 'Check ATS Score'}
                </Button>
              </div>
            </div>

            {/* Show/Hide Sections - Aligned with content below */}
            <div className="mb-6 lg:ml-5">
              <h2 className="text-lg font-bold mb-3 text-white-400">
                Show/Hide Sections
              </h2>
              <div className="flex flex-wrap gap-2">
                {Object.entries(sectionVisibility).map(
                  ([section, isVisible]) => (
                    <button
                      key={section}
                      onClick={() =>
                        toggleSection(section as keyof SectionVisibility)
                      }
                      className={`
                        inline-flex items-center px-2.5 py-1 rounded-lg text-xs font-medium 
                        transition-all duration-200 ease-out cursor-pointer
                        border hover:shadow-sm active:scale-95
                        ${
                          isVisible
                            ? 'bg-slate-800 text-slate-100 border-slate-700 hover:bg-slate-700 shadow-sm'
                            : 'bg-slate-100 text-slate-600 border-slate-200 hover:bg-slate-200 hover:text-slate-700'
                        }
                      `}
                    >
                      <div
                        className={`
                          w-1.5 h-1.5 rounded-full mr-2 transition-colors duration-200
                          ${isVisible ? 'bg-slate-300' : 'bg-slate-400'}
                        `}
                      />
                      <span>{formatSectionName(section)}</span>
                    </button>
                  ),
                )}
              </div>
              <p className="text-xs text-slate-500 mt-2">
                Toggle sections to customize your resume layout
              </p>
            </div>

            <div>{renderContent()}</div>
          </div>

          {/* Right section - Resume Preview */}
          <div className="relative p-6">
            {/* Resume Preview Container */}
            <div
              ref={resumeRef}
              className="relative"
              style={{ minHeight: '1100px' }}
            >
              {/* Template selection and download buttons - Top Right of Resume */}
              <div className="absolute top-2 right-2 z-10 flex gap-1 bg-gray-800/90 backdrop-blur-sm rounded-lg p-1 shadow-sm border border-gray-200">
                <Button
                  onClick={() => handleTemplateChange(1)}
                  size="sm"
                  variant={
                    selectedTemplate === 'ResumePreview1'
                      ? 'default'
                      : 'outline'
                  }
                  className="h-8 px-3 text-xs font-medium"
                >
                  <FileText className="w-3 h-3 mr-1" />
                  T1
                </Button>
                <Button
                  onClick={() => handleTemplateChange(2)}
                  size="sm"
                  variant={
                    selectedTemplate === 'ResumePreview2'
                      ? 'default'
                      : 'outline'
                  }
                  className="h-8 px-3 text-xs font-medium"
                >
                  <FileText className="w-3 h-3 mr-1" />
                  T2
                </Button>
                <Button
                  onClick={downloadPDF}
                  disabled={isGeneratingPDF}
                  size="sm"
                  variant="outline"
                  className="h-8 px-3 text-xs font-medium bg-blue-50 hover:bg-blue-100 text-blue-700 border-blue-200 disabled:opacity-50"
                >
                  <Download className="w-3 h-3 mr-1" />
                  {isGeneratingPDF ? 'PDF...' : 'PDF'}
                </Button>
              </div>

              {/* Resume content with border removal */}
              <div
                className="resumeContent pt-1 "
                style={{
                  backgroundColor: '#ffffff',
                  // Remove any potential borders that might be causing the red line
                  border: 'none',
                  borderTop: 'none',
                  borderBottom: 'none',
                  outline: 'none',
                }}
              >
                {selectedTemplate === 'ResumePreview1' ? (
                  <ResumePreview1
                    educationData={educationData}
                    workExperienceData={workExperienceData}
                    personalData={personalData}
                    projectData={projectData}
                    skillData={skillData}
                    achievementData={achievementData}
                    headingColor={selectedColor}
                    summaryData={summaryData}
                    sectionVisibility={sectionVisibility}
                  />
                ) : (
                  <ResumePreview2
                    educationData={educationData}
                    workExperienceData={workExperienceData}
                    personalData={personalData}
                    projectData={projectData}
                    skillData={skillData}
                    achievementData={achievementData}
                    headingColor={selectedColor}
                    summaryData={summaryData}
                    sectionVisibility={sectionVisibility}
                  />
                )}
              </div>
            </div>
          </div>
        </main>
      </div>
    </div>
  );
}<|MERGE_RESOLUTION|>--- conflicted
+++ resolved
@@ -41,7 +41,6 @@
   const [currentStep, setCurrentStep] = useState(0);
   const [selectedTemplate, setSelectedTemplate] = useState('ResumePreview2');
   const [showAtsScore, setShowAtsScore] = useState(false);
-<<<<<<< HEAD
   const [isSubmitting, setIsSubmitting] = useState(false);
   const [submitError, setSubmitError] = useState('');
   const user = useSelector((state: RootState) => state.user);
@@ -105,9 +104,7 @@
       setIsSubmitting(false);
     }
   };
-=======
   const [isGeneratingPDF, setIsGeneratingPDF] = useState(false);
->>>>>>> cce30c91
 
   const [educationData, setEducationData] = useState([
     {
@@ -389,7 +386,6 @@
 
   // Fixed PDF generation function with no visual expansion
   const downloadPDF = async () => {
-<<<<<<< HEAD
     const element = resumeRef.current;
     if (!element) {
       console.error('Resume element is not available.');
@@ -453,99 +449,6 @@
       pdf.save(`Resume-${selectedTemplate}.pdf`);
     } catch (error) {
       console.error('Error generating PDF:', error);
-=======
-    if (!resumeRef.current) return;
-
-    setIsGeneratingPDF(true);
-
-    try {
-      const resumeContentElement = resumeRef.current.querySelector(
-        '.resumeContent',
-      ) as HTMLElement;
-
-      if (!resumeContentElement) return;
-
-      // Generate canvas using html2canvas's onclone feature to avoid DOM manipulation
-      const canvas = await html2canvas(resumeContentElement, {
-        scale: 2,
-        useCORS: true,
-        allowTaint: true,
-        backgroundColor: '#ffffff',
-        width: 794,
-        windowWidth: 794,
-        scrollX: 0,
-        scrollY: 0,
-        // Use onclone to manipulate the cloned element instead of the original
-        onclone: (clonedDoc) => {
-          const clonedElement = clonedDoc.querySelector(
-            '.resumeContent',
-          ) as HTMLElement;
-          if (clonedElement) {
-            // Apply PDF-specific styles only to the cloned element
-            clonedElement.style.width = '794px';
-            clonedElement.style.maxWidth = '794px';
-            clonedElement.style.overflow = 'hidden';
-            clonedElement.style.transform = 'scale(1)';
-            clonedElement.style.transformOrigin = 'top left';
-
-            // Ensure all child elements maintain proper styling
-            const allElements = clonedElement.querySelectorAll('*');
-            allElements.forEach((el) => {
-              const element = el as HTMLElement;
-              element.style.maxWidth = '100%';
-              element.style.wordWrap = 'break-word';
-            });
-          }
-        },
-      });
-
-      const imgData = canvas.toDataURL('image/png', 1.0);
-      const pdf = new jsPDF({
-        orientation: 'portrait',
-        unit: 'mm',
-        format: 'a4',
-        compress: true,
-      });
-
-      const pdfWidth = 210;
-      const pdfHeight = 297;
-
-      // Calculate dimensions
-      const imgWidth = canvas.width;
-      const imgHeight = canvas.height;
-      const ratio = imgHeight / imgWidth;
-      const contentWidth = pdfWidth;
-      const contentHeight = ratio * contentWidth;
-
-      // Add first page
-      pdf.addImage(imgData, 'PNG', 0, 0, contentWidth, contentHeight);
-
-      // Add additional pages if needed
-      let currentPosition = pdfHeight;
-      while (currentPosition < contentHeight) {
-        pdf.addPage();
-        pdf.addImage(
-          imgData,
-          'PNG',
-          0,
-          -currentPosition,
-          contentWidth,
-          contentHeight,
-        );
-        currentPosition += pdfHeight;
-      }
-
-      // Save the PDF
-      const firstName = personalData[0]?.firstName || 'Resume';
-      const lastName = personalData[0]?.lastName || 'CV';
-      const fileName = `${firstName}_${lastName}.pdf`;
-      pdf.save(fileName);
-    } catch (error) {
-      console.error('Error generating PDF:', error);
-      alert('Failed to generate PDF. Please try again.');
-    } finally {
-      setIsGeneratingPDF(false);
->>>>>>> cce30c91
     }
   };
 
