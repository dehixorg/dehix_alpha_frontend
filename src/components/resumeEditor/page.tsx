'use client';
import React, { useState, useRef } from 'react';
<<<<<<< HEAD
import { ChevronLeft, ChevronRight } from 'lucide-react';
=======
import { ChevronLeft, ChevronRight, Download } from 'lucide-react';
>>>>>>> f01d0c03
import html2canvas from 'html2canvas';
import { jsPDF } from 'jspdf';
import { useSelector } from 'react-redux';

import { Button } from '../ui/button';
import { PersonalInfo } from '../form/resumeform/PersonalInfo';
import { EducationInfo } from '../form/resumeform/EducationInfo';
import { SkillInfo } from '../form/resumeform/SkillInfo';
import { WorkExperienceInfo } from '../form/resumeform/WorkExperienceInfo';
import { SummaryInfo } from '../form/resumeform/SummaryInfo';
import { AchievementInfo } from '../form/resumeform/Achievement.';
import { toast } from '../ui/use-toast';

import { ResumePreview1 } from './ResumePreview1';
import { ResumePreview2 } from './ResumePreview2';
import { AtsScore } from './atsScore';

import { RootState } from '@/lib/store';
import Header from '@/components/header/header';
import SidebarMenu from '@/components/menu/sidebarMenu';
<<<<<<< HEAD

export default function ResumeEditor() {
  const [currentStep, setCurrentStep] = useState(0);
  const [selectedTemplate, setSelectedTemplate] = useState('ResumePreview2');
  const [showAtsScore, setShowAtsScore] = useState(false);
  const [educationData, setEducationData] = useState([
    {
      degree: 'Bachelor of Science in Computer Science',
      school: 'ABC University',
      startDate: '2023-12-31',
      endDate: '2023-12-31', //grade
    },
    {
      degree: 'Master of Science in Software Engineering',
      school: 'XYZ University',
      startDate: '2023-12-31',
      endDate: '2023-12-31',
    },
  ]);
  const [workExperienceData, setWorkExperienceData] = useState([
    {
      jobTitle: 'Software Developer',
      company: 'TechCorp Solutions',
      startDate: '2023-12-31',
      endDate: '2023-12-31',
      description:
        'Engineered scalable web solutions, optimized system efficiency, and enhanced software reliability.',
    },
    {
      jobTitle: 'Senior Developer',
      company: 'Innovatech',
      startDate: '2023-12-31',
      endDate: '2023-12-31',
      description:
        'Spearheaded the development of cloud-based enterprise platforms, driving innovation and operational excellence.',
    },
  ]);
  const [personalData, setPersonalData] = useState([
    {
      firstName: 'John',
      lastName: 'Doe',
      city: 'New York',
      country: 'USA',
      phoneNumber: '123-456-7890',
      email: '123.doe@example.com',
      github: 'github.com/john',
      linkedin: 'linkedin.com/in/john',
    },
  ]);
  const [projectData, setProjectData] = useState([
    {
      title: 'AI-Powered Resume Builder',
      description:
        'Developed a full-stack platform integrating OpenAI’s GPT-4 to dynamically generate personalized resume content. Implemented secure authentication and cloud data management using Firebase.',
    },
    {
      title: 'E-Commerce Platform with Real-Time Analytics',
      description:
        'Built a scalable e-commerce platform using Next.js and PostgreSQL. Implemented real-time analytics dashboards with Socket.IO and Chart.js to track user behavior and sales trends. Deployed the application on AWS.',
    },
    {
      title: 'IoT-Based Smart Home Automation System',
      description:
        'Designed and implemented an IoT solution for smart home automation using Raspberry Pi, Python, and MQTT protocol. Developed a mobile app with Flutter for remote control and monitoring of home devices.',
    },
  ]);
  const [skillData, setSkillData] = useState([
    {
      skillName:
        'Database Engineering (SQL Server, T-SQL), Data Visualization (Kibana, Eclipse Birt), ETL Pipelines',
    },
    {
      skillName:
        'Strategic Communication & Cross-Functional Team Collaboration',
    },
    { skillName: 'Advanced SQL Query Optimization & Performance Tuning' },
    { skillName: 'Full-Stack Web Development' },
    { skillName: 'Agile Software Development & DevOps Integration' },
  ]);
  const [achievementData, setAchievementData] = useState([
    {
      achievementName:
        'Published Research on AI-Powered Automation in a Peer-Reviewed Journal',
    },
    {
      achievementName:
        'Delivered Keynote Speech on Emerging Tech Trends at a Global Conference',
    },
  ]);
  const [summaryData, setSummaryData] = useState([
    'Results-driven software engineer with a passion for building scalable, high-performance applications while ensuring security, efficiency, and a seamless user experience.',
  ]);
  const [selectedColor, setSelectedColor] = useState('#000000');

  const resumeData = `
  ${personalData[0]?.firstName || ''} ${personalData[0]?.lastName || ''}
  ${summaryData.join(' ')}

  Work Experience:
  ${workExperienceData.map((exp) => `${exp.jobTitle} at ${exp.company}. ${exp.description}`).join('\n')}

  Education:
  ${educationData.map((edu) => `${edu.degree} from ${edu.school}`).join('\n')}

  Skills: ${skillData.map((skill) => skill.skillName).join(', ')}
  Achievements: ${achievementData.map((ach) => ach.achievementName).join(', ')}
  Projects:
  ${projectData.map((proj) => `${proj.title}: ${proj.description}`).join('\n')}
`.trim();

  const renderContent = () => {
    return (
      <div className="relative">
        {showAtsScore ? (
          <AtsScore
            name={
              `${personalData[0]?.firstName} ${personalData[0]?.lastName}`.trim() ||
              'Your Name'
            }
            resumeText={resumeData}
            jobKeywords={['React', 'JavaScript', 'Developer']} // Pass keywords if needed
          />
        ) : (
          <>
            {/* Navigation Buttons at the Top-Right */}
            <div className="absolute top-0 right-0 flex mb-5 p-2 space-x-2">
              <Button
                onClick={() => setCurrentStep((prev) => Math.max(prev - 1, 0))}
                disabled={currentStep === 0}
                className="p-2"
              >
                <ChevronLeft className="w-5 h-5" />
              </Button>
              <Button
                onClick={() =>
                  setCurrentStep((prev) => Math.min(prev + 1, steps.length - 1))
                }
                disabled={currentStep === steps.length - 1}
                className="p-2"
              >
                <ChevronRight className="w-5 h-5" />
              </Button>
            </div>
=======
import { axiosInstance } from '@/lib/axiosinstance';

interface ResumeData {
  _id?: string;
  personalInfo?: {
    firstName: string;
    lastName: string;
    email: string;
    phone: string;
    city: string;
    country: string;
    linkedin: string;
    github: string;
  };
  workExperience?: Array<{
    jobTitle: string;
    company: string;
    startDate: string;
    endDate: string;
    description: string;
  }>;
  education?: Array<{
    degree: string;
    school: string;
    startDate: string;
    endDate: string;
  }>;
  skills?: string[];
  achievements?: Array<{
    achievementDescription: string;
  }>;
  projects?: Array<{
    title: string;
    description: string;
  }>;
  professionalSummary?: string;
  selectedTemplate?: string;
  selectedColor?: string;
}
interface ResumeEditorProps {
  initialResume?: ResumeData;
  onCancel: () => void; // Only keep the close handler
}

export default function ResumeEditor({
  initialResume,
  onCancel,
}: ResumeEditorProps) {
  // State initialization with default values or from initialResume
  const [educationData, setEducationData] = useState(
    initialResume?.education || [
      {
        degree: 'Bachelor of Science in Computer Science',
        school: 'ABC University',
        startDate: '2023-12-31',
        endDate: '2023-12-31',
      },
      {
        degree: 'Master of Science in Software Engineering',
        school: 'XYZ University',
        startDate: '2023-12-31',
        endDate: '2023-12-31',
      },
    ],
  );

  const [workExperienceData, setWorkExperienceData] = useState(
    initialResume?.workExperience || [
      {
        jobTitle: 'Software Developer',
        company: 'TechCorp Solutions',
        startDate: '2023-12-31',
        endDate: '2023-12-31',
        description:
          'Engineered scalable web solutions, optimized system efficiency, and enhanced software reliability.',
      },
      {
        jobTitle: 'Senior Developer',
        company: 'Innovatech',
        startDate: '2023-12-31',
        endDate: '2023-12-31',
        description:
          'Spearheaded the development of cloud-based enterprise platforms, driving innovation and operational excellence.',
      },
    ],
  );

  const [personalData, setPersonalData] = useState([
    {
      firstName: initialResume?.personalInfo?.firstName || 'John',
      lastName: initialResume?.personalInfo?.lastName || 'Doe',
      city: initialResume?.personalInfo?.city || 'New York',
      country: initialResume?.personalInfo?.country || 'USA',
      phoneNumber: initialResume?.personalInfo?.phone || '123-456-7890',
      email: initialResume?.personalInfo?.email || '123.doe@example.com',
      github: initialResume?.personalInfo?.github || 'github.com/john',
      linkedin: initialResume?.personalInfo?.linkedin || 'linkedin.com/in/john',
    },
  ]);

  const [projectData] = useState(
    initialResume?.projects || [
      {
        title: 'AI-Powered Resume Builder',
        description:
          "Developed a full-stack platform integrating OpenAI's GPT-4 to dynamically generate personalized resume content. Implemented secure authentication and cloud data management using Firebase.",
      },
      {
        title: 'E-Commerce Platform with Real-Time Analytics',
        description:
          'Built a scalable e-commerce platform using Next.js and PostgreSQL. Implemented real-time analytics dashboards with Socket.IO and Chart.js to track user behavior and sales trends. Deployed the application on AWS.',
      },
      {
        title: 'IoT-Based Smart Home Automation System',
        description:
          'Designed and implemented an IoT solution for smart home automation using Raspberry Pi, Python, and MQTT protocol. Developed a mobile app with Flutter for remote control and monitoring of home devices.',
      },
    ],
  );

  const [skillData, setSkillData] = useState(
    initialResume?.skills?.map((skill) => ({ skillName: skill })) || [
      {
        skillName:
          'Database Engineering (SQL Server, T-SQL), Data Visualization (Kibana, Eclipse Birt), ETL Pipelines',
      },
      {
        skillName:
          'Strategic Communication & Cross-Functional Team Collaboration',
      },
      { skillName: 'Advanced SQL Query Optimization & Performance Tuning' },
      { skillName: 'Full-Stack Web Development' },
      { skillName: 'Agile Software Development & DevOps Integration' },
    ],
  );

  const [achievementData, setAchievementData] = useState(
    initialResume?.achievements?.map((ach) => ({
      achievementName: ach.achievementDescription,
    })) || [
      {
        achievementName:
          'Published Research on AI-Powered Automation in a Peer-Reviewed Journal',
      },
      {
        achievementName:
          'Delivered Keynote Speech on Emerging Tech Trends at a Global Conference',
      },
    ],
  );

  const [summaryData, setSummaryData] = useState(
    initialResume?.professionalSummary
      ? [initialResume.professionalSummary]
      : [
          'Results-driven software engineer with a passion for building scalable, high-performance applications while ensuring security, efficiency, and a seamless user experience.',
        ],
  );
>>>>>>> f01d0c03

  const [selectedTemplate, setSelectedTemplate] = useState(
    initialResume?.selectedTemplate || 'ResumePreview2',
  );

  const [selectedColor] = useState(initialResume?.selectedColor || '#000000');

  const [currentStep, setCurrentStep] = useState(0);
  const [showAtsScore, setShowAtsScore] = useState(false);
  const [isSubmitting, setIsSubmitting] = useState(false);
  const [isGeneratingPDF, setIsGeneratingPDF] = useState(false);
  const user = useSelector((state: RootState) => state.user);
  const resumeRef = useRef<HTMLDivElement>(null);

  const steps = [
    <PersonalInfo
      key="personal"
      personalData={personalData}
      setPersonalData={setPersonalData}
    />,
    <WorkExperienceInfo
      key="workexperience"
      workExperienceData={workExperienceData}
      setWorkExperienceData={setWorkExperienceData}
    />,
    <EducationInfo
      key="education"
      educationData={educationData}
      setEducationData={setEducationData}
    />,
    <SkillInfo
      key="skill"
      skillData={skillData}
      onAddSkill={(e) => {
        e.preventDefault();
        setSkillData([...skillData, { skillName: '' }]);
      }}
      onRemoveSkill={(e, index) => {
        e.preventDefault();
        setSkillData(skillData.filter((_, i) => i !== index));
      }}
      onSkillChange={(e, index) => {
        const newSkills = [...skillData];
        newSkills[index].skillName = e.target.value;
        setSkillData(newSkills);
      }}
    />,
    <AchievementInfo
      key="achievement"
      achievementData={achievementData}
      setAchievementData={setAchievementData}
    />,
    <SummaryInfo
      key="summary"
      summaryData={summaryData}
      setSummaryData={setSummaryData}
      workExperienceData={[]}
    />,
  ];

  const handleSubmitResume = async () => {
    setIsSubmitting(true);
    try {
      const formatDateForBackend = (dateString: string) => {
        if (!dateString) return '';
        // Convert from "YYYY-MM-DD" to ISO format if needed
        return new Date(dateString).toISOString().split('T')[0]; // Returns "YYYY-MM-DD"
        // OR if backend expects full ISO string:
        // return new Date(dateString).toISOString();
      };

      const resumeData = {
        userId: user.uid,
        personalInfo: {
          firstName: personalData[0]?.firstName || '',
          lastName: personalData[0]?.lastName || '',
          email: personalData[0]?.email || '',
          phone: personalData[0]?.phoneNumber || '',
          city: personalData[0]?.city || '',
          country: personalData[0]?.country || '',
          linkedin: personalData[0]?.linkedin || '',
          github: personalData[0]?.github || '',
        },
        workExperience: workExperienceData.map((exp) => ({
          jobTitle: exp.jobTitle || '',
          company: exp.company || '',
          startDate: formatDateForBackend(exp.startDate),
          endDate: formatDateForBackend(exp.endDate),
          description: exp.description || '',
        })),
        education: educationData.map((edu) => ({
          degree: edu.degree || '',
          school: edu.school || '',
          startDate: formatDateForBackend(edu.startDate),
          endDate: formatDateForBackend(edu.endDate),
        })),
        skills: skillData.map((skill) => skill.skillName).filter(Boolean),
        achievements: achievementData.map((ach) => ({
          achievementDescription: ach.achievementName || '',
        })),
        projects: projectData.map((proj) => ({
          title: proj.title || '',
          description: proj.description || '',
        })),
        professionalSummary: summaryData.join(' '),
        selectedTemplate,
        selectedColor,
      };

      if (initialResume?._id) {
        await axiosInstance.put(`/resume/${initialResume._id}`, resumeData);
        toast({
          title: 'Success',
          description: 'Resume updated successfully!',
        });
      } else {
        await axiosInstance.post('/resume', resumeData);
        toast({
          title: 'Success',
          description: 'Resume created successfully!',
        });
      }
    } catch (error) {
      console.error('Error saving resume:', error);
      toast({
        title: 'Error',
        description: 'Failed to save resume',
        variant: 'destructive',
      });
    } finally {
      setIsSubmitting(false);
    }
  };

  const downloadPDF = async () => {
<<<<<<< HEAD
    const element = resumeRef.current;
    if (element) {
      // Ensure the .resumeContent element is available and cast it to HTMLElement
      const resumeContentElement = element.querySelector(
        '.resumeContent',
      ) as HTMLElement;

      if (resumeContentElement) {
        // Render only the content inside the resume container (exclude buttons and color options)
        const canvas = await html2canvas(resumeContentElement, { scale: 2 }); // Ensure scale is set to 2 for better resolution
        const imgData = canvas.toDataURL('image/png');

        const pdf = new jsPDF('portrait', 'mm', 'a4');
        const imgProps = pdf.getImageProperties(imgData);
        const pdfWidth = pdf.internal.pageSize.getWidth();
        const pdfHeight = (imgProps.height * pdfWidth) / imgProps.width;

        // Add the image to the PDF at full size
        pdf.addImage(imgData, 'PNG', 0, 0, pdfWidth, pdfHeight);
        pdf.save('Resume.pdf');
      } else {
        console.error('No .resumeContent element found.');
      }
    } else {
      console.error('Resume element is not available.');
    }
  };

  const colorOptions = ['#000000', '#31572c', '#1e40af', '#9d0208', '#fb8500'];

=======
    if (!resumeRef.current) return;
    setIsGeneratingPDF(true);

    try {
      const element = resumeRef.current.querySelector(
        '.resumeContent',
      ) as HTMLElement;
      const canvas = await html2canvas(element, {
        scale: selectedTemplate === 'ResumePreview1' ? 1.5 : 2,
        backgroundColor: '#FFFFFF',
        logging: true, // Enable to see console logs for debugging
        useCORS: true,
        allowTaint: true,
      });

      const pdf = new jsPDF('portrait', 'mm', 'a4');
      const imgData = canvas.toDataURL('image/png');
      const pdfWidth = pdf.internal.pageSize.getWidth();
      const pdfHeight = (canvas.height * pdfWidth) / canvas.width;

      // Add first page
      pdf.addImage(imgData, 'PNG', 0, 0, pdfWidth, pdfHeight);

      // Check if content exceeds page height
      const heightLeft = pdfHeight;
      let position = 0;
      const pageHeight = pdf.internal.pageSize.getHeight();

      if (heightLeft >= pageHeight) {
        while (position < heightLeft) {
          position += pageHeight;
          pdf.addPage();
          pdf.addImage(imgData, 'PNG', 0, -position, pdfWidth, pdfHeight);
        }
      }

      pdf.save(`Resume-${new Date().toISOString().slice(0, 10)}.pdf`);
    } catch (error) {
      console.error('Error generating PDF:', error);
    } finally {
      setIsGeneratingPDF(false);
    }
  };

>>>>>>> f01d0c03
  return (
    <div className="flex min-h-screen flex-col bg-muted/40">
      <SidebarMenu
        menuItemsTop={[]}
        menuItemsBottom={[]}
        active="Resume Editor"
      />

      <div className="flex flex-1 flex-col sm:gap-8 sm:py-0 sm:pl-14">
        <Header
          activeMenu="Resume Editor"
          breadcrumbItems={[
            { label: 'Settings', link: '#' },
            { label: 'Resume Building', link: '#' },
            { label: 'Resume Editor', link: '#' },
          ]}
          menuItemsTop={[]}
          menuItemsBottom={[]}
        />

        <main className="flex-1 p-4 sm:px-6 sm:py-0 md:gap-6 lg:grid lg:grid-cols-2">
<<<<<<< HEAD
          {/* Left section - Form */}
          <div className="p-6">
            <h1 className="text-2xl font-bold">Design your Resume</h1>
            <p className="text-sm text-muted-foreground mb-5">
              Follow the steps below to create your resume.
            </p>

            <div className="mt-5">{renderContent()}</div>
          </div>

          {/* Right section - Resume Preview */}
          <div ref={resumeRef} className="p-6 " style={{ minHeight: '1100px' }}>
            <div className="flex justify-end gap-3 mb-4">
              <Button
                onClick={() => setShowAtsScore(!showAtsScore)}
                className="p-2"
              >
                {showAtsScore ? 'Hide ATS Score' : 'Check ATS Score'}
              </Button>
              <Button onClick={downloadPDF} className="p-2">
                Download PDF
              </Button>
            </div>
            <section className="flex justify-start gap-3">
              {colorOptions.map((color, index) => (
                <div
                  key={index}
                  onClick={() => setSelectedColor(color)}
                  className="w-8 h-8 rounded-full cursor-pointer"
                  style={{ backgroundColor: color }}
                />
              ))}
            </section>

            <div className="resumeContent ">
              {selectedTemplate === 'ResumePreview1' ? (
                <ResumePreview1
                  educationData={educationData}
                  workExperienceData={workExperienceData}
                  personalData={personalData}
                  projectData={projectData}
                  skillData={skillData}
                  achievementData={achievementData}
                  headingColor={selectedColor}
                  summaryData={summaryData}
                />
              ) : (
                <ResumePreview2
                  educationData={educationData}
                  workExperienceData={workExperienceData}
                  personalData={personalData}
                  projectData={projectData}
                  skillData={skillData}
                  achievementData={achievementData}
                  headingColor={selectedColor}
                  summaryData={summaryData}
                />
              )}
            </div>

            <div className="flex justify-center gap-3">
              <Button
                onClick={() => handleTemplateChange(1)}
                className={`p-2 ${selectedTemplate === 'ResumePreview1' ? 'dark:bg-white light:text-black' : 'bg-gray-500 text-white'}`}
              >
                Template 1
              </Button>
              <Button
                onClick={() => handleTemplateChange(2)}
                className={`p-2 ${selectedTemplate === 'ResumePreview2' ? 'dark:bg-white light:text-black' : 'bg-gray-500 text-white'}`}
              >
                Template 2
              </Button>
=======
          {/* Form Section */}
          <div className="p-6 relative">
            <div className="flex justify-between items-center mb-6">
              <div>
                <Button onClick={onCancel}>← Back to Resumes</Button>
              </div>

              <div className="flex gap-2">
                <Button onClick={() => setShowAtsScore(!showAtsScore)}>
                  {showAtsScore ? 'Back to Editor' : 'Check ATS Score'}
                </Button>
              </div>
            </div>

            {showAtsScore ? (
              <AtsScore
                name={`${personalData[0]?.firstName} ${personalData[0]?.lastName}`}
                resumeText={JSON.stringify({
                  personalData,
                  workExperienceData,
                  educationData,
                  skills: skillData,
                  achievements: achievementData,
                  summaryData,
                })}
                jobKeywords={[]}
              />
            ) : (
              <>
                <div className="flex justify-between mb-4">
                  <Button
                    variant="outline"
                    className="mt-2"
                    onClick={() =>
                      setCurrentStep((prev) => Math.max(prev - 1, 0))
                    }
                    disabled={currentStep === 0}
                  >
                    <ChevronLeft className="mr-2" />
                  </Button>

                  <Button
                    variant="outline"
                    className="mt-2"
                    onClick={() =>
                      setCurrentStep((prev) =>
                        Math.min(prev + 1, steps.length - 1),
                      )
                    }
                    disabled={currentStep === steps.length - 1}
                  >
                    <ChevronRight className="ml-2" />
                  </Button>
                </div>

                {steps[currentStep]}

                <div className="mt-6 flex justify-end">
                  <Button
                    onClick={handleSubmitResume}
                    disabled={isSubmitting}
                    className="bg-green-600 hover:bg-green-700"
                  >
                    {isSubmitting ? 'Saving...' : 'Save Resume'}
                  </Button>
                </div>
              </>
            )}
          </div>

          {/* Preview Section */}
          <div className="relative p-6">
            <div
              ref={resumeRef}
              className="relative mt-10"
              style={{ minHeight: '1100px' }}
            >
              <div className="absolute -top-10 right-2 z-10 flex gap-2 bg-white p-2 rounded shadow">
                <Button
                  size="sm"
                  variant={
                    selectedTemplate === 'ResumePreview1'
                      ? 'default'
                      : 'outline'
                  }
                  onClick={() => setSelectedTemplate('ResumePreview1')}
                >
                  Template 1
                </Button>
                <Button
                  size="sm"
                  variant={
                    selectedTemplate === 'ResumePreview2'
                      ? 'default'
                      : 'outline'
                  }
                  onClick={() => setSelectedTemplate('ResumePreview2')}
                >
                  Template 2
                </Button>
                <Button
                  size="sm"
                  variant="outline"
                  onClick={downloadPDF}
                  disabled={isGeneratingPDF}
                >
                  <Download className="mr-2" /> PDF
                </Button>
              </div>

              <div className="resumeContent">
                {selectedTemplate === 'ResumePreview1' ? (
                  <ResumePreview1
                    personalData={personalData}
                    workExperienceData={workExperienceData}
                    educationData={educationData}
                    skillData={skillData}
                    achievementData={achievementData}
                    projectData={projectData}
                    summaryData={summaryData}
                    headingColor={selectedColor}
                  />
                ) : (
                  <ResumePreview2
                    personalData={personalData}
                    workExperienceData={workExperienceData}
                    educationData={educationData}
                    skillData={skillData}
                    achievementData={achievementData}
                    projectData={projectData}
                    summaryData={summaryData}
                    headingColor={selectedColor}
                  />
                )}
              </div>
>>>>>>> f01d0c03
            </div>
          </div>
        </main>
      </div>
    </div>
  );
}<|MERGE_RESOLUTION|>--- conflicted
+++ resolved
@@ -1,10 +1,6 @@
 'use client';
 import React, { useState, useRef } from 'react';
-<<<<<<< HEAD
-import { ChevronLeft, ChevronRight } from 'lucide-react';
-=======
 import { ChevronLeft, ChevronRight, Download } from 'lucide-react';
->>>>>>> f01d0c03
 import html2canvas from 'html2canvas';
 import { jsPDF } from 'jspdf';
 import { useSelector } from 'react-redux';
@@ -25,151 +21,6 @@
 import { RootState } from '@/lib/store';
 import Header from '@/components/header/header';
 import SidebarMenu from '@/components/menu/sidebarMenu';
-<<<<<<< HEAD
-
-export default function ResumeEditor() {
-  const [currentStep, setCurrentStep] = useState(0);
-  const [selectedTemplate, setSelectedTemplate] = useState('ResumePreview2');
-  const [showAtsScore, setShowAtsScore] = useState(false);
-  const [educationData, setEducationData] = useState([
-    {
-      degree: 'Bachelor of Science in Computer Science',
-      school: 'ABC University',
-      startDate: '2023-12-31',
-      endDate: '2023-12-31', //grade
-    },
-    {
-      degree: 'Master of Science in Software Engineering',
-      school: 'XYZ University',
-      startDate: '2023-12-31',
-      endDate: '2023-12-31',
-    },
-  ]);
-  const [workExperienceData, setWorkExperienceData] = useState([
-    {
-      jobTitle: 'Software Developer',
-      company: 'TechCorp Solutions',
-      startDate: '2023-12-31',
-      endDate: '2023-12-31',
-      description:
-        'Engineered scalable web solutions, optimized system efficiency, and enhanced software reliability.',
-    },
-    {
-      jobTitle: 'Senior Developer',
-      company: 'Innovatech',
-      startDate: '2023-12-31',
-      endDate: '2023-12-31',
-      description:
-        'Spearheaded the development of cloud-based enterprise platforms, driving innovation and operational excellence.',
-    },
-  ]);
-  const [personalData, setPersonalData] = useState([
-    {
-      firstName: 'John',
-      lastName: 'Doe',
-      city: 'New York',
-      country: 'USA',
-      phoneNumber: '123-456-7890',
-      email: '123.doe@example.com',
-      github: 'github.com/john',
-      linkedin: 'linkedin.com/in/john',
-    },
-  ]);
-  const [projectData, setProjectData] = useState([
-    {
-      title: 'AI-Powered Resume Builder',
-      description:
-        'Developed a full-stack platform integrating OpenAI’s GPT-4 to dynamically generate personalized resume content. Implemented secure authentication and cloud data management using Firebase.',
-    },
-    {
-      title: 'E-Commerce Platform with Real-Time Analytics',
-      description:
-        'Built a scalable e-commerce platform using Next.js and PostgreSQL. Implemented real-time analytics dashboards with Socket.IO and Chart.js to track user behavior and sales trends. Deployed the application on AWS.',
-    },
-    {
-      title: 'IoT-Based Smart Home Automation System',
-      description:
-        'Designed and implemented an IoT solution for smart home automation using Raspberry Pi, Python, and MQTT protocol. Developed a mobile app with Flutter for remote control and monitoring of home devices.',
-    },
-  ]);
-  const [skillData, setSkillData] = useState([
-    {
-      skillName:
-        'Database Engineering (SQL Server, T-SQL), Data Visualization (Kibana, Eclipse Birt), ETL Pipelines',
-    },
-    {
-      skillName:
-        'Strategic Communication & Cross-Functional Team Collaboration',
-    },
-    { skillName: 'Advanced SQL Query Optimization & Performance Tuning' },
-    { skillName: 'Full-Stack Web Development' },
-    { skillName: 'Agile Software Development & DevOps Integration' },
-  ]);
-  const [achievementData, setAchievementData] = useState([
-    {
-      achievementName:
-        'Published Research on AI-Powered Automation in a Peer-Reviewed Journal',
-    },
-    {
-      achievementName:
-        'Delivered Keynote Speech on Emerging Tech Trends at a Global Conference',
-    },
-  ]);
-  const [summaryData, setSummaryData] = useState([
-    'Results-driven software engineer with a passion for building scalable, high-performance applications while ensuring security, efficiency, and a seamless user experience.',
-  ]);
-  const [selectedColor, setSelectedColor] = useState('#000000');
-
-  const resumeData = `
-  ${personalData[0]?.firstName || ''} ${personalData[0]?.lastName || ''}
-  ${summaryData.join(' ')}
-
-  Work Experience:
-  ${workExperienceData.map((exp) => `${exp.jobTitle} at ${exp.company}. ${exp.description}`).join('\n')}
-
-  Education:
-  ${educationData.map((edu) => `${edu.degree} from ${edu.school}`).join('\n')}
-
-  Skills: ${skillData.map((skill) => skill.skillName).join(', ')}
-  Achievements: ${achievementData.map((ach) => ach.achievementName).join(', ')}
-  Projects:
-  ${projectData.map((proj) => `${proj.title}: ${proj.description}`).join('\n')}
-`.trim();
-
-  const renderContent = () => {
-    return (
-      <div className="relative">
-        {showAtsScore ? (
-          <AtsScore
-            name={
-              `${personalData[0]?.firstName} ${personalData[0]?.lastName}`.trim() ||
-              'Your Name'
-            }
-            resumeText={resumeData}
-            jobKeywords={['React', 'JavaScript', 'Developer']} // Pass keywords if needed
-          />
-        ) : (
-          <>
-            {/* Navigation Buttons at the Top-Right */}
-            <div className="absolute top-0 right-0 flex mb-5 p-2 space-x-2">
-              <Button
-                onClick={() => setCurrentStep((prev) => Math.max(prev - 1, 0))}
-                disabled={currentStep === 0}
-                className="p-2"
-              >
-                <ChevronLeft className="w-5 h-5" />
-              </Button>
-              <Button
-                onClick={() =>
-                  setCurrentStep((prev) => Math.min(prev + 1, steps.length - 1))
-                }
-                disabled={currentStep === steps.length - 1}
-                className="p-2"
-              >
-                <ChevronRight className="w-5 h-5" />
-              </Button>
-            </div>
-=======
 import { axiosInstance } from '@/lib/axiosinstance';
 
 interface ResumeData {
@@ -328,7 +179,6 @@
           'Results-driven software engineer with a passion for building scalable, high-performance applications while ensuring security, efficiency, and a seamless user experience.',
         ],
   );
->>>>>>> f01d0c03
 
   const [selectedTemplate, setSelectedTemplate] = useState(
     initialResume?.selectedTemplate || 'ResumePreview2',
@@ -464,38 +314,6 @@
   };
 
   const downloadPDF = async () => {
-<<<<<<< HEAD
-    const element = resumeRef.current;
-    if (element) {
-      // Ensure the .resumeContent element is available and cast it to HTMLElement
-      const resumeContentElement = element.querySelector(
-        '.resumeContent',
-      ) as HTMLElement;
-
-      if (resumeContentElement) {
-        // Render only the content inside the resume container (exclude buttons and color options)
-        const canvas = await html2canvas(resumeContentElement, { scale: 2 }); // Ensure scale is set to 2 for better resolution
-        const imgData = canvas.toDataURL('image/png');
-
-        const pdf = new jsPDF('portrait', 'mm', 'a4');
-        const imgProps = pdf.getImageProperties(imgData);
-        const pdfWidth = pdf.internal.pageSize.getWidth();
-        const pdfHeight = (imgProps.height * pdfWidth) / imgProps.width;
-
-        // Add the image to the PDF at full size
-        pdf.addImage(imgData, 'PNG', 0, 0, pdfWidth, pdfHeight);
-        pdf.save('Resume.pdf');
-      } else {
-        console.error('No .resumeContent element found.');
-      }
-    } else {
-      console.error('Resume element is not available.');
-    }
-  };
-
-  const colorOptions = ['#000000', '#31572c', '#1e40af', '#9d0208', '#fb8500'];
-
-=======
     if (!resumeRef.current) return;
     setIsGeneratingPDF(true);
 
@@ -540,7 +358,6 @@
     }
   };
 
->>>>>>> f01d0c03
   return (
     <div className="flex min-h-screen flex-col bg-muted/40">
       <SidebarMenu
@@ -562,81 +379,6 @@
         />
 
         <main className="flex-1 p-4 sm:px-6 sm:py-0 md:gap-6 lg:grid lg:grid-cols-2">
-<<<<<<< HEAD
-          {/* Left section - Form */}
-          <div className="p-6">
-            <h1 className="text-2xl font-bold">Design your Resume</h1>
-            <p className="text-sm text-muted-foreground mb-5">
-              Follow the steps below to create your resume.
-            </p>
-
-            <div className="mt-5">{renderContent()}</div>
-          </div>
-
-          {/* Right section - Resume Preview */}
-          <div ref={resumeRef} className="p-6 " style={{ minHeight: '1100px' }}>
-            <div className="flex justify-end gap-3 mb-4">
-              <Button
-                onClick={() => setShowAtsScore(!showAtsScore)}
-                className="p-2"
-              >
-                {showAtsScore ? 'Hide ATS Score' : 'Check ATS Score'}
-              </Button>
-              <Button onClick={downloadPDF} className="p-2">
-                Download PDF
-              </Button>
-            </div>
-            <section className="flex justify-start gap-3">
-              {colorOptions.map((color, index) => (
-                <div
-                  key={index}
-                  onClick={() => setSelectedColor(color)}
-                  className="w-8 h-8 rounded-full cursor-pointer"
-                  style={{ backgroundColor: color }}
-                />
-              ))}
-            </section>
-
-            <div className="resumeContent ">
-              {selectedTemplate === 'ResumePreview1' ? (
-                <ResumePreview1
-                  educationData={educationData}
-                  workExperienceData={workExperienceData}
-                  personalData={personalData}
-                  projectData={projectData}
-                  skillData={skillData}
-                  achievementData={achievementData}
-                  headingColor={selectedColor}
-                  summaryData={summaryData}
-                />
-              ) : (
-                <ResumePreview2
-                  educationData={educationData}
-                  workExperienceData={workExperienceData}
-                  personalData={personalData}
-                  projectData={projectData}
-                  skillData={skillData}
-                  achievementData={achievementData}
-                  headingColor={selectedColor}
-                  summaryData={summaryData}
-                />
-              )}
-            </div>
-
-            <div className="flex justify-center gap-3">
-              <Button
-                onClick={() => handleTemplateChange(1)}
-                className={`p-2 ${selectedTemplate === 'ResumePreview1' ? 'dark:bg-white light:text-black' : 'bg-gray-500 text-white'}`}
-              >
-                Template 1
-              </Button>
-              <Button
-                onClick={() => handleTemplateChange(2)}
-                className={`p-2 ${selectedTemplate === 'ResumePreview2' ? 'dark:bg-white light:text-black' : 'bg-gray-500 text-white'}`}
-              >
-                Template 2
-              </Button>
-=======
           {/* Form Section */}
           <div className="p-6 relative">
             <div className="flex justify-between items-center mb-6">
@@ -772,7 +514,6 @@
                   />
                 )}
               </div>
->>>>>>> f01d0c03
             </div>
           </div>
         </main>
