import React, { useRef } from 'react';
// import html2canvas from 'html2canvas';
// import jsPDF from 'jspdf';

// import { cn } from '@/lib/utils';
import { Separator } from '@/components/ui/separator';

// Define SectionVisibility interface
interface SectionVisibility {
  personal: boolean;
  summary: boolean;
  workExperience: boolean;
  education: boolean;
  projects: boolean;
  skills: boolean;
  achievements: boolean;
}

interface ResumePreviewProps {
  educationData?: {
    degree: string;
    school: string;
    startDate: string;
    endDate: string;
  }[];
  workExperienceData?: {
    jobTitle: string;
    company: string;
    startDate: string;
    endDate: string;
    description: string;
  }[];
  personalData?: {
    firstName: string;
    lastName: string;
    phoneNumber: string;
    email: string;
    github: string;
    linkedin: string;
  }[];
  projectData?: { title: string; description: string }[];
  skillData?: { skillName: string }[];
  achievementData?: { achievementName: string }[];
  summaryData?: string[];
  headingColor?: string;
  sectionVisibility?: SectionVisibility;
}

export const ResumePreview1: React.FC<ResumePreviewProps> = ({
  educationData = [],
  workExperienceData = [],
  personalData = [],
  projectData = [],
  skillData = [],
  achievementData = [],
  summaryData = [],
  headingColor = '#1A73E8',
  sectionVisibility = {
    personal: true,
    summary: true,
    workExperience: true,
    education: true,
    projects: true,
    skills: true,
    achievements: true,
  },
}) => {
  const containerRef = useRef<HTMLDivElement>(null);

  return (
    <div className="flex justify-center w-full h-full py-4">
      <div
        ref={containerRef}
<<<<<<< HEAD
        className="bg-white w-[900px] p-10 shadow-lg flex flex-col rounded-md border border-gray-300"
        style={{
          boxShadow: '0px 4px 10px rgba(0, 0, 0, 0.1)',
          width: '210mm',
          minHeight: '297mm',
          padding: '15mm',
          boxSizing: 'border-box',
        }}
=======
        className=" bg-white w-full max-w-[794px] p-6 flex flex-col"
        style={{ boxShadow: '0px 4px 10px rgba(0, 0, 0, 0.05)' }}
>>>>>>> cce30c91
      >
        <div className="w-full text-center mb-4">
          {sectionVisibility.personal &&
            personalData.map((person, index) => (
              <div key={index}>
                <h1
                  className="text-2xl font-bold text-gray-900"
                  style={{ color: headingColor }}
                >
                  {`${person.firstName} ${person.lastName}`}
                </h1>
                <p className="text-sm text-gray-800">
                  {person.email} • {person.phoneNumber}
                </p>
                <p className="text-sm text-gray-800">
                  {person.github} • {person.linkedin}
                </p>
              </div>
            ))}
        </div>

        <Separator className="bg-gray-300 mb-4" />

        {sectionVisibility.summary && summaryData.length > 0 && (
          <div className="mb-4">
            <h2
              className="text-lg font-semibold text-gray-900 mb-2"
              style={{ color: headingColor }}
            >
              Summary
            </h2>
            <Separator className="mb-2 bg-gray-300" />
            <p className="text-sm text-gray-800 leading-relaxed">
              {summaryData.join(' ')}
            </p>
          </div>
        )}

        {sectionVisibility.workExperience && workExperienceData.length > 0 && (
          <div className="mb-4">
            <h2
              className="text-lg font-semibold text-gray-900 mb-2"
              style={{ color: headingColor }}
            >
              Work Experience
            </h2>
            <Separator className="mb-2 bg-gray-300" />
            {workExperienceData.map((item, index) => (
              <div key={index} className="mb-4">
                <p className="text-sm font-medium text-gray-900">
                  {item.jobTitle} - {item.company}
                </p>
                <p className="text-xs text-gray-700">
                  {item.startDate} to {item.endDate}
                </p>
                <p className="text-sm text-gray-800 leading-relaxed mt-1">
                  {item.description}
                </p>
              </div>
            ))}
          </div>
        )}

        {sectionVisibility.education && educationData.length > 0 && (
          <div className="mb-4">
            <h2
              className="text-lg font-semibold text-gray-900 mb-2"
              style={{ color: headingColor }}
            >
              Education
            </h2>
            <Separator className="mb-2 bg-gray-300" />
            {educationData.map((item, index) => (
              <div key={index} className="mb-3">
                <p className="text-sm font-medium text-gray-900">
                  {item.degree} - {item.school}
                </p>
                <p className="text-xs text-gray-700">
                  {item.startDate} to {item.endDate}
                </p>
              </div>
            ))}
          </div>
        )}

        {sectionVisibility.projects && projectData.length > 0 && (
          <div className="mb-4">
            <h2
              className="text-lg font-semibold text-gray-900 mb-2"
              style={{ color: headingColor }}
            >
              Projects
            </h2>
            <Separator className="mb-2 bg-gray-300" />
            {projectData.map((project, index) => (
              <div key={index} className="mb-4">
                <p className="text-sm font-medium text-gray-900">
                  {project.title}
                </p>
                <p className="text-sm text-gray-700">{project.description}</p>
              </div>
            ))}
          </div>
        )}

        {sectionVisibility.skills && skillData.length > 0 && (
          <div className="mb-4">
            <h2
              className="text-lg font-semibold text-gray-900 mb-2"
              style={{ color: headingColor }}
            >
              Skills
            </h2>
            <Separator className="mb-2 bg-gray-300" />
            <ul className="list-disc list-inside text-sm text-gray-800">
              {skillData.map((skill, index) => (
                <li key={index}>{skill.skillName}</li>
              ))}
            </ul>
          </div>
        )}

        {sectionVisibility.achievements && achievementData.length > 0 && (
          <div className="mb-4">
            <h2
              className="text-lg font-semibold text-gray-900 mb-2"
              style={{ color: headingColor }}
            >
              Achievements
            </h2>
            <Separator className="mb-2 bg-gray-300" />
            <ul className="list-disc list-inside text-sm text-gray-800">
              {achievementData.map((achievement, index) => (
                <li key={index}>{achievement.achievementName}</li>
              ))}
            </ul>
          </div>
        )}
      </div>
    </div>
  );
};<|MERGE_RESOLUTION|>--- conflicted
+++ resolved
@@ -71,7 +71,6 @@
     <div className="flex justify-center w-full h-full py-4">
       <div
         ref={containerRef}
-<<<<<<< HEAD
         className="bg-white w-[900px] p-10 shadow-lg flex flex-col rounded-md border border-gray-300"
         style={{
           boxShadow: '0px 4px 10px rgba(0, 0, 0, 0.1)',
@@ -80,10 +79,6 @@
           padding: '15mm',
           boxSizing: 'border-box',
         }}
-=======
-        className=" bg-white w-full max-w-[794px] p-6 flex flex-col"
-        style={{ boxShadow: '0px 4px 10px rgba(0, 0, 0, 0.05)' }}
->>>>>>> cce30c91
       >
         <div className="w-full text-center mb-4">
           {sectionVisibility.personal &&
