--- conflicted
+++ resolved
@@ -1191,387 +1191,6 @@
             </CardHeader>
             <CardContent className="flex-1 overflow-y-auto p-4 bg-[hsl(var(--background))]">
               <ScrollArea className="flex flex-col space-y-3">
-<<<<<<< HEAD
-                {messages.map((message, index) => {
-                  const formattedTimestamp = formatChatTimestamp(
-                    message.timestamp,
-                  );
-                  const prev = messages[index - 1];
-                  const isNewDay =
-                    !prev ||
-                    !isSameDay(
-                      new Date(prev.timestamp),
-                      new Date(message.timestamp),
-                    );
-
-                  // Helper: detect if the content contains ONLY emojis that were inserted via <span class="chat-emoji">…</span>
-                  const { isEmojiOnly, isSingleEmoji } = (() => {
-                    if (
-                      message.voiceMessage ||
-                      message.content.match(
-                        /\.(jpeg|jpg|gif|png|pdf|doc|docx|ppt|pptx)(\?|$)/i,
-                      )
-                    ) {
-                      return { isEmojiOnly: false, isSingleEmoji: false };
-                    }
-
-                    const emojiSpanRegex =
-                      /<span[^>]*class="chat-emoji"[^>]*>[^<]*<\/span>/g;
-                    const emojiMatches =
-                      message.content.match(emojiSpanRegex) || [];
-
-                    // Remove emoji spans and markup to see if any non-emoji text remains
-                    const stripped = message.content
-                      .replace(emojiSpanRegex, '')
-                      .replace(/&nbsp;|<br\s*\/?>/gi, '')
-                      .replace(/\s+/g, '')
-                      .trim();
-
-                    const onlyEmojis =
-                      stripped.length === 0 && emojiMatches.length > 0;
-                    return {
-                      isEmojiOnly: onlyEmojis,
-                      isSingleEmoji: onlyEmojis && emojiMatches.length === 1,
-                    };
-                  })();
-                  const readableTimestamp =
-                    formatDistanceToNow(new Date(message.timestamp)) + ' ago';
-                  const isSender = message.senderId === user.uid;
-                  const isGroupChat = conversation.type === 'group';
-                  const showSenderName = isGroupChat && 
-                    (index === 0 || messages[index - 1]?.senderId !== message.senderId);
-                  const senderName = isGroupChat && !isSender 
-                    ? conversation.participantDetails?.[message.senderId]?.userName 
-                      || 'Unknown User' 
-                    : '';
-                    
-
-                  return (
-                    <div key={message.id} className="w-full">
-                      {isNewDay && (
-                        <div className="w-full flex justify-center my-2">
-                          <span className="text-xs bg-[hsl(var(--muted))] dark:bg-[hsl(var(--secondary))] px-3 py-0.5 rounded-full text-[hsl(var(--muted-foreground))]">
-                            {formatDateHeader(message.timestamp)}
-                          </span>
-                        </div>
-                      )}
-                      <div
-                        id={message.id}
-                        className={cn(
-                          'flex items-start group w-full mb-2',
-                          isSender ? 'justify-end' : 'justify-start',
-                        )}
-                        onMouseEnter={() => setHoveredMessageId(message.id)}
-                        onMouseLeave={() => setHoveredMessageId(null)}
-                      >
-                        {/* Avatar for received messages */}
-                        {!isSender && (
-                          <div className="flex-shrink-0 mr-2">
-                            <Avatar className="w-8 h-8">
-                              <AvatarImage
-                                src={conversation.participantDetails?.[message.senderId]?.profilePic}
-                                alt={conversation.participantDetails?.[message.senderId]?.userName}
-                              />
-                              <AvatarFallback className="bg-sw-gradient dark:bg-[hsl(var(--secondary))] text-[hsl(var(--foreground))]">
-                                {senderName ? senderName.charAt(0).toUpperCase() : 'U'}
-                              </AvatarFallback>
-                            </Avatar>
-                          </div>
-                        )}
-
-                        {/* Message content container */}
-                        <div id={`message-${message.id}`} className={cn('flex flex-col', isSender ? 'items-end' : 'items-start', 'max-w-[80%]')}>
-                          {/* Sender name in group chats */}
-                          {isGroupChat && showSenderName && !isSender && (
-                            <div className="mb-0.5">
-                              <span className="text-xs font-medium text-muted-foreground">
-                                {senderName}
-                              </span>
-                            </div>
-                          )}
-                          <div
-                            
-                            className={cn(
-                              'flex w-max max-w-full flex-col gap-1 rounded-2xl px-4 py-2 text-sm shadow-sm',
-                              message.content.match(
-                                /\.(jpeg|jpg|gif|png)(\?|$)/i,
-                              ) ||
-                              isEmojiOnly ||
-                              (message.voiceMessage &&
-                                message.voiceMessage.type === 'voice')
-                                ? isSender
-                                  ? 'bg-transparent text-[hsl(var(--foreground))] dark:bg-transparent dark:text-gray-50 rounded-br-none'
-                                  : 'bg-transparent text-[hsl(var(--foreground))] dark:bg-transparent dark:text-[hsl(var(--secondary-foreground))] rounded-bl-none'
-                                : isSender
-                                  ? 'bg-[#c8a3ed] text-[hsl(var(--foreground))] dark:bg-[#9966ccba] dark:text-gray-50 rounded-br-none relative flex justify-center items-center pr-20 min-w-[180px]'
-                                  : 'bg-[#c8a3ed] text-[hsl(var(--foreground))] dark:bg-[#9966ccba] dark:text-[hsl(var(--secondary-foreground))] rounded-bl-none relative flex justify-center items-center pr-20 min-w-[180px]',
-                          )}
-                          onClick={() => {
-                            if (message.replyTo) {
-                              const replyMessageElement =
-                                document.getElementById(message.replyTo);
-                              if (replyMessageElement) {
-                                replyMessageElement.classList.add(
-                                  'ring-2',
-                                  'ring-primary',
-                                  'ring-offset-2',
-                                  'dark:ring-offset-gray-800',
-                                  'transition-all',
-                                  'duration-300',
-                                );
-                                replyMessageElement.scrollIntoView({
-                                  behavior: 'smooth',
-                                  block: 'center',
-                                });
-                                setTimeout(() => {
-                                  replyMessageElement.classList.remove(
-                                    'ring-2',
-                                    'ring-primary',
-                                    'ring-offset-2',
-                                    'dark:ring-offset-gray-800',
-                                  );
-                                }, 2500);
-                              }
-                            }
-                          }}
-                        >
-                          <TooltipProvider delayDuration={300}>
-                            <Tooltip>
-                              <TooltipTrigger asChild>
-                                <div className="break-words w-full">
-                                  {message.replyTo && (
-                                    <div className="p-1.5 bg-primary/10 dark:bg-primary/40 rounded-md border-l-2 border-primary/60 dark:border-primary/70 mb-1.5 text-xs">
-                                      <div
-                                        className={cn(
-                                          'italic overflow-hidden whitespace-pre-wrap text-ellipsis max-h-[3em] line-clamp-2',
-                                          isSender
-                                            ? 'text-primary-foreground dark:text-primary-foreground'
-                                            : 'text-primary dark:text-primary',
-                                        )}
-                                      >
-                                        <span className="font-medium">
-                                          {messages
-                                            .find(
-                                              (msg) =>
-                                                msg.id === message.replyTo,
-                                            )
-                                            ?.content.substring(0, 100) ||
-                                            'Original message'}
-                                          {(messages.find(
-                                            (msg) => msg.id === message.replyTo,
-                                          )?.content?.length || 0) > 100 &&
-                                            '...'}
-                                        </span>
-                                      </div>
-                                    </div>
-                                  )}
-                                  {message.content.match(
-                                    /\.(jpeg|jpg|gif|png)(\?|$)/i,
-                                  ) ? (
-                                    <div
-                                      className="relative inline-block w-full cursor-pointer"
-                                      onClick={() =>
-                                        setModalImage(message.content)
-                                      }
-                                    >
-                                      <Image
-                                        src={
-                                          message.content || '/placeholder.svg'
-                                        }
-                                        alt="Message Image"
-                                        width={300}
-                                        height={300}
-                                        className="rounded-md my-1 w-full object-contain"
-                                      />
-                                      <div className="absolute bottom-2 right-3 bg-black/60 text-white text-xs px-2 py-0.5 rounded flex items-center space-x-1">
-                                        <span>{formattedTimestamp}</span>
-                                        {isSender && (
-                                          <CheckCheck className="w-3.5 h-3.5 ml-1" />
-                                        )}
-                                      </div>
-                                    </div>
-                                  ) : message.content.match(
-                                      /\.(pdf|doc|docx|ppt|pptx)(\?|$)/i,
-                                    ) ? (
-                                    <FileAttachment
-                                      fileName={
-                                        message.content.split('/').pop() ||
-                                        'File'
-                                      }
-                                      fileUrl={message.content}
-                                      fileType={
-                                        message.content.split('.').pop() ||
-                                        'file'
-                                      }
-                                    />
-                                  ) : (
-                                    !message.voiceMessage &&
-                                    !message.content.match(
-                                      /\.(jpeg|jpg|gif|png|pdf|doc|docx|ppt|pptx)(\?|$)/i,
-                                    ) && (
-                                      <>
-                                        <div
-                                          className={cn(
-                                            'w-full break-words',
-                                            isEmojiOnly &&
-                                              'text-4xl leading-snug text-center',
-                                          )}
-                                          dangerouslySetInnerHTML={{
-                                            __html: DOMPurify.sanitize(
-                                              message.content,
-                                              {
-                                                ALLOWED_TAGS: [
-                                                  'b',
-                                                  'strong',
-                                                  'i',
-                                                  'em',
-                                                  'u',
-                                                  'br',
-                                                  'div',
-                                                  'span',
-                                                  'a',
-                                                ],
-                                                ALLOWED_ATTR: [
-                                                  'href',
-                                                  'target',
-                                                  'rel',
-                                                  'style',
-                                                  'class',
-                                                ],
-                                              },
-                                            ),
-                                          }}
-                                        />
-                                        {/* Inline timestamp only for non-emoji messages */}
-                                        {!isEmojiOnly && (
-                                          <div
-                                            className={cn(
-                                              'absolute bottom-1 right-2 text-xs flex items-center space-x-1',
-                                              isSender
-                                                ? 'text-[hsl(var(--foreground)_/_0.8)] dark:text-purple-300'
-                                                : 'text-[hsl(var(--foreground)_/_0.8)] dark:text-[hsl(var(--muted-foreground))]',
-                                            )}
-                                          >
-                                            <span>{formattedTimestamp}</span>
-                                            {isSender && (
-                                              <CheckCheck className="w-3.5 h-3.5" />
-                                            )}
-                                          </div>
-                                        )}
-                                      </>
-                                    )
-                                  )}
-                                  {/* Voice Message Player */}
-                                  {message.voiceMessage &&
-                                    message.voiceMessage.type === 'voice' && (
-                                      <div className="mt-2 flex items-center space-x-2 max-w-full">
-                                        <audio
-                                          ref={(el) => {
-                                            audioRefs.current[message.id] = el;
-                                            return undefined;
-                                          }}
-                                          src={message.content}
-                                          controls
-                                          preload="metadata"
-                                          className="h-10 w-40 sm:w-44 md:w-56 lg:w-64 rounded-md"
-                                          onLoadedMetadata={() =>
-                                            handleLoadedMetadata(message.id)
-                                          }
-                                          onPlay={() => handlePlay(message.id)}
-                                        />
-                                        <span className="text-xs text-[hsl(var(--muted-foreground))] whitespace-nowrap flex items-center min-w-[48px] justify-end">
-                                          {formattedTimestamp}
-                                          {isSender && (
-                                            <CheckCheck className="w-3.5 h-3.5 ml-1 align-middle text-[hsl(var(--foreground)_/_0.8)] dark:text-purple-300" />
-                                          )}
-                                        </span>
-                                      </div>
-                                    )}
-                                </div>
-                              </TooltipTrigger>
-                              <TooltipContent
-                                side="bottom"
-                                sideOffset={5}
-                                className="bg-[hsl(var(--popover))] text-[hsl(var(--popover-foreground))] text-xs p-1 rounded"
-                              >
-                                <p>{readableTimestamp}</p>
-                              </TooltipContent>
-                            </Tooltip>
-                          </TooltipProvider>
-                          {/* Reactions moved to bottom-left of message bubble */}
-                          <div className="absolute -bottom-3 left-2 z-10">
-                            <Reactions
-                              messageId={message.id}
-                              reactions={message.reactions || {}}
-                              toggleReaction={toggleReaction}
-                            />
-                          </div>
-                          <div
-                            className={cn(
-                              'flex items-center text-xs mt-1',
-                              isSender
-                                ? 'text-[hsl(var(--foreground)_/_0.8)] dark:text-purple-500'
-                                : 'text-[hsl(var(--foreground)_/_0.8)] dark:text-[hsl(var(--muted-foreground))]',
-                              isSender ? 'justify-end' : 'justify-start',
-                            )}
-                          >
-                            {/* For emoji-only messages, display timestamp here */}
-                            {isEmojiOnly &&
-                              (isSingleEmoji ? (
-                                <div className="inline-flex items-center align-middle leading-none space-x-1 bg-[#c8a3ed] dark:bg-[#9966ccba] px-1.5 py-0.5 rounded text-[hsl(var(--foreground))]">
-                                  <span>{formattedTimestamp}</span>
-                                  {isSender && (
-                                    <CheckCheck className="w-3.5 h-3.5" />
-                                  )}
-                                </div>
-                              ) : (
-                                <>
-                                  <span>{formattedTimestamp}</span>
-                                  {isSender && (
-                                    <CheckCheck className="w-3.5 h-3.5 ml-1" />
-                                  )}
-                                </>
-                              ))}
-                          </div>
-                        </div>
-                        </div>
-                        
-                        {/* Message actions (emoji + reply) */}
-                        <div
-                          className={cn(
-                            'flex items-start pt-2 opacity-0 group-hover:opacity-100 transition-opacity',
-                            isSender ? 'ml-2' : 'mr-2'
-                          )}
-                        >
-                          {!isSender && (
-                            <EmojiPicker
-                              aria-label="Add reaction"
-                              onSelect={(emoji: string) => toggleReaction(message.id, emoji)}
-                              className="mr-1"
-                            />
-                          )}
-                          <Button
-                            variant="ghost"
-                            size="icon"
-                            className={cn(
-                              'h-7 w-7 hover:bg-primary-hover/10 dark:hover:bg-primary-hover/20',
-                              isSender
-                                ? 'text-[hsl(var(--foreground)_/_0.8)] dark:text-purple-300'
-                                : 'text-[hsl(var(--muted-foreground))]',
-                            )}
-                            onClick={() => setReplyToMessageId(message.id)}
-                            aria-label="Reply to message"
-                          >
-                            <Reply className="h-4 w-4" />
-                          </Button>
-                        </div>
-                      </div>
-
-                      <div ref={messagesEndRef} />
-                    </div>
-                  );
-                })}
-=======
                 {messages.map((message, index) => (
                   <ChatMessageItem
                     key={message.id}
@@ -1591,7 +1210,6 @@
                     onOpenProfileSidebar={onOpenProfileSidebar}
                   />
                 ))}
->>>>>>> 4766ae40
               </ScrollArea>
             </CardContent>
             <CardFooter className="bg-[hsl(var(--card))] p-2 border-t border-[hsl(var(--border))] shadow-md dark:shadow-sm rounded-b-xl">
