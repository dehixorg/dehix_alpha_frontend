/* eslint-disable prettier/prettier */
//chat.tsx
import * as React from 'react';
import {
  Send,
  LoaderCircle,
  Video,
  Upload,
  Maximize2,
  Search,
  MoreVertical,
  Minimize2,
  Reply,
  Text,
  Bold,
  Italic,
  Underline,
  CheckCheck,
  Flag,
  Mic, 
  StopCircle, 
  Trash2, 
  X,
} from 'lucide-react';
import { useSelector } from 'react-redux';
import { DocumentData } from 'firebase/firestore';
<<<<<<< HEAD
<<<<<<< HEAD
import {  usePathname } from 'next/navigation';
=======
import { usePathname } from 'next/navigation';
>>>>>>> 5413466ebe32d5fdffdf88f5eadd47c03914b39d
=======

import { usePathname } from 'next/navigation';
>>>>>>> 2f16c1b9
import {
  formatDistanceToNow,
  format,
  isToday,
  isYesterday,
  isThisYear,
} from 'date-fns';
import { useEffect, useRef, useState } from 'react';
import Image from 'next/image';
import DOMPurify from 'dompurify'; // <-- add import later

import { EmojiPicker } from '../emojiPicker';
import {
  Tooltip,
  TooltipContent,
  TooltipProvider,
  TooltipTrigger,
} from '../ui/tooltip';
import {
  DropdownMenu,
  DropdownMenuTrigger,
  DropdownMenuContent,
  DropdownMenuItem,
} from '../ui/dropdown-menu';

import { Conversation } from './chatList'; // Assuming Conversation type includes 'type' field
import Reactions from './reactions';
import { FileAttachment } from './fileAttachment';
// Added
// ProfileSidebar is no longer imported or rendered here

import { cn } from '@/lib/utils';
import { Avatar, AvatarFallback, AvatarImage } from '@/components/ui/avatar';
import { Button } from '@/components/ui/button';
import {
  Card,
  CardContent,
  CardFooter,
  CardHeader,
} from '@/components/ui/card';
import {
  subscribeToFirestoreCollection,
  updateConversationWithMessageTransaction,
  updateDataInFirestore,
} from '@/utils/common/firestoreUtils';
import { axiosInstance } from '@/lib/axiosinstance';
import { RootState } from '@/lib/store';
import { toast } from '@/hooks/use-toast';
import { getReportTypeFromPath } from '@/utils/getReporttypeFromPath';
import {
  Dialog,
  DialogContent,
  DialogHeader,
  DialogPortal,
  DialogOverlay,
} from '@/components/ui/dialog';
import { NewReportTab } from '@/components/report-tabs/NewReportTabs';

// Format only the time (e.g., 10:30 AM) for in-bubble timestamps
function formatChatTimestamp(timestamp: string) {
  return format(new Date(timestamp), 'hh:mm a');
}

// Helper for date header (Today, Yesterday, Oct 12 2023 …)
function formatDateHeader(timestamp: string) {
  const date = new Date(timestamp);
  if (isToday(date)) return 'Today';
  if (isYesterday(date)) return 'Yesterday';
  return isThisYear(date)
    ? format(date, 'MMM dd')
    : format(date, 'yyyy MMM dd');
}

function isSameDay(d1: Date, d2: Date) {
  return (
    d1.getFullYear() === d2.getFullYear() &&
    d1.getMonth() === d2.getMonth() &&
    d1.getDate() === d2.getDate()
  );
}

type User = {
  userName: string;
  email: string;
  profilePic: string;
};

type MessageReaction = Record<string, string[]> | undefined;

type Message = {
  id: string;
  senderId: string;
  content: string;
  timestamp: string;
  replyTo?: string | null;
  reactions?: MessageReaction;
  voiceMessage?: {
    duration: number;
    type: 'voice';
  };
};

interface CardsChatProps {
  conversation: Conversation;
  conversations?: any;
  setActiveConversation?: any;
  isChatExpanded?: boolean;
  onToggleExpand?: () => void;
  onOpenProfileSidebar?: (
    id: string,
    type: 'user' | 'group',
    initialDetails?: { userName?: string; email?: string; profilePic?: string },
  ) => void;
}

export function CardsChat({
  conversation,
  isChatExpanded,
  onToggleExpand,
  onOpenProfileSidebar,
}: CardsChatProps) {
  const [primaryUser, setPrimaryUser] = useState<User>({
    userName: '',
    email: '',
    profilePic: '',
  });

  const [messages, setMessages] = useState<DocumentData[]>([]);
  const [input, setInput] = useState('');
  const [loading, setLoading] = useState(true);
  const [isSending, setIsSending] = useState(false);
  const user = useSelector((state: RootState) => state.user);
  const messagesEndRef = useRef<HTMLDivElement | null>(null);
  const [replyToMessageId, setReplyToMessageId] = useState<string>('');
  const [, setHoveredMessageId] = useState(null);
  const composerRef = useRef<HTMLDivElement | null>(null);
  const [showFormattingOptions, setShowFormattingOptions] =
    useState<boolean>(false);

  const prevMessagesLength = useRef(messages.length);
  const [, setOpenDrawer] = useState(false);

  // States for voice recording
  type RecordingStatus =
    | 'idle'
    | 'permission_pending'
    | 'recording'
    | 'recorded'
    | 'uploading';
  const [recordingStatus, setRecordingStatus] =
    useState<RecordingStatus>('idle');
  const [audioChunks, setAudioChunks] = useState<Blob[]>([]);
  const [audioBlob, setAudioBlob] = useState<Blob | null>(null);
  const [audioUrl, setAudioUrl] = useState<string | null>(null); // For preview
  const [mediaRecorder, setMediaRecorder] = useState<MediaRecorder | null>(
    null,
  );
  const [, setRecordingStartTime] = useState<number | null>(null);
  const [recordingDuration, setRecordingDuration] = useState<number>(0); // In seconds
  const recordingDurationIntervalRef = useRef<NodeJS.Timeout | null>(null);
  const audioPreviewRef = useRef<HTMLAudioElement | null>(null);

  // State for image modal
  const [modalImage, setModalImage] = useState<string | null>(null);

  // Reporting modal state & helpers
  const [openReport, setOpenReport] = useState(false);
  const pathname = usePathname();
  const reportType = getReportTypeFromPath(pathname);

  const reportData = {
    subject: '',
    description: '',
    report_role: user.type || 'STUDENT',
    report_type: reportType,
    status: 'OPEN',
    reportedbyId: user.uid,
    reportedId: user.uid,
  };
  // For robust force update
  const [, forceUpdate] = useState(0);

  // For voice message duration display
  const audioRefs = useRef<{ [key: string]: HTMLAudioElement | null }>({});
  const handleLoadedMetadata = (id: string) => {
    const audio = audioRefs.current[id];
    if (
      audio &&
      isFinite(audio.duration) &&
      !isNaN(audio.duration) &&
      audio.duration > 0
    ) {
      setAudioDurations((prev) => ({ ...prev, [id]: audio.duration }));
    } else {
      // Try again after a short delay if duration is not available yet
      setTimeout(() => {
        const audioRetry = audioRefs.current[id];
        if (
          audioRetry &&
          isFinite(audioRetry.duration) &&
          !isNaN(audioRetry.duration) &&
          audioRetry.duration > 0
        ) {
          setAudioDurations((prev) => ({ ...prev, [id]: audioRetry.duration }));
          forceUpdate((n) => n + 1); // force re-render
        }
      }, 500);
    }
  };

  // Pause any other playing audio when a new one starts
  const handlePlay = (id: string) => {
    Object.entries(audioRefs.current).forEach(([key, audio]) => {
      if (key !== id && audio && !audio.paused) {
        audio.pause();
      }
    });
  };
  const [, setAudioDurations] = useState<{
    [key: string]: number;
  }>({});

  const handleHeaderClick = () => {
    if (!onOpenProfileSidebar) return;

    if (conversation.type === 'group') {
      onOpenProfileSidebar(conversation.id, 'group', {
        userName: conversation.displayName,
        profilePic: conversation.avatar,
      });
    } else {
      const otherParticipantUid = conversation.participants.find(
        (p) => p !== user.uid,
      );
      if (otherParticipantUid) {
        const participantDetails =
          conversation.participantDetails?.[otherParticipantUid];
        const initialUserData = {
          userName: participantDetails?.userName || primaryUser.userName,
          email: participantDetails?.email || primaryUser.email,
          profilePic: participantDetails?.profilePic || primaryUser.profilePic,
        };
        onOpenProfileSidebar(otherParticipantUid, 'user', initialUserData);
      } else {
        console.error(
          'Could not determine the other participant in an individual chat for profile sidebar.',
        );
      }
    }
  };

  useEffect(() => {
    const handleResize = () => {
      if (window.innerWidth >= 768) {
        setOpenDrawer(false);
      }
    };

    window.addEventListener('resize', handleResize);
    handleResize();

    return () => window.removeEventListener('resize', handleResize);
  }, []);

  // Subscribe to messages for this conversation and manage loading state
  useEffect(() => {
    if (!conversation?.id) return;
    setLoading(true);
    const unsubscribe = subscribeToFirestoreCollection(
      `conversations/${conversation.id}/messages/`,
      (data) => {
        setMessages(data);
        setLoading(false);
      },
      'asc',
    );
    return () => {
      try {
        if (typeof unsubscribe === 'function') unsubscribe();
      } catch {
        // no-op
      }
    };
  }, [conversation?.id]);

  // Resolve and set primary user details for 1:1 chats
  useEffect(() => {
    if (!conversation) return;
    if (conversation.type === 'group') return;
    const otherParticipantUid = conversation.participants?.find(
      (p: string) => p !== user.uid,
    );
    if (!otherParticipantUid) return;
    const participantDetails =
      conversation.participantDetails?.[otherParticipantUid];
    setPrimaryUser({
      userName: participantDetails?.userName || '',
      email: participantDetails?.email || '',
      profilePic: participantDetails?.profilePic || '',
    });
  }, [conversation, user.uid]);

  useEffect(() => {
    if (messages.length > prevMessagesLength.current) {
      messagesEndRef.current?.scrollIntoView({ behavior: 'smooth' });
    }
    prevMessagesLength.current = messages.length;
  }, [messages.length]);

  async function sendMessage(
    conversation: Conversation,
    message: Partial<Message>,
    setInput: React.Dispatch<React.SetStateAction<string>>,
  ) {
    try {
      setIsSending(true);
      const datentime = new Date().toISOString();

      const result = await updateConversationWithMessageTransaction(
        'conversations',
        conversation?.id,
        {
          ...message,
          timestamp: datentime,
          replyTo: replyToMessageId || null,
        },
        datentime,
      );

      if (result === 'Transaction successful') {
        setInput('');
        setIsSending(false);
      } else {
        console.error('Failed to send message - unexpected result:', result);
        throw new Error(`Failed to send message: ${result}`);
      }
    } catch (error: any) {
      console.error('Error sending message:', error);
      console.error('Error details:', {
        message: error.message,
        stack: error.stack,
        conversationId: conversation?.id,
        messageContent: message.content,
        hasVoiceMessage: !!message.voiceMessage,
      });
      throw error; // Re-throw the error so it can be caught by the calling function
    } finally {
      setIsSending(false);
    }
  }

  // Always call hooks at the top level, not conditionally.
  // Move this conditional return after all hooks.

  async function handleFileUpload() {
    const fileInput = document.createElement('input');
    fileInput.type = 'file';
    fileInput.accept = 'image/*,.pdf,.doc,.docx,.ppt,.pptx';

    fileInput.onchange = async () => {
      const file = fileInput.files?.[0];
      if (!file) return;

      // Validate file size (10MB limit)
      if (file.size > 10 * 1024 * 1024) {
        toast({
          variant: 'destructive',
          title: 'File too large',
          description: 'File size should not exceed 10MB',
        });
        return;
      }

      // Validate file type
      const allowedTypes = [
        'image/jpeg',
        'image/png',
        'image/gif',
        'application/pdf',
        'application/msword',
        'application/vnd.openxmlformats-officedocument.wordprocessingml.document',
        'application/vnd.ms-powerpoint',
        'application/vnd.openxmlformats-officedocument.presentationml.presentation',
      ];

      if (!allowedTypes.includes(file.type)) {
        toast({
          variant: 'destructive',
          title: 'Invalid file type',
          description: 'Please upload an image, PDF, Word, or PowerPoint file',
        });
        return;
      }

      try {
        setIsSending(true);
        const formData = new FormData();
        formData.append('file', file);

        // Function to attempt upload with retries
        const attemptUpload = async (retryCount = 0, maxRetries = 3) => {
          try {
            const postFileResponse = await axiosInstance.post(
              '/register/upload-image',
              formData,
              {
                headers: {
                  'Content-Type': 'multipart/form-data',
                  Accept: 'application/json',
                },
                onUploadProgress: () => {},
              },
            );

            return postFileResponse;
          } catch (error: any) {
            if (
              retryCount < maxRetries &&
              (error.code === 'ERR_CANCELED' || error.code === 'ECONNABORTED')
            ) {
              // Wait for 1 second before retrying
              await new Promise((resolve) => setTimeout(resolve, 1000));
              return attemptUpload(retryCount + 1, maxRetries);
            }
            throw error;
          }
        };

        const postFileResponse = await attemptUpload();

        const fileUrl = postFileResponse.data.data.Location;

        const message: Partial<Message> = {
          senderId: user.uid,
          content: fileUrl,
          timestamp: new Date().toISOString(),
        };

        await sendMessage(conversation, message, setInput);

        toast({
          title: 'Success',
          description: 'File uploaded successfully',
        });
      } catch (error: any) {
        console.error('Error uploading file:', {
          error: error.message,
          code: error.code,
          response: error.response?.data,
          timestamp: new Date().toISOString(),
        });

        let errorMessage = 'Failed to upload file. Please try again.';
        if (error.code === 'ERR_CANCELED') {
          errorMessage = 'Upload was canceled. Please try again.';
        } else if (error.code === 'ECONNABORTED') {
          errorMessage =
            'Connection was aborted. Please check your network connection and try again.';
        } else if (error.response?.data?.message) {
          errorMessage = error.response.data.message;
        }

        toast({
          variant: 'destructive',
          title: 'Upload failed',
          description: errorMessage,
        });
      } finally {
        setIsSending(false);
      }
    };

    fileInput.click();
  }

  async function handleCreateMeet() {
    try {
      const response = await axiosInstance.post('/meeting', {
        participants: conversation.participants,
      });

      const meetLink = response.data.meetLink;
      const message: Partial<Message> = {
        senderId: user.uid,
        content: `🔗 Join the Meet: [Click here](${meetLink})`,
        timestamp: new Date().toISOString(),
      };

      sendMessage(conversation, message, setInput);
    } catch (error) {
      console.error('Error creating meet:', error);
    }
  }

  /**
   * Apply bold using execCommand so the formatting appears live.
   */
  function handleBold() {
    composerRef.current?.focus();
    document.execCommand('bold');
  }

  /**
   * Underline uses <u> tags (markdown has no underline). Same logic as bold.
   */
  const handleUnderline = () => {
    composerRef.current?.focus();
    document.execCommand('underline');
  };

  /**
   * Italic formatting with single * markers.
   */
  function handleitalics() {
    composerRef.current?.focus();
    document.execCommand('italic');
  }

  const toggleFormattingOptions = () => {
    setShowFormattingOptions((prev) => !prev);
  };

  // Insert emoji into composer at caret position
  const handleInsertEmoji = (emoji: string) => {
    if (composerRef.current) {
      composerRef.current.focus();
      const htmlEmoji = `<span class="chat-emoji">${emoji}</span>&nbsp;`;
      document.execCommand('insertHTML', false, htmlEmoji);
      // Update input state with new HTML
      const html = composerRef.current.innerHTML;
      setInput(html);
    }
  };

  // Voice Recording Functions
  const formatDuration = (seconds: number): string => {
    const minutes = Math.floor(seconds / 60);
    const remainingSeconds = Math.floor(seconds % 60);
    return `${minutes}:${remainingSeconds < 10 ? '0' : ''}${remainingSeconds}`;
  };

  const startRecording = async () => {
    if (recordingStatus === 'recording') return;
    setRecordingStatus('permission_pending');
    try {
      const stream = await navigator.mediaDevices.getUserMedia({ audio: true });
      const recorder = new MediaRecorder(stream);
      setMediaRecorder(recorder);

      recorder.ondataavailable = (event) => {
        setAudioChunks((prev) => [...prev, event.data]);
      };

      recorder.onstop = () => {
        stream.getTracks().forEach((track) => track.stop()); // Stop mic access
        setRecordingStatus('recorded');
        if (recordingDurationIntervalRef.current) {
          clearInterval(recordingDurationIntervalRef.current);
        }
      };

      recorder.start();
      setAudioChunks([]); // Clear previous chunks
      setAudioBlob(null); // Clear previous blob
      setAudioUrl(null); // Clear previous URL
      setRecordingStartTime(Date.now());
      setRecordingDuration(0);
      recordingDurationIntervalRef.current = setInterval(() => {
        setRecordingDuration((prev) => prev + 1);
      }, 1000);
      setRecordingStatus('recording');
      toast({
        title: 'Recording started',
        description: 'Speak into your microphone.',
      });
    } catch (err) {
      console.error('Error accessing microphone:', err);
      toast({
        variant: 'destructive',
        title: 'Microphone Error',
        description: 'Could not access microphone. Please check permissions.',
      });
      setRecordingStatus('idle');
    }
  };

  const stopRecording = () => {
    if (mediaRecorder && recordingStatus === 'recording') {
      mediaRecorder.stop();
      // The onstop event handler will set status to "recorded" and clear interval
      // Create blob and URL after chunks are all collected in onstop, or here if preferred.
      // For simplicity, let's assume onstop handles setting the final audioBlob and audioUrl
    }
    // Ensure interval is cleared if stopRecording is called unexpectedly
    if (recordingDurationIntervalRef.current) {
      clearInterval(recordingDurationIntervalRef.current);
    }
  };

  useEffect(() => {
    // This effect runs when audioChunks changes, specifically after recording stops and all chunks are in.
    if (recordingStatus === 'recorded' && audioChunks.length > 0) {
      const blob = new Blob(audioChunks, {
        type: mediaRecorder?.mimeType || 'audio/webm',
      });
      setAudioBlob(blob);
      const url = URL.createObjectURL(blob);
      setAudioUrl(url);
      setAudioChunks([]); // Clear chunks after creating blob
    }
  }, [audioChunks, recordingStatus, mediaRecorder?.mimeType]);

  const discardRecording = () => {
    if (audioUrl) {
      URL.revokeObjectURL(audioUrl);
    }
    setAudioChunks([]);
    setAudioBlob(null);
    setAudioUrl(null);
    setMediaRecorder(null);
    setRecordingStatus('idle');
    setRecordingDuration(0);
    if (recordingDurationIntervalRef.current) {
      clearInterval(recordingDurationIntervalRef.current);
    }
    toast({ title: 'Recording discarded' });
  };

  const handleSendVoiceMessage = async () => {
    if (!audioBlob || !user || !conversation) {
      toast({
        variant: 'destructive',
        title: 'Error',
        description: 'No audio recorded or user/conversation not found.',
      });
      return;
    }

    setRecordingStatus('uploading');

    try {
      // Step 1: Convert audio blob to file (same as before)
      const extPart = audioBlob.type.split('/')[1] || 'webm';
      const cleanExt = extPart.split(';')[0]; // remove codec parameters like 'webm;codecs=opus'
      const audioFile = new File([audioBlob], `voice-message.${cleanExt}`, {
        type: audioBlob.type,
      });

      // Step 2: Create FormData (same as regular file upload)
      const formData = new FormData();
      formData.append('file', audioFile);

      // Step 3: Use the same working file upload endpoint with retry mechanism
      const attemptUpload = async (retryCount = 0, maxRetries = 3) => {
        try {
          const postFileResponse = await axiosInstance.post(
            '/register/upload-image',
            formData,
            {
              headers: {
                'Content-Type': 'multipart/form-data',
                Accept: 'application/json',
              },
              onUploadProgress: () => {},
            },
          );

          return postFileResponse;
        } catch (error: any) {
          if (
            retryCount < maxRetries &&
            (error.code === 'ERR_CANCELED' || error.code === 'ECONNABORTED')
          ) {
            await new Promise((resolve) => setTimeout(resolve, 1000));
            return attemptUpload(retryCount + 1, maxRetries);
          }
          throw error;
        }
      };

      const postFileResponse = await attemptUpload();

      // Step 4: Get the file URL from response
      const fileUrl = postFileResponse.data.data.Location;

      // Step 5: Create message with voice file URL and duration metadata
      const message: Partial<Message> = {
        senderId: user.uid,
        content: fileUrl, // Voice file URL becomes message content
        timestamp: new Date().toISOString(),
        // Add voice message metadata
        voiceMessage: {
          duration: recordingDuration,
          type: 'voice',
        },
      };

      // Step 6: Send message using the same working sendMessage function
      await sendMessage(conversation, message, setInput);

      toast({ title: 'Success', description: 'Voice message sent!' });
    } catch (error: any) {
      console.error('Error sending voice message:', error);
      console.error('Error details:', {
        message: error.message,
        stack: error.stack,
        code: error.code,
        response: error.response?.data,
        conversationId: conversation?.id,
        duration: recordingDuration,
      });

      let errorMessage = 'Failed to upload voice message. Please try again.';

      // Check if it's a file upload error
      if (error.response?.data?.message) {
        errorMessage = error.response.data.message;
      }
      // Check if it's a network error
      else if (error.code === 'ERR_CANCELED') {
        errorMessage = 'Upload was canceled. Please try again.';
      } else if (error.code === 'ECONNABORTED') {
        errorMessage =
          'Connection was aborted. Please check your network connection and try again.';
      }
      // Check if it's a Firestore error
      else if (
        error.message &&
        error.message.includes('Failed to send message')
      ) {
        errorMessage = 'Failed to save message to chat. Please try again.';
      }
      // Check if it's a general error
      else if (error.message) {
        errorMessage = `Error: ${error.message}`;
      }

      toast({
        variant: 'destructive',
        title: 'Upload Failed',
        description: errorMessage,
      });
    } finally {
      discardRecording(); // Clean up states regardless of success/failure
      setRecordingStatus('idle');
    }
  };

  async function toggleReaction(
    messageId: string,
    emoji: string,
  ): Promise<void> {
    const currentMessage = messages.find((msg) => msg.id === messageId);
    const updatedReactions: Record<string, string[]> = currentMessage?.reactions
      ? { ...currentMessage.reactions }
      : {};

    const userReaction = Object.keys(updatedReactions).find((existingEmoji) =>
      updatedReactions[existingEmoji]?.includes(user.uid),
    );

    if (userReaction === emoji) {
      updatedReactions[emoji] = updatedReactions[emoji].filter(
        (uid: string) => uid !== user.uid,
      );

      if (updatedReactions[emoji].length === 0) {
        delete updatedReactions[emoji];
      }
    } else {
      if (userReaction) {
        updatedReactions[userReaction] = updatedReactions[userReaction].filter(
          (uid: string) => uid !== user.uid,
        );
        if (updatedReactions[userReaction].length === 0) {
          delete updatedReactions[userReaction];
        }
      }

      if (!updatedReactions[emoji]) {
        updatedReactions[emoji] = [];
      }
      updatedReactions[emoji].push(user.uid);
    }

    await updateDataInFirestore(
      `conversations/${conversation.id}/messages/`,
      messageId,
      {
        reactions: updatedReactions,
      },
    );
  }

  return (
    <>
      {/* Image Modal */}
      {modalImage && (
        <div
          className="fixed inset-0 z-50 flex items-center justify-center bg-black/70"
          onClick={() => setModalImage(null)}
        >
          <div
            className="relative max-w-3xl w-full flex flex-col items-center"
            onClick={(e) => e.stopPropagation()}
          >
            <button
              className="absolute top-2 right-2 bg-white/80 hover:bg-white rounded-full p-1 z-10"
              onClick={() => setModalImage(null)}
            >
              <X className="w-6 h-6 text-black" />
            </button>
            <Image
              src={modalImage}
              alt="Full Image"
              width={800}
              height={800}
              className="rounded-lg max-h-[80vh] w-auto h-auto object-contain bg-white"
            />
          </div>
        </div>
      )}
      {loading ? (
        <div className="flex justify-center items-center p-5 col-span-3">
          <LoaderCircle className="h-6 w-6 text-white animate-spin" />
        </div>
      ) : (
        <>
          <Card className="col-span-3 flex flex-col h-full bg-[hsl(var(--card))] shadow-xl dark:shadow-lg">
            <CardHeader className="flex flex-row items-center justify-between bg-[hsl(var(--card))] text-[hsl(var(--card-foreground))] p-3 border-b border-[hsl(var(--border))] shadow-md dark:shadow-sm">
              <button
                onClick={handleHeaderClick}
                className="flex items-center space-x-3 text-left hover:bg-[#e4e7ecd1] dark:hover:bg-[hsl(var(--accent)_/_0.5)] p-1 rounded-md transition-colors"
                aria-label="View profile information"
              >
                <Avatar className="w-10 h-10">
                  <AvatarImage
                    src={
                      conversation.type === 'group'
                        ? (conversation.participantDetails &&
                            conversation.participantDetails[conversation.id]
                              ?.profilePic) ||
                          `https://api.adorable.io/avatars/285/group-${conversation.id}.png`
                        : primaryUser.profilePic
                    }
                    alt={
                      conversation.type === 'group'
                        ? conversation.groupName
                        : primaryUser.userName || 'User'
                    }
                  />
                  <AvatarFallback className="bg-[#d7dae0] dark:bg-[#35383b9e] text-[hsl(var(--foreground))]">
                    {(
                      conversation.type === 'group'
                        ? conversation.groupName
                        : primaryUser.userName
                    )
                      ? conversation.type === 'group'
                        ? conversation.groupName?.charAt(0).toUpperCase()
                        : primaryUser.userName?.charAt(0).toUpperCase()
                      : 'P'}
                  </AvatarFallback>
                </Avatar>
                <div>
                  <p className="text-base font-semibold leading-none text-[hsl(var(--card-foreground))]">
                    {conversation.type === 'group'
                      ? conversation.groupName
                      : primaryUser.userName || 'Chat'}
                  </p>
                  <p className="text-xs text-[hsl(var(--muted-foreground))]">
                    {conversation.type === 'group'
                      ? `${conversation.participants.length} members`
                      : primaryUser.email || 'Click to view profile'}
                  </p>
                </div>
              </button>
              <div className="flex items-center space-x-0.5 sm:space-x-1">
                <Button
                  variant="ghost"
                  size="icon"
                  aria-label="Search in chat"
                  className="text-[hsl(var(--muted-foreground))] hover:text-[hsl(var(--foreground))]"
                >
                  <Search className="h-5 w-5" />
                </Button>
                <Button
                  variant="ghost"
                  size="icon"
                  aria-label="Video call"
                  onClick={handleCreateMeet}
                  className="text-[hsl(var(--muted-foreground))] hover:text-[hsl(var(--foreground))]"
                >
                  <Video className="h-5 w-5" />
                </Button>
                <Button
                  variant="ghost"
                  size="icon"
                  aria-label={isChatExpanded ? 'Collapse chat' : 'Expand chat'}
                  onClick={() => {
                    if (onToggleExpand) {
                      onToggleExpand();
                    } else {
                      console.error('[CardsChat] onToggleExpand is undefined!');
                    }
                  }}
                  className="text-[hsl(var(--muted-foreground))] hover:text-[hsl(var(--foreground))]"
                >
                  {isChatExpanded ? (
                    <Minimize2 className="h-5 w-5" />
                  ) : (
                    <Maximize2 className="h-5 w-5" />
                  )}
                </Button>
                <DropdownMenu>
                  <DropdownMenuTrigger asChild>
                    <Button
                      variant="ghost"
                      size="icon"
                      aria-label="More options"
                      className="text-[hsl(var(--muted-foreground))] hover:text-[hsl(var(--foreground))]"
                    >
                      <MoreVertical className="h-5 w-5" />
                    </Button>
                  </DropdownMenuTrigger>
                  <DropdownMenuContent
                    align="end"
                    sideOffset={5}
                    className="w-48 bg-[#d7dae0] dark:bg-[hsl(var(--popover))]"
                  >
                    <DropdownMenuItem
                      onClick={() => {
                        setOpenReport(true);
                      }}
                      className="text-red-600 hover:text-red-700 focus:text-red-700 dark:text-red-500 dark:hover:text-red-400 px-2 py-1.5 cursor-pointer flex items-center gap-2"
                    >
                      <Flag className="h-4 w-4" />
                      <span className="text-sm font-medium">Report</span>
                    </DropdownMenuItem>
                    {/* <DropdownMenuItem
                      className="text-black dark:text-[hsl(var(--popover-foreground))] cursor-pointer"
                      onSelect={() => router.push('/report')} // Use onSelect for dropdowns
                    >
                      <HelpCircle className="mr-2 h-4 w-4" />
                      <span>Help</span>
                    </DropdownMenuItem> */}
                  </DropdownMenuContent>
                </DropdownMenu>
              </div>
            </CardHeader>
            <CardContent className="flex-1 overflow-y-auto p-4 bg-[hsl(var(--background))]">
              <div className="flex flex-col-reverse space-y-3 space-y-reverse">
                <div ref={messagesEndRef} />
                {messages.map((message, index) => {
                  const formattedTimestamp = formatChatTimestamp(
                    message.timestamp,
                  );

                  // Helper: detect if the content contains ONLY emojis that were inserted via <span class="chat-emoji">…</span>
                  const { isEmojiOnly, isSingleEmoji } = (() => {
                    if (
                      message.voiceMessage ||
                      message.content.match(
                        /\.(jpeg|jpg|gif|png|pdf|doc|docx|ppt|pptx)(\?|$)/i,
                      )
                    ) {
                      return { isEmojiOnly: false, isSingleEmoji: false };
                    }

                    const emojiSpanRegex =
                      /<span[^>]*class="chat-emoji"[^>]*>[^<]*<\/span>/g;
                    const emojiMatches =
                      message.content.match(emojiSpanRegex) || [];

                    // Remove emoji spans and markup to see if any non-emoji text remains
                    const stripped = message.content
                      .replace(emojiSpanRegex, '')
                      .replace(/&nbsp;|<br\s*\/?>/gi, '')
                      .replace(/\s+/g, '')
                      .trim();

                    const onlyEmojis =
                      stripped.length === 0 && emojiMatches.length > 0;
                    return {
                      isEmojiOnly: onlyEmojis,
                      isSingleEmoji: onlyEmojis && emojiMatches.length === 1,
                    };
                  })();
                  // Determine if we need to show date header (because array is reverse-ordered, compare with next element)
                  const nextMsg = messages[index + 1];
                  const showDateHeader =
                    !nextMsg ||
                    !isSameDay(
                      new Date(message.timestamp),
                      new Date(nextMsg.timestamp),
                    );
                  const readableTimestamp =
                    formatDistanceToNow(new Date(message.timestamp)) + ' ago';
                  const isSender = message.senderId === user.uid;

                  return (
                    <>
                      <div
                        id={message.id}
                        key={index}
                        className={cn(
                          'flex flex-row items-start relative group',
                          isSender ? 'justify-end' : 'justify-start',
                        )}
                        onMouseEnter={() => setHoveredMessageId(message.id)}
                        onMouseLeave={() => setHoveredMessageId(null)}
                      >
                        {!isSender && (
                          <Avatar
                            key={index}
                            className="w-8 h-8 mr-2 mt-0.5 flex-shrink-0"
                          >
                            <AvatarImage
                              src={primaryUser.profilePic}
                              alt={message.senderId}
                            />
                            <AvatarFallback className="bg-sw-gradient dark:bg-[hsl(var(--secondary))] text-[hsl(var(--foreground))]">
                              {primaryUser.userName
                                ? primaryUser.userName.charAt(0).toUpperCase()
                                : 'U'}
                            </AvatarFallback>
                          </Avatar>
                        )}
                        <div
                          className={cn(
                            'flex w-max max-w-[98%] md:max-w-[90%] flex-col gap-1 rounded-2xl px-4 py-2 text-sm shadow-sm',
                            message.content.match(
                              /\.(jpeg|jpg|gif|png)(\?|$)/i,
                            ) ||
                              isEmojiOnly ||
                              (message.voiceMessage &&
                                message.voiceMessage.type === 'voice')
                              ? isSender
                                ? 'ml-auto bg-transparent text-[hsl(var(--foreground))] dark:bg-transparent dark:text-gray-50 rounded-br-none'
                                : 'bg-transparent text-[hsl(var(--foreground))] dark:bg-transparent dark:text-[hsl(var(--secondary-foreground))] rounded-bl-none'
                              : isSender
                                ? 'ml-auto bg-[#c8a3ed] text-[hsl(var(--foreground))] dark:bg-[#9966ccba] dark:text-gray-50 rounded-br-none relative flex justify-center items-center pr-20 min-w-[180px]'
                                : 'bg-[#c8a3ed] text-[hsl(var(--foreground))] dark:bg-[#9966ccba] dark:text-[hsl(var(--secondary-foreground))] rounded-bl-none relative flex justify-center items-center pr-20 min-w-[180px]',
                          )}
                          onClick={() => {
                            if (message.replyTo) {
                              const replyMessageElement =
                                document.getElementById(message.replyTo);
                              if (replyMessageElement) {
                                replyMessageElement.classList.add(
                                  'ring-2',
                                  'ring-primary',
                                  'ring-offset-2',
                                  'dark:ring-offset-gray-800',
                                  'transition-all',
                                  'duration-300',
                                );
                                replyMessageElement.scrollIntoView({
                                  behavior: 'smooth',
                                  block: 'center',
                                });
                                setTimeout(() => {
                                  replyMessageElement.classList.remove(
                                    'ring-2',
                                    'ring-primary',
                                    'ring-offset-2',
                                    'dark:ring-offset-gray-800',
                                  );
                                }, 2500);
                              }
                            }
                          }}
                        >
                          <TooltipProvider delayDuration={300}>
                            <Tooltip>
                              <TooltipTrigger asChild>
                                <div className="break-words w-full">
                                  {message.replyTo && (
                                    <div className="p-1.5 bg-primary/10 dark:bg-primary/40 rounded-md border-l-2 border-primary/60 dark:border-primary/70 mb-1.5 text-xs">
                                      <div
                                        className={cn(
                                          'italic overflow-hidden whitespace-pre-wrap text-ellipsis max-h-[3em] line-clamp-2',
                                          isSender
                                            ? 'text-primary-foreground dark:text-primary-foreground'
                                            : 'text-primary dark:text-primary',
                                        )}
                                      >
                                        <span className="font-medium">
                                          {messages
                                            .find(
                                              (msg) =>
                                                msg.id === message.replyTo,
                                            )
                                            ?.content.substring(0, 100) ||
                                            'Original message'}
                                          {(messages.find(
                                            (msg) => msg.id === message.replyTo,
                                          )?.content?.length || 0) > 100 &&
                                            '...'}
                                        </span>
                                      </div>
                                    </div>
                                  )}
                                  {message.content.match(
                                    /\.(jpeg|jpg|gif|png)(\?|$)/i,
                                  ) ? (
                                    <div
                                      className="relative inline-block w-full cursor-pointer"
                                      onClick={() =>
                                        setModalImage(message.content)
                                      }
                                    >
                                      <Image
                                        src={
                                          message.content || '/placeholder.svg'
                                        }
                                        alt="Message Image"
                                        width={300}
                                        height={300}
                                        className="rounded-md my-1 w-full object-contain"
                                      />
                                      <div className="absolute bottom-2 right-3 bg-black/60 text-white text-xs px-2 py-0.5 rounded flex items-center space-x-1">
                                        <span>{formattedTimestamp}</span>
                                        {isSender && (
                                          <CheckCheck className="w-3.5 h-3.5 ml-1" />
                                        )}
                                      </div>
                                    </div>
                                  ) : message.content.match(
                                      /\.(pdf|doc|docx|ppt|pptx)(\?|$)/i,
                                    ) ? (
                                    <FileAttachment
                                      fileName={
                                        message.content.split('/').pop() ||
                                        'File'
                                      }
                                      fileUrl={message.content}
                                      fileType={
                                        message.content.split('.').pop() ||
                                        'file'
                                      }
                                    />
                                  ) : (
                                    !message.voiceMessage &&
                                    !message.content.match(
                                      /\.(jpeg|jpg|gif|png|pdf|doc|docx|ppt|pptx)(\?|$)/i,
                                    ) && (
                                      <>
                                        <div
                                          className={cn(
                                            'w-full break-words',
                                            isEmojiOnly &&
                                              'text-4xl leading-snug text-center',
                                          )}
                                          dangerouslySetInnerHTML={{
                                            __html: DOMPurify.sanitize(
                                              message.content,
                                              {
                                                ALLOWED_TAGS: [
                                                  'b',
                                                  'strong',
                                                  'i',
                                                  'em',
                                                  'u',
                                                  'br',
                                                  'div',
                                                  'span',
                                                  'a',
                                                ],
                                                ALLOWED_ATTR: [
                                                  'href',
                                                  'target',
                                                  'rel',
                                                  'style',
                                                  'class',
                                                ],
                                              },
                                            ),
                                          }}
                                        />
                                        {/* Inline timestamp only for non-emoji messages */}
                                        {!isEmojiOnly && (
                                          <div
                                            className={cn(
                                              'absolute bottom-1 right-2 text-xs flex items-center space-x-1',
                                              isSender
                                                ? 'text-[hsl(var(--foreground)_/_0.8)] dark:text-purple-300'
                                                : 'text-[hsl(var(--foreground)_/_0.8)] dark:text-[hsl(var(--muted-foreground))]',
                                            )}
                                          >
                                            <span>{formattedTimestamp}</span>
                                            {isSender && (
                                              <CheckCheck className="w-3.5 h-3.5" />
                                            )}
                                          </div>
                                        )}
                                      </>
                                    )
                                  )}
                                  {/* Voice Message Player */}
                                  {message.voiceMessage &&
                                    message.voiceMessage.type === 'voice' && (
                                      <div className="mt-2 flex items-center space-x-2 max-w-full">
                                        <audio
                                          ref={(el) => {
                                            audioRefs.current[message.id] = el;
                                            return undefined;
                                          }}
                                          src={message.content}
                                          controls
                                          preload="metadata"
                                          className="h-10 w-40 sm:w-44 md:w-56 lg:w-64 rounded-md"
                                          onLoadedMetadata={() =>
                                            handleLoadedMetadata(message.id)
                                          }
                                          onPlay={() => handlePlay(message.id)}
                                        />
                                        <span className="text-xs text-[hsl(var(--muted-foreground))] whitespace-nowrap flex items-center min-w-[48px] justify-end">
                                          {formattedTimestamp}
                                          {isSender && (
                                            <CheckCheck className="w-3.5 h-3.5 ml-1 align-middle text-[hsl(var(--foreground)_/_0.8)] dark:text-purple-300" />
                                          )}
                                        </span>
                                      </div>
                                    )}
                                </div>
                              </TooltipTrigger>
                              <TooltipContent
                                side="bottom"
                                sideOffset={5}
                                className="bg-[hsl(var(--popover))] text-[hsl(var(--popover-foreground))] text-xs p-1 rounded"
                              >
                                <p>{readableTimestamp}</p>
                              </TooltipContent>
                            </Tooltip>
                          </TooltipProvider>
                          <Reactions
                            messageId={message.id}
                            reactions={message.reactions || {}}
                            toggleReaction={toggleReaction}
                          />
                          <div
                            className={cn(
                              'flex items-center text-xs mt-1',
                              isSender
                                ? 'text-[hsl(var(--foreground)_/_0.8)] dark:text-purple-500'
                                : 'text-[hsl(var(--foreground)_/_0.8)] dark:text-[hsl(var(--muted-foreground))]',
                              isSender ? 'justify-end' : 'justify-start',
                            )}
                          >
                            {/* For emoji-only messages, display timestamp here */}
                            {isEmojiOnly &&
                              (isSingleEmoji ? (
                                <div className="inline-flex items-center align-middle leading-none space-x-1 bg-[#c8a3ed] dark:bg-[#9966ccba] px-1.5 py-0.5 rounded text-[hsl(var(--foreground))]">
                                  <span>{formattedTimestamp}</span>
                                  {isSender && (
                                    <CheckCheck className="w-3.5 h-3.5" />
                                  )}
                                </div>
                              ) : (
                                <>
                                  <span>{formattedTimestamp}</span>
                                  {isSender && (
                                    <CheckCheck className="w-3.5 h-3.5 ml-1" />
                                  )}
                                </>
                              ))}
                          </div>
                        </div>
                        <div
                          className={cn(
                            'relative opacity-0 group-hover:opacity-100 transition-opacity',
                            isSender ? 'mr-1' : 'ml-1',
                          )}
                        >
                          {!isSender && (
                            <EmojiPicker
                              aria-label="Add reaction"
                              onSelect={(emoji: string) =>
                                toggleReaction(message.id, emoji)
                              }
                            />
                          )}
                          <Button
                            variant="ghost"
                            size="icon"
                            className={cn(
                              'h-7 w-7 hover:bg-primary-hover/10 dark:hover:bg-primary-hover/20',
                              isSender
                                ? 'text-[hsl(var(--foreground)_/_0.8)] dark:text-purple-300'
                                : 'text-[hsl(var(--muted-foreground))]',
                            )}
                            onClick={() => setReplyToMessageId(message.id)}
                            aria-label="Reply to message"
                          >
                            <Reply className="h-4 w-4" />
                          </Button>
                        </div>
                      </div>
                      {/* Date header (appears below current bubble due to flex-col-reverse order) */}
                      {showDateHeader && (
                        <div className="w-full flex justify-center my-2 sticky bottom-2 z-10">
                          <span className="text-xs bg-[hsl(var(--muted))] dark:bg-[hsl(var(--secondary))] px-3 py-0.5 rounded-full text-[hsl(var(--muted-foreground))]">
                            {formatDateHeader(message.timestamp)}
                          </span>
                        </div>
                      )}
                    </>
                  );
                })}
              </div>
            </CardContent>
            <CardFooter className="bg-[hsl(var(--card))] p-2 border-t border-[hsl(var(--border))] shadow-md dark:shadow-sm">
              <form
                onSubmit={(event) => {
                  event.preventDefault();
                  if (input.trim().length === 0) return;
                  const newMessage = {
                    senderId: user.uid,
                    content: input,
                    timestamp: new Date().toISOString(),
                    replyTo: replyToMessageId || null,
                  };
                  sendMessage(conversation, newMessage, setInput);
                  setReplyToMessageId('');
                }}
                className="flex flex-col w-full space-y-2"
                aria-label="Message input form"
              >
                {replyToMessageId && (
                  <div className="flex items-center justify-between p-2 rounded-md bg-[hsl(var(--accent))] border-l-2 border-[hsl(var(--primary))_/_0.7]">
                    <div className="text-xs italic text-[hsl(var(--muted-foreground))] overflow-hidden whitespace-nowrap text-ellipsis max-w-full">
                      Replying to:{' '}
                      <span className="font-semibold">
                        {messages
                          .find((msg) => msg.id === replyToMessageId)
                          ?.content.replace(/\*|__/g, '')
                          .substring(0, 50) || 'Message'}
                        ...
                      </span>
                    </div>
                    <Button
                      onClick={() => setReplyToMessageId('')}
                      variant="ghost"
                      size="icon"
                      className="text-[hsl(var(--muted-foreground))] hover:text-[hsl(var(--foreground))] h-6 w-6 rounded-full"
                      aria-label="Cancel reply"
                    >
                      <X className="h-4 w-4" />
                    </Button>
                  </div>
                )}
                <div className="flex items-center gap-2">
                  <div className="relative flex-1">
                    <div
                      className="absolute inset-y-0 flex items-center justify-center 
                    pl-0.1 z-10"
                    >
                      <EmojiPicker
                        aria-label="Insert emoji"
                        onSelect={handleInsertEmoji}
                      />
                    </div>
                    <div
                      ref={composerRef}
                      contentEditable
                      aria-label="Type a message"
                      aria-placeholder="Type a message..."
                      data-placeholder="Type a message..."
                      className="pl-12 min-h-[36px] max-h-60 overflow-y-auto border border-[hsl(var(--input))] rounded-lg p-2.5 bg-[hsl(var(--input))] text-[hsl(var(--foreground))] focus:outline-none focus:ring-1 focus:ring-[hsl(var(--ring))] focus:border-[hsl(var(--ring))] empty:before:content-[attr(data-placeholder)] empty:before:text-[hsl(var(--muted-foreground))]"
                      onInput={(e) => {
                        const html = (e.currentTarget as HTMLElement).innerHTML;
                        setInput(html);
                      }}
                      onKeyDown={(e) => {
                        if (e.key === 'Enter' && !e.shiftKey && !isSending) {
                          e.preventDefault();
                          const html = composerRef.current?.innerHTML || '';
                          const textContent =
                            composerRef.current?.innerText || '';
                          if (textContent.trim().length > 0) {
                            const sanitized = DOMPurify.sanitize(html, {
                              ALLOWED_TAGS: [
                                'b',
                                'strong',
                                'i',
                                'em',
                                'u',
                                'br',
                                'div',
                                'span',
                                'a',
                              ],
                              ALLOWED_ATTR: [
                                'href',
                                'target',
                                'rel',
                                'style',
                                'class',
                              ],
                            });
                            const newMessage = {
                              senderId: user.uid,
                              content: sanitized,
                              timestamp: new Date().toISOString(),
                              replyTo: replyToMessageId || null,
                            };
                            sendMessage(conversation, newMessage, setInput);
                            setReplyToMessageId('');
                            composerRef.current!.innerHTML = '';
                            setInput('');
                          }
                        }
                      }}
                      suppressContentEditableWarning
                    />
                  </div>
                  <Button
                    type="button"
                    size="icon"
                    variant="ghost"
                    className="rounded-full bg-[#96c] hover:bg-[#96c]/90 text-white disabled:bg-[#96c]/50"
                    disabled={!input.trim().length || isSending}
                    aria-label="Send message"
                    onClick={() => {
                      const html = composerRef.current?.innerHTML || '';
                      const textContent = composerRef.current?.innerText || '';
                      if (textContent.trim().length === 0) return;
                      const sanitized = DOMPurify.sanitize(html, {
                        ALLOWED_TAGS: [
                          'b',
                          'strong',
                          'i',
                          'em',
                          'u',
                          'br',
                          'div',
                          'span',
                          'a',
                        ],
                      });
                      const newMessage = {
                        senderId: user.uid,
                        content: sanitized,
                        timestamp: new Date().toISOString(),
                        replyTo: replyToMessageId || null,
                      };
                      sendMessage(conversation, newMessage, setInput);
                      setReplyToMessageId('');
                      composerRef.current!.innerHTML = '';
                      setInput('');
                    }}
                  >
                    {isSending ? (
                      <LoaderCircle className="h-5 w-5 animate-spin" />
                    ) : (
                      <Send className="h-5 w-5" />
                    )}
                  </Button>
                </div>
                <div className="flex items-center space-x-1">
                  <Button
                    type="button"
                    variant="ghost"
                    size="icon"
                    onClick={handleBold}
                    title="Bold"
                    aria-label="Bold"
                    className="text-[hsl(var(--muted-foreground))] hover:text-[hsl(var(--foreground))] md:hidden"
                  >
                    {' '}
                    <Bold className="h-4 w-4" />{' '}
                  </Button>
                  <Button
                    type="button"
                    variant="ghost"
                    size="icon"
                    onClick={handleitalics}
                    title="Italic"
                    aria-label="Italic"
                    className="text-[hsl(var(--muted-foreground))] hover:text-[hsl(var(--foreground))] md:hidden"
                  >
                    {' '}
                    <Italic className="h-4 w-4" />{' '}
                  </Button>
                  <Button
                    type="button"
                    variant="ghost"
                    size="icon"
                    onClick={handleUnderline}
                    title="Underline"
                    aria-label="Underline"
                    className="text-[hsl(var(--muted-foreground))] hover:text-[hsl(var(--foreground))] md:hidden"
                  >
                    {' '}
                    <Underline className="h-4 w-4" />{' '}
                  </Button>

                  <TooltipProvider delayDuration={200}>
                    <Tooltip>
                      <TooltipTrigger asChild>
                        <Button
                          type="button"
                          variant="ghost"
                          size="icon"
                          onClick={toggleFormattingOptions}
                          title="Formatting options"
                          aria-label="Formatting options"
                          className="text-[hsl(var(--muted-foreground))] hover:text-[hsl(var(--foreground))] hidden md:inline-flex"
                        >
                          {' '}
                          <Text className="h-4 w-4" />{' '}
                        </Button>
                      </TooltipTrigger>
                      <TooltipContent side="top">
                        <p>Formatting</p>
                      </TooltipContent>
                    </Tooltip>
                  </TooltipProvider>

                  {showFormattingOptions && (
                    <div className="hidden md:flex items-center space-x-1 bg-[#d7dae0] dark:bg-[hsl(var(--accent))] p-1 rounded-md">
                      <Button
                        type="button"
                        variant="ghost"
                        size="icon"
                        onClick={handleBold}
                        title="Bold"
                        aria-label="Bold"
                        className="text-[hsl(var(--muted-foreground))] hover:text-[hsl(var(--foreground))]"
                      >
                        {' '}
                        <Bold className="h-4 w-4" />{' '}
                      </Button>
                      <Button
                        type="button"
                        variant="ghost"
                        size="icon"
                        onClick={handleitalics}
                        title="Italic"
                        aria-label="Italic"
                        className="text-[hsl(var(--muted-foreground))] hover:text-[hsl(var(--foreground))]"
                      >
                        {' '}
                        <Italic className="h-4 w-4" />{' '}
                      </Button>
                      <Button
                        type="button"
                        variant="ghost"
                        size="icon"
                        onClick={handleUnderline}
                        title="Underline"
                        aria-label="Underline"
                        className="text-[hsl(var(--muted-foreground))] hover:text-[hsl(var(--foreground))]"
                      >
                        {' '}
                        <Underline className="h-4 w-4" />{' '}
                      </Button>
                    </div>
                  )}
                  <TooltipProvider delayDuration={200}>
                    <Tooltip>
                      <TooltipTrigger asChild>
                        <Button
                          type="button"
                          variant="ghost"
                          size="icon"
                          onClick={handleFileUpload}
                          title="Upload file"
                          aria-label="Upload file"
                          className="text-[hsl(var(--muted-foreground))] hover:text-[hsl(var(--foreground))]"
                        >
                          {' '}
                          <Upload className="h-4 w-4" />{' '}
                        </Button>
                      </TooltipTrigger>
                      <TooltipContent side="top">
                        <p>Upload file</p>
                      </TooltipContent>
                    </Tooltip>
                  </TooltipProvider>
                  <TooltipProvider delayDuration={200}>
                    <Tooltip>
                      {/* <TooltipTrigger asChild>
                             <Button type="button" variant="ghost" size="icon" onClick={handleCreateMeet} title="Create Google Meet" aria-label="Create Google Meet" className="text-[hsl(var(--muted-foreground))] hover:text-[hsl(var(--foreground))]"> <Video className="h-4 w-4" /> </Button>
                        </TooltipTrigger> */}
                      <TooltipContent side="top">
                        <p>Create Google Meet</p>
                      </TooltipContent>
                    </Tooltip>
                  </TooltipProvider>
                  {recordingStatus === 'idle' && (
                    <TooltipProvider delayDuration={200}>
                      <Tooltip>
                        <TooltipTrigger asChild>
                          <Button
                            type="button"
                            variant="ghost"
                            size="icon"
                            onClick={startRecording}
                            title="Record voice message"
                            aria-label="Record voice message"
                            className="text-[hsl(var(--muted-foreground))] hover:text-[hsl(var(--foreground))]"
                          >
                            <Mic className="h-4 w-4" />
                          </Button>
                        </TooltipTrigger>
                        <TooltipContent side="top">
                          <p>Record voice</p>
                        </TooltipContent>
                      </Tooltip>
                    </TooltipProvider>
                  )}
                  <div className="ml-auto md:hidden"></div>
                </div>

                {/* Voice Recording UI */}
                {recordingStatus !== 'idle' &&
                  recordingStatus !== 'uploading' && ( // Hide this part during uploading too
                    <div className="p-2 border-t border-[hsl(var(--border))]">
                      {recordingStatus === 'permission_pending' && (
                        <div className="flex items-center justify-center text-sm text-[hsl(var(--muted-foreground))]">
                          <LoaderCircle className="w-4 h-4 mr-2 animate-spin" />
                          Requesting microphone permission...
                        </div>
                      )}
                      {recordingStatus === 'recording' && (
                        <div className="flex items-center justify-between">
                          <div className="flex items-center text-sm text-red-500">
                            <Mic className="w-4 h-4 mr-2 animate-pulse" />
                            Recording... {formatDuration(recordingDuration)}
                          </div>
                          <Button
                            type="button"
                            variant="ghost"
                            size="icon"
                            onClick={stopRecording}
                            title="Stop recording"
                            className="text-red-500 hover:text-red-700"
                          >
                            <StopCircle className="h-6 w-6" />
                          </Button>
                        </div>
                      )}
                      {recordingStatus === 'recorded' && audioUrl && (
                        <div className="flex flex-col space-y-2">
                          <div className="text-sm font-medium">
                            Recording complete (
                            {formatDuration(recordingDuration)})
                          </div>
                          <audio
                            ref={audioPreviewRef}
                            src={audioUrl}
                            controls
                            className="w-full h-10"
                          />
                          <div className="flex items-center justify-end space-x-2">
                            <Button
                              type="button"
                              variant="outline"
                              size="sm"
                              onClick={discardRecording}
                              title="Discard recording"
                            >
                              <Trash2 className="h-4 w-4 mr-1" /> Discard
                            </Button>
                            <Button
                              type="button"
                              variant="default"
                              size="sm"
                              onClick={handleSendVoiceMessage}
                              title="Send voice message"
                            >
                              <Send className="h-4 w-4 mr-1" /> Send
                            </Button>
                          </div>
                        </div>
                      )}
                      {/* Uploading indicator was here, moved below */}
                    </div>
                  )}
                {/* Separate block for uploading indicator to ensure it's visible */}
                {recordingStatus === 'uploading' && (
                  <div className="p-2 flex items-center justify-center text-sm text-[hsl(var(--muted-foreground))] border-t border-[hsl(var(--border))]">
                    <LoaderCircle className="w-4 h-4 mr-2 animate-spin" />
                    Uploading voice message...
                  </div>
                )}
              </form>
            </CardFooter>
          </Card>
          <Dialog open={openReport} onOpenChange={setOpenReport}>
            <DialogPortal>
              <DialogOverlay className="fixed inset-0 bg-black/50 backdrop-blur-sm z-[50] transition-opacity duration-300 animate-in fade-in" />

              <DialogContent
                className="fixed top-1/2 left-1/2 -translate-x-1/2 -translate-y-1/2
             z-[50] bg-background border border-border
             shadow-2xl rounded-2xl max-w-xl w-full p-6
             transition-transform duration-300 animate-in fade-in zoom-in-95"
              >
                <DialogHeader></DialogHeader>
                <NewReportTab reportData={reportData} />
              </DialogContent>
            </DialogPortal>
          </Dialog>
        </>
      )}
    </>
  );
}<|MERGE_RESOLUTION|>--- conflicted
+++ resolved
@@ -24,16 +24,8 @@
 } from 'lucide-react';
 import { useSelector } from 'react-redux';
 import { DocumentData } from 'firebase/firestore';
-<<<<<<< HEAD
-<<<<<<< HEAD
-import {  usePathname } from 'next/navigation';
-=======
+
 import { usePathname } from 'next/navigation';
->>>>>>> 5413466ebe32d5fdffdf88f5eadd47c03914b39d
-=======
-
-import { usePathname } from 'next/navigation';
->>>>>>> 2f16c1b9
 import {
   formatDistanceToNow,
   format,
