--- conflicted
+++ resolved
@@ -25,15 +25,7 @@
 import { useSelector } from 'react-redux';
 import { DocumentData } from 'firebase/firestore';
 import { usePathname } from 'next/navigation';
-<<<<<<< HEAD
-import {
-  formatDistanceToNow,
-  format,
- 
-} from 'date-fns';
-=======
 import { formatDistanceToNow, format } from 'date-fns';
->>>>>>> d09d55ca
 import { useEffect, useRef, useState } from 'react';
 import Image from 'next/image';
 import DOMPurify from 'dompurify'; // <-- add import later
@@ -1074,12 +1066,6 @@
                       isSingleEmoji: onlyEmojis && emojiMatches.length === 1,
                     };
                   })();
-<<<<<<< HEAD
-                  // Determine if we need to show date header (because array is reverse-ordered, compare with next element)
-                  const nextMsg = messages[index + 1];
-                
-=======
->>>>>>> d09d55ca
                   const readableTimestamp =
                     formatDistanceToNow(new Date(message.timestamp)) + ' ago';
                   const isSender = message.senderId === user.uid;
