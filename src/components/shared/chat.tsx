/* eslint-disable prettier/prettier */
//chat.tsx
import * as React from 'react';
import {
  Send,
  LoaderCircle,
  Video,
  Upload,
  Maximize2,
  Search,
  MoreVertical,
  Minimize2,
  Reply,
  Text,
  Bold,
  Italic,
  Underline,
  CheckCheck,
  Flag,
  Mic,
  StopCircle,
  Trash2,
  X,
} from 'lucide-react';
import { useSelector } from 'react-redux';
import { DocumentData } from 'firebase/firestore';
import { usePathname } from 'next/navigation';
import { formatDistanceToNow, format } from 'date-fns';
import { useEffect, useRef, useState } from 'react';
import Image from 'next/image';
import DOMPurify from 'dompurify'; // <-- add import later

import { EmojiPicker } from '../emojiPicker';
import {
  Tooltip,
  TooltipContent,
  TooltipProvider,
  TooltipTrigger,
} from '../ui/tooltip';
import {
  DropdownMenu, 
  DropdownMenuTrigger,
  DropdownMenuContent,
  DropdownMenuItem,
} from '../ui/dropdown-menu';

import { Conversation } from './chatList'; // Assuming Conversation type includes 'type' field
import Reactions from './reactions';
import { FileAttachment } from './fileAttachment';
// Added
// ProfileSidebar is no longer imported or rendered here

import { cn } from '@/lib/utils';
import { Avatar, AvatarFallback, AvatarImage } from '@/components/ui/avatar';
import { Button } from '@/components/ui/button';
import {
  Card,
  CardContent,
  CardFooter,
  CardHeader,
} from '@/components/ui/card';
import { Skeleton } from '@/components/ui/skeleton';
import {
  subscribeToFirestoreCollection,
  updateConversationWithMessageTransaction,
  updateDataInFirestore,
} from '@/utils/common/firestoreUtils';
import { axiosInstance } from '@/lib/axiosinstance';
import { RootState } from '@/lib/store';
import { toast } from '@/hooks/use-toast';
import { getReportTypeFromPath } from '@/utils/getReporttypeFromPath';
import {
  Dialog,
  DialogContent,
  DialogHeader,
  DialogPortal,
  DialogOverlay,
} from '@/components/ui/dialog';
import { NewReportTab } from '@/components/report-tabs/NewReportTabs';

// Format only the time (e.g., 10:30 AM) for in-bubble timestamps
function formatChatTimestamp(timestamp: string) {
  return format(new Date(timestamp), 'hh:mm a');
}

// Helper for date header (Today, Yesterday, Oct 12 2023 …)
function formatDateHeader(timestamp: string | number) {
  const msgDate = new Date(timestamp);
  const today = new Date();
  const yesterday = new Date();
  yesterday.setDate(today.getDate() - 1);

  const msgDay = msgDate.toDateString(); // gives date as string value

  if (msgDay === today.toDateString()) return 'Today';
  if (msgDay === yesterday.toDateString()) return 'Yesterday';

  return msgDate.toLocaleDateString(undefined, {
    weekday: 'long', // “Sunday”
    month: 'short', // “Sep”
    day: 'numeric', // 14
    year: 'numeric', // 2025
  });
}

function isSameDay(d1: Date, d2: Date) {
  return (
    d1.getFullYear() === d2.getFullYear() &&
    d1.getMonth() === d2.getMonth() &&
    d1.getDate() === d2.getDate()
  );
}

type User = {
  userName: string;
  email: string;
  profilePic: string;
};

type MessageReaction = Record<string, string[]> | undefined;

type Message = {
  id: string;
  senderId: string;
  content: string;
  timestamp: string;
  replyTo?: string | null;
  reactions?: MessageReaction;
  voiceMessage?: {
    duration: number;
    type: 'voice';
  };
};

interface CardsChatProps {
  conversation: Conversation;
  conversations?: any;
  setActiveConversation?: any;
  isChatExpanded?: boolean;
  onToggleExpand?: () => void;
  onOpenProfileSidebar?: (
    id: string,
    type: 'user' | 'group',
    initialDetails?: { userName?: string; email?: string; profilePic?: string },
  ) => void;
}

export function CardsChat({
  conversation,
  isChatExpanded,
  onToggleExpand,
  onOpenProfileSidebar,
}: CardsChatProps) {
  const [primaryUser, setPrimaryUser] = useState<User>({
    userName: '',
    email: '',
    profilePic: '',
  });

  const [messages, setMessages] = useState<DocumentData[]>([]);
  const [input, setInput] = useState('');
  const [loading, setLoading] = useState(true);
  const [isSending, setIsSending] = useState(false);
  const user = useSelector((state: RootState) => state.user);
  const messagesEndRef = useRef<HTMLDivElement | null>(null);
  const [replyToMessageId, setReplyToMessageId] = useState<string>('');
  const [, setHoveredMessageId] = useState(null);
  const composerRef = useRef<HTMLDivElement | null>(null);
  const [showFormattingOptions, setShowFormattingOptions] =
    useState<boolean>(false);

  const prevMessagesLength = useRef(messages.length);
  const [, setOpenDrawer] = useState(false);

  // States for voice recording
  type RecordingStatus =
    | 'idle'
    | 'permission_pending'
    | 'recording'
    | 'recorded'
    | 'uploading';
  const [recordingStatus, setRecordingStatus] =
    useState<RecordingStatus>('idle');
  const [audioChunks, setAudioChunks] = useState<Blob[]>([]);
  const [audioBlob, setAudioBlob] = useState<Blob | null>(null);
  const [audioUrl, setAudioUrl] = useState<string | null>(null); // For preview
  const [mediaRecorder, setMediaRecorder] = useState<MediaRecorder | null>(
    null,
  );
  const [, setRecordingStartTime] = useState<number | null>(null);
  const [recordingDuration, setRecordingDuration] = useState<number>(0); // In seconds
  const recordingDurationIntervalRef = useRef<NodeJS.Timeout | null>(null);
  const audioPreviewRef = useRef<HTMLAudioElement | null>(null);

  // State for image modal
  const [modalImage, setModalImage] = useState<string | null>(null);

  // Reporting modal state & helpers
  const [openReport, setOpenReport] = useState(false);
  const pathname = usePathname();
  const reportType = getReportTypeFromPath(pathname);

  const reportData = {
    subject: '',
    description: '',
    report_role: user.type || 'STUDENT',
    report_type: reportType,
    status: 'OPEN',
    reportedbyId: user.uid,
    reportedId: user.uid,
  };
  // For robust force update
  const [, forceUpdate] = useState(0);

  // For voice message duration display
  const audioRefs = useRef<{ [key: string]: HTMLAudioElement | null }>({});
  const handleLoadedMetadata = (id: string) => {
    const audio = audioRefs.current[id];
    if (
      audio &&
      isFinite(audio.duration) &&
      !isNaN(audio.duration) &&
      audio.duration > 0
    ) {
      setAudioDurations((prev) => ({ ...prev, [id]: audio.duration }));
    } else {
      // Try again after a short delay if duration is not available yet
      setTimeout(() => {
        const audioRetry = audioRefs.current[id];
        if (
          audioRetry &&
          isFinite(audioRetry.duration) &&
          !isNaN(audioRetry.duration) &&
          audioRetry.duration > 0
        ) {
          setAudioDurations((prev) => ({ ...prev, [id]: audioRetry.duration }));
          forceUpdate((n) => n + 1); // force re-render
        }
      }, 500);
    }
  };

  // Pause any other playing audio when a new one starts
  const handlePlay = (id: string) => {
    Object.entries(audioRefs.current).forEach(([key, audio]) => {
      if (key !== id && audio && !audio.paused) {
        audio.pause();
      }
    });
  };
  const [, setAudioDurations] = useState<{
    [key: string]: number;
  }>({});

  const handleHeaderClick = () => {
    if (!onOpenProfileSidebar) return;

    if (conversation.type === 'group') {
      onOpenProfileSidebar(conversation.id, 'group', {
        userName: conversation.displayName,
        profilePic: conversation.avatar,
      });
    } else {
      const otherParticipantUid = conversation.participants.find(
        (p) => p !== user.uid,
      );
      if (otherParticipantUid) {
        const participantDetails =
          conversation.participantDetails?.[otherParticipantUid];
        const initialUserData = {
          userName: participantDetails?.userName || primaryUser.userName,
          email: participantDetails?.email || primaryUser.email,
          profilePic: participantDetails?.profilePic || primaryUser.profilePic,
        };
        onOpenProfileSidebar(otherParticipantUid, 'user', initialUserData);
      } else {
        console.error(
          'Could not determine the other participant in an individual chat for profile sidebar.',
        );
      }
    }
  };

  useEffect(() => {
    const handleResize = () => {
      if (window.innerWidth >= 768) {
        setOpenDrawer(false);
      }
    };

    window.addEventListener('resize', handleResize);
    handleResize();

    return () => window.removeEventListener('resize', handleResize);
  }, []);

  // Subscribe to messages for this conversation and manage loading state
  useEffect(() => {
    if (!conversation?.id) return;
    setLoading(true);
    const unsubscribe = subscribeToFirestoreCollection(
      `conversations/${conversation.id}/messages/`,
      (data) => {
        setMessages(data);
        setLoading(false);
      },
      'asc',
    );
    return () => {
      try {
        if (typeof unsubscribe === 'function') unsubscribe();
      } catch {
        // no-op
      }
    };
  }, [conversation?.id]);

  // Resolve and set primary user details for 1:1 chats
  useEffect(() => {
    if (!conversation) return;
    if (conversation.type === 'group') return;
    const otherParticipantUid = conversation.participants?.find(
      (p: string) => p !== user.uid,
    );
    if (!otherParticipantUid) return;
    const participantDetails =
      conversation.participantDetails?.[otherParticipantUid];
    setPrimaryUser({
      userName: participantDetails?.userName || '',
      email: participantDetails?.email || '',
      profilePic: participantDetails?.profilePic || '',
    });
  }, [conversation, user.uid]);

  useEffect(() => {
    if (messages.length > prevMessagesLength.current) {
      messagesEndRef.current?.scrollIntoView({ behavior: 'smooth' });
    }
    prevMessagesLength.current = messages.length;
  }, [messages.length]);

  async function sendMessage(
    conversation: Conversation,
    message: Partial<Message>,
    setInput: React.Dispatch<React.SetStateAction<string>>,
  ) {
    try {
      setIsSending(true);
      const datentime = new Date().toISOString();

      const result = await updateConversationWithMessageTransaction(
        'conversations',
        conversation?.id,
        {
          ...message,
          timestamp: datentime,
          replyTo: replyToMessageId || null,
        },
        datentime,
      );

      if (result === 'Transaction successful') {
        setInput('');
        setIsSending(false);
      } else {
        console.error('Failed to send message - unexpected result:', result);
        throw new Error(`Failed to send message: ${result}`);
      }
    } catch (error: any) {
      console.error('Error sending message:', error);
      console.error('Error details:', {
        message: error.message,
        stack: error.stack,
        conversationId: conversation?.id,
        messageContent: message.content,
        hasVoiceMessage: !!message.voiceMessage,
      });
      throw error; // Re-throw the error so it can be caught by the calling function
    } finally {
      setIsSending(false);
    }
  }

  // Always call hooks at the top level, not conditionally.
  // Move this conditional return after all hooks.

  async function handleFileUpload() {
    const fileInput = document.createElement('input');
    fileInput.type = 'file';
    fileInput.accept = 'image/*,.pdf,.doc,.docx,.ppt,.pptx';

    fileInput.onchange = async () => {
      const file = fileInput.files?.[0];
      if (!file) return;

      // Validate file size (10MB limit)
      if (file.size > 10 * 1024 * 1024) {
        toast({
          variant: 'destructive',
          title: 'File too large',
          description: 'File size should not exceed 10MB',
        });
        return;
      }

      // Validate file type
      const allowedTypes = [
        'image/jpeg',
        'image/png',
        'image/gif',
        'application/pdf',
        'application/msword',
        'application/vnd.openxmlformats-officedocument.wordprocessingml.document',
        'application/vnd.ms-powerpoint',
        'application/vnd.openxmlformats-officedocument.presentationml.presentation',
      ];

      if (!allowedTypes.includes(file.type)) {
        toast({
          variant: 'destructive',
          title: 'Invalid file type',
          description: 'Please upload an image, PDF, Word, or PowerPoint file',
        });
        return;
      }

      try {
        setIsSending(true);
        const formData = new FormData();
        formData.append('file', file);

        // Function to attempt upload with retries
        const attemptUpload = async (retryCount = 0, maxRetries = 3) => {
          try {
            const postFileResponse = await axiosInstance.post(
              '/register/upload-image',
              formData,
              {
                headers: {
                  'Content-Type': 'multipart/form-data',
                  Accept: 'application/json',
                },
                onUploadProgress: () => {},
              },
            );

            return postFileResponse;
          } catch (error: any) {
            if (
              retryCount < maxRetries &&
              (error.code === 'ERR_CANCELED' || error.code === 'ECONNABORTED')
            ) {
              // Wait for 1 second before retrying
              await new Promise((resolve) => setTimeout(resolve, 1000));
              return attemptUpload(retryCount + 1, maxRetries);
            }
            throw error;
          }
        };

        const postFileResponse = await attemptUpload();

        const fileUrl = postFileResponse.data.data.Location;

        const message: Partial<Message> = {
          senderId: user.uid,
          content: fileUrl,
          timestamp: new Date().toISOString(),
        };

        await sendMessage(conversation, message, setInput);

        toast({
          title: 'Success',
          description: 'File uploaded successfully',
        });
      } catch (error: any) {
        console.error('Error uploading file:', {
          error: error.message,
          code: error.code,
          response: error.response?.data,
          timestamp: new Date().toISOString(),
        });

        let errorMessage = 'Failed to upload file. Please try again.';
        if (error.code === 'ERR_CANCELED') {
          errorMessage = 'Upload was canceled. Please try again.';
        } else if (error.code === 'ECONNABORTED') {
          errorMessage =
            'Connection was aborted. Please check your network connection and try again.';
        } else if (error.response?.data?.message) {
          errorMessage = error.response.data.message;
        }

        toast({
          variant: 'destructive',
          title: 'Upload failed',
          description: errorMessage,
        });
      } finally {
        setIsSending(false);
      }
    };

    fileInput.click();
  }

  async function handleCreateMeet() {
    try {
      const response = await axiosInstance.post('/meeting', {
        participants: conversation.participants,
      });

      const meetLink = response.data.meetLink;
      const message: Partial<Message> = {
        senderId: user.uid,
        content: `🔗 Join the Meet: [Click here](${meetLink})`,
        timestamp: new Date().toISOString(),
      };

      sendMessage(conversation, message, setInput);
    } catch (error) {
      console.error('Error creating meet:', error);
    }
  }

  /**
   * Apply bold using execCommand so the formatting appears live.
   */
  function handleBold() {
    composerRef.current?.focus();
    document.execCommand('bold');
  }

  /**
   * Underline uses <u> tags (markdown has no underline). Same logic as bold.
   */
  const handleUnderline = () => {
    composerRef.current?.focus();
    document.execCommand('underline');
  };

  /**
   * Italic formatting with single * markers.
   */
  function handleitalics() {
    composerRef.current?.focus();
    document.execCommand('italic');
  }

  const toggleFormattingOptions = () => {
    setShowFormattingOptions((prev) => !prev);
  };

  // Insert emoji into composer at caret position
  const handleInsertEmoji = (emoji: string) => {
    if (composerRef.current) {
      composerRef.current.focus();
      const htmlEmoji = `<span class="chat-emoji">${emoji}</span>&nbsp;`;
      document.execCommand('insertHTML', false, htmlEmoji);
      // Update input state with new HTML
      const html = composerRef.current.innerHTML;
      setInput(html);
    }
  };

  // Voice Recording Functions
  const formatDuration = (seconds: number): string => {
    const minutes = Math.floor(seconds / 60);
    const remainingSeconds = Math.floor(seconds % 60);
    return `${minutes}:${remainingSeconds < 10 ? '0' : ''}${remainingSeconds}`;
  };

  const startRecording = async () => {
    if (recordingStatus === 'recording') return;
    setRecordingStatus('permission_pending');
    try {
      const stream = await navigator.mediaDevices.getUserMedia({ audio: true });
      const recorder = new MediaRecorder(stream);
      setMediaRecorder(recorder);

      recorder.ondataavailable = (event) => {
        setAudioChunks((prev) => [...prev, event.data]);
      };

      recorder.onstop = () => {
        stream.getTracks().forEach((track) => track.stop()); // Stop mic access
        setRecordingStatus('recorded');
        if (recordingDurationIntervalRef.current) {
          clearInterval(recordingDurationIntervalRef.current);
        }
      };

      recorder.start();
      setAudioChunks([]); // Clear previous chunks
      setAudioBlob(null); // Clear previous blob
      setAudioUrl(null); // Clear previous URL
      setRecordingStartTime(Date.now());
      setRecordingDuration(0);
      recordingDurationIntervalRef.current = setInterval(() => {
        setRecordingDuration((prev) => prev + 1);
      }, 1000);
      setRecordingStatus('recording');
      toast({
        title: 'Recording started',
        description: 'Speak into your microphone.',
      });
    } catch (err) {
      console.error('Error accessing microphone:', err);
      toast({
        variant: 'destructive',
        title: 'Microphone Error',
        description: 'Could not access microphone. Please check permissions.',
      });
      setRecordingStatus('idle');
    }
  };

  const stopRecording = () => {
    if (mediaRecorder && recordingStatus === 'recording') {
      mediaRecorder.stop();
      // The onstop event handler will set status to "recorded" and clear interval
      // Create blob and URL after chunks are all collected in onstop, or here if preferred.
      // For simplicity, let's assume onstop handles setting the final audioBlob and audioUrl
    }
    // Ensure interval is cleared if stopRecording is called unexpectedly
    if (recordingDurationIntervalRef.current) {
      clearInterval(recordingDurationIntervalRef.current);
    }
  };

  useEffect(() => {
    // This effect runs when audioChunks changes, specifically after recording stops and all chunks are in.
    if (recordingStatus === 'recorded' && audioChunks.length > 0) {
      const blob = new Blob(audioChunks, {
        type: mediaRecorder?.mimeType || 'audio/webm',
      });
      setAudioBlob(blob);
      const url = URL.createObjectURL(blob);
      setAudioUrl(url);
      setAudioChunks([]); // Clear chunks after creating blob
    }
  }, [audioChunks, recordingStatus, mediaRecorder?.mimeType]);

  const discardRecording = () => {
    if (audioUrl) {
      URL.revokeObjectURL(audioUrl);
    }
    setAudioChunks([]);
    setAudioBlob(null);
    setAudioUrl(null);
    setMediaRecorder(null);
    setRecordingStatus('idle');
    setRecordingDuration(0);
    if (recordingDurationIntervalRef.current) {
      clearInterval(recordingDurationIntervalRef.current);
    }
    toast({ title: 'Recording discarded' });
  };

  const handleSendVoiceMessage = async () => {
    if (!audioBlob || !user || !conversation) {
      toast({
        variant: 'destructive',
        title: 'Error',
        description: 'No audio recorded or user/conversation not found.',
      });
      return;
    }

    setRecordingStatus('uploading');

    try {
      // Step 1: Convert audio blob to file (same as before)
      const extPart = audioBlob.type.split('/')[1] || 'webm';
      const cleanExt = extPart.split(';')[0]; // remove codec parameters like 'webm;codecs=opus'
      const audioFile = new File([audioBlob], `voice-message.${cleanExt}`, {
        type: audioBlob.type,
      });

      // Step 2: Create FormData (same as regular file upload)
      const formData = new FormData();
      formData.append('file', audioFile);

      // Step 3: Use the same working file upload endpoint with retry mechanism
      const attemptUpload = async (retryCount = 0, maxRetries = 3) => {
        try {
          const postFileResponse = await axiosInstance.post(
            '/register/upload-image',
            formData,
            {
              headers: {
                'Content-Type': 'multipart/form-data',
                Accept: 'application/json',
              },
              onUploadProgress: () => {},
            },
          );

          return postFileResponse;
        } catch (error: any) {
          if (
            retryCount < maxRetries &&
            (error.code === 'ERR_CANCELED' || error.code === 'ECONNABORTED')
          ) {
            await new Promise((resolve) => setTimeout(resolve, 1000));
            return attemptUpload(retryCount + 1, maxRetries);
          }
          throw error;
        }
      };

      const postFileResponse = await attemptUpload();

      // Step 4: Get the file URL from response
      const fileUrl = postFileResponse.data.data.Location;

      // Step 5: Create message with voice file URL and duration metadata
      const message: Partial<Message> = {
        senderId: user.uid,
        content: fileUrl, // Voice file URL becomes message content
        timestamp: new Date().toISOString(),
        // Add voice message metadata
        voiceMessage: {
          duration: recordingDuration,
          type: 'voice',
        },
      };

      // Step 6: Send message using the same working sendMessage function
      await sendMessage(conversation, message, setInput);

      toast({ title: 'Success', description: 'Voice message sent!' });
    } catch (error: any) {
      console.error('Error sending voice message:', error);
      console.error('Error details:', {
        message: error.message,
        stack: error.stack,
        code: error.code,
        response: error.response?.data,
        conversationId: conversation?.id,
        duration: recordingDuration,
      });

      let errorMessage = 'Failed to upload voice message. Please try again.';

      // Check if it's a file upload error
      if (error.response?.data?.message) {
        errorMessage = error.response.data.message;
      }
      // Check if it's a network error
      else if (error.code === 'ERR_CANCELED') {
        errorMessage = 'Upload was canceled. Please try again.';
      } else if (error.code === 'ECONNABORTED') {
        errorMessage =
          'Connection was aborted. Please check your network connection and try again.';
      }
      // Check if it's a Firestore error
      else if (
        error.message &&
        error.message.includes('Failed to send message')
      ) {
        errorMessage = 'Failed to save message to chat. Please try again.';
      }
      // Check if it's a general error
      else if (error.message) {
        errorMessage = `Error: ${error.message}`;
      }

      toast({
        variant: 'destructive',
        title: 'Upload Failed',
        description: errorMessage,
      });
    } finally {
      discardRecording(); // Clean up states regardless of success/failure
      setRecordingStatus('idle');
    }
  };

  async function toggleReaction(
    messageId: string,
    emoji: string,
  ): Promise<void> {
    const currentMessage = messages.find((msg) => msg.id === messageId);
    const updatedReactions: Record<string, string[]> = currentMessage?.reactions
      ? { ...currentMessage.reactions }
      : {};

    const userReaction = Object.keys(updatedReactions).find((existingEmoji) =>
      updatedReactions[existingEmoji]?.includes(user.uid),
    );

    if (userReaction === emoji) {
      updatedReactions[emoji] = updatedReactions[emoji].filter(
        (uid: string) => uid !== user.uid,
      );

      if (updatedReactions[emoji].length === 0) {
        delete updatedReactions[emoji];
      }
    } else {
      if (userReaction) {
        updatedReactions[userReaction] = updatedReactions[userReaction].filter(
          (uid: string) => uid !== user.uid,
        );
        if (updatedReactions[userReaction].length === 0) {
          delete updatedReactions[userReaction];
        }
      }

      if (!updatedReactions[emoji]) {
        updatedReactions[emoji] = [];
      }
      updatedReactions[emoji].push(user.uid);
    }

    await updateDataInFirestore(
      `conversations/${conversation.id}/messages/`,
      messageId,
      {
        reactions: updatedReactions,
      },
    );
  }

  return (
    <>
      {/* Image Modal */}
      {modalImage && (
        <div
          className="fixed inset-0 z-50 flex items-center justify-center bg-black/70"
          onClick={() => setModalImage(null)}
        >
          <div
            className="relative max-w-3xl w-full flex flex-col items-center"
            onClick={(e) => e.stopPropagation()}
          >
            <button
              className="absolute top-2 right-2 bg-white/80 hover:bg-white rounded-full p-1 z-10"
              onClick={() => setModalImage(null)}
            >
              <X className="w-6 h-6 text-black" />
            </button>
            <Image
              src={modalImage}
              alt="Full Image"
              width={800}
              height={800}
              className="rounded-lg max-h-[80vh] w-auto h-auto object-contain bg-white"
            />
          </div>
        </div>
      )}
      {loading ? (
        <div className="col-span-3 flex flex-col h-full bg-[hsl(var(--card))] shadow-xl dark:shadow-lg">
          {/* Header Skeleton */}
          <div className="flex items-center justify-between p-3 border-b border-[hsl(var(--border))]">
            <div className="flex items-center space-x-3">
              <Skeleton className="h-10 w-10 rounded-full" />
              <div className="space-y-1">
                <Skeleton className="h-4 w-32" />
                <Skeleton className="h-3 w-24" />
              </div>
            </div>
            <div className="flex space-x-2">
              <Skeleton className="h-8 w-8 rounded-full" />
              <Skeleton className="h-8 w-8 rounded-full" />
            </div>
          </div>

          {/* Messages Skeleton */}
          <div className="flex-1 p-4 overflow-y-auto space-y-6">
            {/* Incoming message skeleton */}
            <div className="flex items-start space-x-2">
              <Skeleton className="h-8 w-8 rounded-full" />
              <div className="space-y-2">
                <Skeleton className="h-4 w-24" />
                <Skeleton className="h-16 w-64 rounded-lg" />
              </div>
            </div>

            {/* Outgoing message skeleton */}
            <div className="flex justify-end">
              <div className="space-y-2 max-w-[80%]">
                <Skeleton className="h-4 w-16 ml-auto" />
                <Skeleton className="h-20 w-72 rounded-lg bg-primary/20" />
              </div>
            </div>
          </div>

          {/* Input area skeleton */}
          <div className="p-3 border-t border-[hsl(var(--border))]">
            <div className="flex items-center space-x-2">
              <Skeleton className="h-10 w-10 rounded-full" />
              <Skeleton className="flex-1 h-10 rounded-full" />
              <Skeleton className="h-10 w-10 rounded-full" />
            </div>
          </div>
        </div>
      ) : (
        <>
          <Card className="col-span-3 flex flex-col h-full bg-[hsl(var(--card))] shadow-xl dark:shadow-lg">
            <CardHeader className="flex flex-row items-center justify-between bg-[hsl(var(--card))] text-[hsl(var(--card-foreground))] p-3 border-b border-[hsl(var(--border))] shadow-md dark:shadow-sm">
              <button
                onClick={handleHeaderClick}
                className="flex px-3 items-center space-x-3 text-left hover:bg-[#e4e7ecd1] dark:hover:bg-[hsl(var(--accent)_/_0.5)] p-1 rounded-md transition-colors"
                aria-label="View profile information"
              >
                <Avatar className="w-10 h-10">
                  <AvatarImage
                    src={
                      conversation.type === 'group'
                        ? (conversation.participantDetails &&
                            conversation.participantDetails[conversation.id]
                              ?.profilePic) ||
                          `https://api.adorable.io/avatars/285/group-${conversation.id}.png`
                        : primaryUser.profilePic
                    }
                    alt={
                      conversation.type === 'group'
                        ? conversation.groupName
                        : primaryUser.userName || 'User'
                    }
                  />
                  <AvatarFallback className="bg-[#d7dae0] dark:bg-[#35383b9e] text-[hsl(var(--foreground))]">
                    {(
                      conversation.type === 'group'
                        ? conversation.groupName
                        : primaryUser.userName
                    )
                      ? conversation.type === 'group'
                        ? conversation.groupName?.charAt(0).toUpperCase()
                        : primaryUser.userName?.charAt(0).toUpperCase()
                      : 'P'}
                  </AvatarFallback>
                </Avatar>
                <div>
                  <p className="text-base pb-1 font-semibold leading-none text-[hsl(var(--card-foreground))]">
                    {conversation.type === 'group'
                      ? conversation.groupName
                      : primaryUser.userName || 'Chat'}
                  </p>
                  <p className="text-xs text-[hsl(var(--muted-foreground))]">
                    {conversation.type === 'group'
                      ? `${conversation.participants.length} members`
                      : primaryUser.email || 'Click to view profile'}
                  </p>
                </div>
              </button>
              <div className="flex items-center space-x-0.5 sm:space-x-1">
                <Button
                  variant="ghost"
                  size="icon"
                  aria-label="Search in chat"
                  className="text-[hsl(var(--muted-foreground))] hover:text-[hsl(var(--foreground))]"
                >
                  <Search className="h-5 w-5" />
                </Button>
                <Button
                  variant="ghost"
                  size="icon"
                  aria-label="Video call"
                  onClick={handleCreateMeet}
                  className="text-[hsl(var(--muted-foreground))] hover:text-[hsl(var(--foreground))]"
                >
                  <Video className="h-5 w-5" />
                </Button>
                <Button
                  variant="ghost"
                  size="icon"
                  aria-label={isChatExpanded ? 'Collapse chat' : 'Expand chat'}
                  onClick={() => {
                    if (onToggleExpand) {
                      onToggleExpand();
                    } else {
                      console.error('[CardsChat] onToggleExpand is undefined!');
                    }
                  }}
                  className="text-[hsl(var(--muted-foreground))] hover:text-[hsl(var(--foreground))]"
                >
                  {isChatExpanded ? (
                    <Minimize2 className="h-5 w-5" />
                  ) : (
                    <Maximize2 className="h-5 w-5" />
                  )}
                </Button>
                <DropdownMenu>
                  <DropdownMenuTrigger asChild>
                    <Button
                      variant="ghost"
                      size="icon"
                      aria-label="More options"
                      className="text-[hsl(var(--muted-foreground))] hover:text-[hsl(var(--foreground))]"
                    >
                      <MoreVertical className="h-5 w-5" />
                    </Button>
                  </DropdownMenuTrigger>
                  <DropdownMenuContent
                    align="end"
                    sideOffset={5}
                    className="w-48 bg-[#d7dae0] dark:bg-[hsl(var(--popover))]"
                  >
                    <DropdownMenuItem
                      onClick={() => {
                        setOpenReport(true);
                      }}
                      className="text-red-600 hover:text-red-700 focus:text-red-700 dark:text-red-500 dark:hover:text-red-400 px-2 py-1.5 cursor-pointer flex items-center gap-2"
                    >
                      <Flag className="h-4 w-4" />
                      <span className="text-sm font-medium">Report</span>
                    </DropdownMenuItem>
                    {/* <DropdownMenuItem
                      className="text-black dark:text-[hsl(var(--popover-foreground))] cursor-pointer"
                      onSelect={() => router.push('/report')} // Use onSelect for dropdowns
                    >
                      <HelpCircle className="mr-2 h-4 w-4" />
                      <span>Help</span>
                    </DropdownMenuItem> */}
                  </DropdownMenuContent>
                </DropdownMenu>
              </div>
            </CardHeader>
            <CardContent className="flex-1 overflow-y-auto p-4 bg-[hsl(var(--background))]">
              <div className="flex flex-col space-y-3 ">
                <div />
                {messages.map((message, index) => {
                  const formattedTimestamp = formatChatTimestamp(
                    message.timestamp,
                  );
                  const prev = messages[index - 1];
                  const isNewDay =
                    !prev ||
                    !isSameDay(
                      new Date(prev.timestamp),
                      new Date(message.timestamp),
                    );

                  // Helper: detect if the content contains ONLY emojis that were inserted via <span class="chat-emoji">…</span>
                  const { isEmojiOnly, isSingleEmoji } = (() => {
                    if (
                      message.voiceMessage ||
                      message.content.match(
                        /\.(jpeg|jpg|gif|png|pdf|doc|docx|ppt|pptx)(\?|$)/i,
                      )
                    ) {
                      return { isEmojiOnly: false, isSingleEmoji: false };
                    }

                    const emojiSpanRegex =
                      /<span[^>]*class="chat-emoji"[^>]*>[^<]*<\/span>/g;
                    const emojiMatches =
                      message.content.match(emojiSpanRegex) || [];

                    // Remove emoji spans and markup to see if any non-emoji text remains
                    const stripped = message.content
                      .replace(emojiSpanRegex, '')
                      .replace(/&nbsp;|<br\s*\/?>/gi, '')
                      .replace(/\s+/g, '')
                      .trim();

                    const onlyEmojis =
                      stripped.length === 0 && emojiMatches.length > 0;
                    return {
                      isEmojiOnly: onlyEmojis,
                      isSingleEmoji: onlyEmojis && emojiMatches.length === 1,
                    };
                  })();
                  const readableTimestamp =
                    formatDistanceToNow(new Date(message.timestamp)) + ' ago';
                  const isSender = message.senderId === user.uid;
                  const isGroupChat = conversation.type === 'group';
                  const showSenderName = isGroupChat && 
                    (index === 0 || messages[index - 1]?.senderId !== message.senderId);
                  const senderName = isGroupChat && !isSender 
                    ? conversation.participantDetails?.[message.senderId]?.userName 
                      || 'Unknown User' 
                    : '';
                    

                  return (
                    <div key={message.id} className="w-full">
                      {isNewDay && (
                        <div className="w-full flex justify-center my-2">
                          <span className="text-xs bg-[hsl(var(--muted))] dark:bg-[hsl(var(--secondary))] px-3 py-0.5 rounded-full text-[hsl(var(--muted-foreground))]">
                            {formatDateHeader(message.timestamp)}
                          </span>
                        </div>
                      )}
                      <div
                        id={message.id}
                        className={cn(
                          'flex items-start group w-full mb-2',
                          isSender ? 'justify-end' : 'justify-start',
                        )}
                        onMouseEnter={() => setHoveredMessageId(message.id)}
                        onMouseLeave={() => setHoveredMessageId(null)}
                      >
                        {/* Avatar for received messages */}
                        {!isSender && (
                          <div className="flex-shrink-0 mr-2">
                            <Avatar className="w-8 h-8">
                              <AvatarImage
                                src={primaryUser.profilePic}
                                alt={message.senderId}
                              />
                              <AvatarFallback className="bg-sw-gradient dark:bg-[hsl(var(--secondary))] text-[hsl(var(--foreground))]">
                                {senderName ? senderName.charAt(0).toUpperCase() : 'U'}
                              </AvatarFallback>
                            </Avatar>
                          </div>
                        )}

                        {/* Message content container */}
                        <div className={cn('flex flex-col', isSender ? 'items-end' : 'items-start', 'max-w-[80%]')}>
                          {/* Sender name in group chats */}
                          {isGroupChat && showSenderName && !isSender && (
                            <div className="mb-0.5">
                              <span className="text-xs font-medium text-muted-foreground">
                                {senderName}
                              </span>
                            </div>
                          )}
                          <div
                            className={cn(
                              'flex w-max max-w-full flex-col gap-1 rounded-2xl px-4 py-2 text-sm shadow-sm',
                              message.content.match(
                                /\.(jpeg|jpg|gif|png)(\?|$)/i,
                              ) ||
                              isEmojiOnly ||
                              (message.voiceMessage &&
                                message.voiceMessage.type === 'voice')
                                ? isSender
                                  ? 'bg-transparent text-[hsl(var(--foreground))] dark:bg-transparent dark:text-gray-50 rounded-br-none'
                                  : 'bg-transparent text-[hsl(var(--foreground))] dark:bg-transparent dark:text-[hsl(var(--secondary-foreground))] rounded-bl-none'
                                : isSender
                                  ? 'bg-[#c8a3ed] text-[hsl(var(--foreground))] dark:bg-[#9966ccba] dark:text-gray-50 rounded-br-none relative flex justify-center items-center pr-20 min-w-[180px]'
                                  : 'bg-[#c8a3ed] text-[hsl(var(--foreground))] dark:bg-[#9966ccba] dark:text-[hsl(var(--secondary-foreground))] rounded-bl-none relative flex justify-center items-center pr-20 min-w-[180px]',
                          )}
                          onClick={() => {
                            if (message.replyTo) {
                              const replyMessageElement =
                                document.getElementById(message.replyTo);
                              if (replyMessageElement) {
                                replyMessageElement.classList.add(
                                  'ring-2',
                                  'ring-primary',
                                  'ring-offset-2',
                                  'dark:ring-offset-gray-800',
                                  'transition-all',
                                  'duration-300',
                                );
                                replyMessageElement.scrollIntoView({
                                  behavior: 'smooth',
                                  block: 'center',
                                });
                                setTimeout(() => {
                                  replyMessageElement.classList.remove(
                                    'ring-2',
                                    'ring-primary',
                                    'ring-offset-2',
                                    'dark:ring-offset-gray-800',
                                  );
                                }, 2500);
                              }
                            }
                          }}
                        >
                          <TooltipProvider delayDuration={300}>
                            <Tooltip>
                              <TooltipTrigger asChild>
                                <div className="break-words w-full">
                                  {message.replyTo && (
                                    <div className="p-1.5 bg-primary/10 dark:bg-primary/40 rounded-md border-l-2 border-primary/60 dark:border-primary/70 mb-1.5 text-xs">
                                      <div
                                        className={cn(
                                          'italic overflow-hidden whitespace-pre-wrap text-ellipsis max-h-[3em] line-clamp-2',
                                          isSender
                                            ? 'text-primary-foreground dark:text-primary-foreground'
                                            : 'text-primary dark:text-primary',
                                        )}
                                      >
                                        <span className="font-medium">
                                          {messages
                                            .find(
                                              (msg) =>
                                                msg.id === message.replyTo,
                                            )
                                            ?.content.substring(0, 100) ||
                                            'Original message'}
                                          {(messages.find(
                                            (msg) => msg.id === message.replyTo,
                                          )?.content?.length || 0) > 100 &&
                                            '...'}
                                        </span>
                                      </div>
                                    </div>
                                  )}
                                  {message.content.match(
                                    /\.(jpeg|jpg|gif|png)(\?|$)/i,
                                  ) ? (
                                    <div
                                      className="relative inline-block w-full cursor-pointer"
                                      onClick={() =>
                                        setModalImage(message.content)
                                      }
                                    >
                                      <Image
                                        src={
                                          message.content || '/placeholder.svg'
                                        }
                                        alt="Message Image"
                                        width={300}
                                        height={300}
                                        className="rounded-md my-1 w-full object-contain"
                                      />
                                      <div className="absolute bottom-2 right-3 bg-black/60 text-white text-xs px-2 py-0.5 rounded flex items-center space-x-1">
                                        <span>{formattedTimestamp}</span>
                                        {isSender && (
                                          <CheckCheck className="w-3.5 h-3.5 ml-1" />
                                        )}
                                      </div>
                                    </div>
                                  ) : message.content.match(
                                      /\.(pdf|doc|docx|ppt|pptx)(\?|$)/i,
                                    ) ? (
                                    <FileAttachment
                                      fileName={
                                        message.content.split('/').pop() ||
                                        'File'
                                      }
                                      fileUrl={message.content}
                                      fileType={
                                        message.content.split('.').pop() ||
                                        'file'
                                      }
                                    />
                                  ) : (
                                    !message.voiceMessage &&
                                    !message.content.match(
                                      /\.(jpeg|jpg|gif|png|pdf|doc|docx|ppt|pptx)(\?|$)/i,
                                    ) && (
                                      <>
                                        <div
                                          className={cn(
                                            'w-full break-words',
                                            isEmojiOnly &&
                                              'text-4xl leading-snug text-center',
                                          )}
                                          dangerouslySetInnerHTML={{
                                            __html: DOMPurify.sanitize(
                                              message.content,
                                              {
                                                ALLOWED_TAGS: [
                                                  'b',
                                                  'strong',
                                                  'i',
                                                  'em',
                                                  'u',
                                                  'br',
                                                  'div',
                                                  'span',
                                                  'a',
                                                ],
                                                ALLOWED_ATTR: [
                                                  'href',
                                                  'target',
                                                  'rel',
                                                  'style',
                                                  'class',
                                                ],
                                              },
                                            ),
                                          }}
                                        />
                                        {/* Inline timestamp only for non-emoji messages */}
                                        {!isEmojiOnly && (
                                          <div
                                            className={cn(
                                              'absolute bottom-1 right-2 text-xs flex items-center space-x-1',
                                              isSender
                                                ? 'text-[hsl(var(--foreground)_/_0.8)] dark:text-purple-300'
                                                : 'text-[hsl(var(--foreground)_/_0.8)] dark:text-[hsl(var(--muted-foreground))]',
                                            )}
                                          >
                                            <span>{formattedTimestamp}</span>
                                            {isSender && (
                                              <CheckCheck className="w-3.5 h-3.5" />
                                            )}
                                          </div>
                                        )}
                                      </>
                                    )
                                  )}
                                  {/* Voice Message Player */}
                                  {message.voiceMessage &&
                                    message.voiceMessage.type === 'voice' && (
                                      <div className="mt-2 flex items-center space-x-2 max-w-full">
                                        <audio
                                          ref={(el) => {
                                            audioRefs.current[message.id] = el;
                                            return undefined;
                                          }}
                                          src={message.content}
                                          controls
                                          preload="metadata"
                                          className="h-10 w-40 sm:w-44 md:w-56 lg:w-64 rounded-md"
                                          onLoadedMetadata={() =>
                                            handleLoadedMetadata(message.id)
                                          }
                                          onPlay={() => handlePlay(message.id)}
                                        />
                                        <span className="text-xs text-[hsl(var(--muted-foreground))] whitespace-nowrap flex items-center min-w-[48px] justify-end">
                                          {formattedTimestamp}
                                          {isSender && (
                                            <CheckCheck className="w-3.5 h-3.5 ml-1 align-middle text-[hsl(var(--foreground)_/_0.8)] dark:text-purple-300" />
                                          )}
                                        </span>
                                      </div>
                                    )}
                                </div>
                              </TooltipTrigger>
                              <TooltipContent
                                side="bottom"
                                sideOffset={5}
                                className="bg-[hsl(var(--popover))] text-[hsl(var(--popover-foreground))] text-xs p-1 rounded"
                              >
                                <p>{readableTimestamp}</p>
                              </TooltipContent>
                            </Tooltip>
                          </TooltipProvider>
                          {/* Reactions moved to bottom-left of message bubble */}
                          <div className="absolute -bottom-3 left-2 z-10">
                            <Reactions
                              messageId={message.id}
                              reactions={message.reactions || {}}
                              toggleReaction={toggleReaction}
                            />
                          </div>
                          <div
                            className={cn(
                              'flex items-center text-xs mt-1',
                              isSender
                                ? 'text-[hsl(var(--foreground)_/_0.8)] dark:text-purple-500'
                                : 'text-[hsl(var(--foreground)_/_0.8)] dark:text-[hsl(var(--muted-foreground))]',
                              isSender ? 'justify-end' : 'justify-start',
                            )}
                          >
                            {/* For emoji-only messages, display timestamp here */}
                            {isEmojiOnly &&
                              (isSingleEmoji ? (
                                <div className="inline-flex items-center align-middle leading-none space-x-1 bg-[#c8a3ed] dark:bg-[#9966ccba] px-1.5 py-0.5 rounded text-[hsl(var(--foreground))]">
                                  <span>{formattedTimestamp}</span>
                                  {isSender && (
                                    <CheckCheck className="w-3.5 h-3.5" />
                                  )}
                                </div>
                              ) : (
                                <>
                                  <span>{formattedTimestamp}</span>
                                  {isSender && (
                                    <CheckCheck className="w-3.5 h-3.5 ml-1" />
                                  )}
                                </>
                              ))}
                          </div>
                        </div>
                        </div>
                        
                        {/* Message actions (emoji + reply) */}
                        <div
                          className={cn(
                            'flex items-start pt-2 opacity-0 group-hover:opacity-100 transition-opacity',
                            isSender ? 'ml-2' : 'mr-2'
                          )}
                        >
                          {!isSender && (
                            <EmojiPicker
                              aria-label="Add reaction"
                              onSelect={(emoji: string) => toggleReaction(message.id, emoji)}
                              className="mr-1"
                            />
                          )}
                          <Button
                            variant="ghost"
                            size="icon"
                            className={cn(
                              'h-7 w-7 hover:bg-primary-hover/10 dark:hover:bg-primary-hover/20',
                              isSender
                                ? 'text-[hsl(var(--foreground)_/_0.8)] dark:text-purple-300'
                                : 'text-[hsl(var(--muted-foreground))]',
                            )}
                            onClick={() => setReplyToMessageId(message.id)}
                            aria-label="Reply to message"
                          >
                            <Reply className="h-4 w-4" />
                          </Button>
                        </div>
                      </div>

                      <div ref={messagesEndRef} />
                    </div>
                  );
                })}
              </div>
            </CardContent>
            <CardFooter className="bg-[hsl(var(--card))] p-2 border-t border-[hsl(var(--border))] shadow-md dark:shadow-sm">
              <form
                onSubmit={(event) => {
                  event.preventDefault();
                  if (input.trim().length === 0) return;
                  const newMessage = {
                    senderId: user.uid,
                    content: input,
                    timestamp: new Date().toISOString(),
                    replyTo: replyToMessageId || null,
                  };
                  sendMessage(conversation, newMessage, setInput);
                  setReplyToMessageId('');
                }}
                className="flex flex-col w-full space-y-2"
                aria-label="Message input form"
              >
                {replyToMessageId && (
                  <div className="flex items-center justify-between p-2 rounded-md bg-[hsl(var(--accent))] border-l-2 border-[hsl(var(--primary))_/_0.7]">
                    <div className="text-xs italic text-[hsl(var(--muted-foreground))] overflow-hidden whitespace-nowrap text-ellipsis max-w-full">
                      Replying to:{' '}
                      <span className="font-semibold">
                        {messages
                          .find((msg) => msg.id === replyToMessageId)
                          ?.content.replace(/\*|__/g, '')
                          .substring(0, 50) || 'Message'}
                        ...
                      </span>
                    </div>
                    <Button
<<<<<<< HEAD
                      onClick={() => setReplyToMessageId('')
                      }
=======
                      onClick={() => setReplyToMessageId('')}
>>>>>>> e8be2a9b
                      variant="ghost"
                      size="icon"
                      className="text-[hsl(var(--muted-foreground))] hover:text-[hsl(var(--foreground))] h-6 w-6 rounded-full"
                      aria-label="Cancel reply"
                    >
                      <X className="h-4 w-4" />
                    </Button>
                  </div>
                )}
                <div className="flex items-center gap-2">
                  <div className="relative flex-1">
                    <div
                      className="absolute inset-y-0 flex items-center justify-center 
                    pl-0.1 z-10"
                    >
                      <EmojiPicker
                        aria-label="Insert emoji"
                        onSelect={handleInsertEmoji}
                      />
                    </div>
                    <div
                      ref={composerRef}
                      contentEditable
                      aria-label="Type a message"
                      aria-placeholder="Type a message..."
                      data-placeholder="Type a message..."
                      className="pl-12 min-h-[36px] max-h-60 overflow-y-auto border border-[hsl(var(--input))] rounded-lg p-2.5 bg-[hsl(var(--input))] text-[hsl(var(--foreground))] focus:outline-none focus:ring-1 focus:ring-[hsl(var(--ring))] focus:border-[hsl(var(--ring))] empty:before:content-[attr(data-placeholder)] empty:before:text-[hsl(var(--muted-foreground))]"
                      onInput={(e) => {
                        const html = (e.currentTarget as HTMLElement).innerHTML;
                        setInput(html);
                      }}
                      onKeyDown={(e) => {
                        if (e.key === 'Enter' && !e.shiftKey && !isSending) {
                          e.preventDefault();
                          const html = composerRef.current?.innerHTML || '';
                          const textContent =
                            composerRef.current?.innerText || '';
                          if (textContent.trim().length > 0) {
                            const sanitized = DOMPurify.sanitize(html, {
                              ALLOWED_TAGS: [
                                'b',
                                'strong',
                                'i',
                                'em',
                                'u',
                                'br',
                                'div',
                                'span',
                                'a',
                              ],
                              ALLOWED_ATTR: [
                                'href',
                                'target',
                                'rel',
                                'style',
                                'class',
                              ],
                            });
                            const newMessage = {
                              senderId: user.uid,
                              content: sanitized,
                              timestamp: new Date().toISOString(),
                              replyTo: replyToMessageId || null,
                            };
                            sendMessage(conversation, newMessage, setInput);
                            setReplyToMessageId('');
                            composerRef.current!.innerHTML = '';
                            setInput('');
                          }
                        }
                      }}
                      suppressContentEditableWarning
                    />
                  </div>
                  <Button
                    type="button"
                    size="icon"
                    variant="ghost"
                    className="rounded-full bg-[#96c] hover:bg-[#96c]/90 text-white disabled:bg-[#96c]/50"
                    disabled={!input.trim().length || isSending}
                    aria-label="Send message"
                    onClick={() => {
                      const html = composerRef.current?.innerHTML || '';
                      const textContent = composerRef.current?.innerText || '';
                      if (textContent.trim().length === 0) return;
                      const sanitized = DOMPurify.sanitize(html, {
                        ALLOWED_TAGS: [
                          'b',
                          'strong',
                          'i',
                          'em',
                          'u',
                          'br',
                          'div',
                          'span',
                          'a',
                        ],
                      });
                      const newMessage = {
                        senderId: user.uid,
                        content: sanitized,
                        timestamp: new Date().toISOString(),
                        replyTo: replyToMessageId || null,
                      };
                      sendMessage(conversation, newMessage, setInput);
                      setReplyToMessageId('');
                      composerRef.current!.innerHTML = '';
                      setInput('');
                    }}
                  >
                    {isSending ? (
                      <LoaderCircle className="h-5 w-5 animate-spin" />
                    ) : (
                      <Send className="h-5 w-5" />
                    )}
                  </Button>
                </div>
                <div className="flex items-center space-x-1">
                  <Button
                    type="button"
                    variant="ghost"
                    size="icon"
                    onClick={handleBold}
                    title="Bold"
                    aria-label="Bold"
                    className="text-[hsl(var(--muted-foreground))] hover:text-[hsl(var(--foreground))] md:hidden"
                  >
                    {' '}
                    <Bold className="h-4 w-4" />{' '}
                  </Button>
                  <Button
                    type="button"
                    variant="ghost"
                    size="icon"
                    onClick={handleitalics}
                    title="Italic"
                    aria-label="Italic"
                    className="text-[hsl(var(--muted-foreground))] hover:text-[hsl(var(--foreground))] md:hidden"
                  >
                    {' '}
                    <Italic className="h-4 w-4" />{' '}
                  </Button>
                  <Button
                    type="button"
                    variant="ghost"
                    size="icon"
                    onClick={handleUnderline}
                    title="Underline"
                    aria-label="Underline"
                    className="text-[hsl(var(--muted-foreground))] hover:text-[hsl(var(--foreground))] md:hidden"
                  >
                    {' '}
                    <Underline className="h-4 w-4" />{' '}
                  </Button>

                  <TooltipProvider delayDuration={200}>
                    <Tooltip>
                      <TooltipTrigger asChild>
                        <Button
                          type="button"
                          variant="ghost"
                          size="icon"
                          onClick={toggleFormattingOptions}
                          title="Formatting options"
                          aria-label="Formatting options"
                          className="text-[hsl(var(--muted-foreground))] hover:text-[hsl(var(--foreground))] hidden md:inline-flex"
                        >
                          {' '}
                          <Text className="h-4 w-4" />{' '}
                        </Button>
                      </TooltipTrigger>
                      <TooltipContent side="top">
                        <p>Formatting</p>
                      </TooltipContent>
                    </Tooltip>
                  </TooltipProvider>

                  {showFormattingOptions && (
                    <div className="hidden md:flex items-center space-x-1 bg-[#d7dae0] dark:bg-[hsl(var(--accent))] p-1 rounded-md">
                      <Button
                        type="button"
                        variant="ghost"
                        size="icon"
                        onClick={handleBold}
                        title="Bold"
                        aria-label="Bold"
                        className="text-[hsl(var(--muted-foreground))] hover:text-[hsl(var(--foreground))]"
                      >
                        {' '}
                        <Bold className="h-4 w-4" />{' '}
                      </Button>
                      <Button
                        type="button"
                        variant="ghost"
                        size="icon"
                        onClick={handleitalics}
                        title="Italic"
                        aria-label="Italic"
                        className="text-[hsl(var(--muted-foreground))] hover:text-[hsl(var(--foreground))]"
                      >
                        {' '}
                        <Italic className="h-4 w-4" />{' '}
                      </Button>
                      <Button
                        type="button"
                        variant="ghost"
                        size="icon"
                        onClick={handleUnderline}
                        title="Underline"
                        aria-label="Underline"
                        className="text-[hsl(var(--muted-foreground))] hover:text-[hsl(var(--foreground))]"
                      >
                        {' '}
                        <Underline className="h-4 w-4" />{' '}
                      </Button>
                    </div>
                  )}
                  <TooltipProvider delayDuration={200}>
                    <Tooltip>
                      <TooltipTrigger asChild>
                        <Button
                          type="button"
                          variant="ghost"
                          size="icon"
                          onClick={handleFileUpload}
                          title="Upload file"
                          aria-label="Upload file"
                          className="text-[hsl(var(--muted-foreground))] hover:text-[hsl(var(--foreground))]"
                        >
                          {' '}
                          <Upload className="h-4 w-4" />{' '}
                        </Button>
                      </TooltipTrigger>
                      <TooltipContent side="top">
                        <p>Upload file</p>
                      </TooltipContent>
                    </Tooltip>
                  </TooltipProvider>
                  <TooltipProvider delayDuration={200}>
                    <Tooltip>
                      {/* <TooltipTrigger asChild>
                             <Button type="button" variant="ghost" size="icon" onClick={handleCreateMeet} title="Create Google Meet" aria-label="Create Google Meet" className="text-[hsl(var(--muted-foreground))] hover:text-[hsl(var(--foreground))]"> <Video className="h-4 w-4" /> </Button>
                        </TooltipTrigger> */}
                      <TooltipContent side="top">
                        <p>Create Google Meet</p>
                      </TooltipContent>
                    </Tooltip>
                  </TooltipProvider>
                  {recordingStatus === 'idle' && (
                    <TooltipProvider delayDuration={200}>
                      <Tooltip>
                        <TooltipTrigger asChild>
                          <Button
                            type="button"
                            variant="ghost"
                            size="icon"
                            onClick={startRecording}
                            title="Record voice message"
                            aria-label="Record voice message"
                            className="text-[hsl(var(--muted-foreground))] hover:text-[hsl(var(--foreground))]"
                          >
                            <Mic className="h-4 w-4" />
                          </Button>
                        </TooltipTrigger>
                        <TooltipContent side="top">
                          <p>Record voice</p>
                        </TooltipContent>
                      </Tooltip>
                    </TooltipProvider>
                  )}
                  <div className="ml-auto md:hidden"></div>
                </div>

                {/* Voice Recording UI */}
                {recordingStatus !== 'idle' &&
                  recordingStatus !== 'uploading' && ( // Hide this part during uploading too
                    <div className="p-2 border-t border-[hsl(var(--border))]">
                      {recordingStatus === 'permission_pending' && (
                        <div className="flex items-center justify-center text-sm text-[hsl(var(--muted-foreground))]">
                          <LoaderCircle className="w-4 h-4 mr-2 animate-spin" />
                          Requesting microphone permission...
                        </div>
                      )}
                      {recordingStatus === 'recording' && (
                        <div className="flex items-center justify-between">
                          <div className="flex items-center text-sm text-red-500">
                            <Mic className="w-4 h-4 mr-2 animate-pulse" />
                            Recording... {formatDuration(recordingDuration)}
                          </div>
                          <Button
                            type="button"
                            variant="ghost"
                            size="icon"
                            onClick={stopRecording}
                            title="Stop recording"
                            className="text-red-500 hover:text-red-700"
                          >
                            <StopCircle className="h-6 w-6" />
                          </Button>
                        </div>
                      )}
                      {recordingStatus === 'recorded' && audioUrl && (
                        <div className="flex flex-col space-y-2">
                          <div className="text-sm font-medium">
                            Recording complete (
                            {formatDuration(recordingDuration)})
                          </div>
                          <audio
                            ref={audioPreviewRef}
                            src={audioUrl}
                            controls
                            className="w-full h-10"
                          />
                          <div className="flex items-center justify-end space-x-2">
                            <Button
                              type="button"
                              variant="outline"
                              size="sm"
                              onClick={discardRecording}
                              title="Discard recording"
                            >
                              <Trash2 className="h-4 w-4 mr-1" /> Discard
                            </Button>
                            <Button
                              type="button"
                              variant="default"
                              size="sm"
                              onClick={handleSendVoiceMessage}
                              title="Send voice message"
                            >
                              <Send className="h-4 w-4 mr-1" /> Send
                            </Button>
                          </div>
                        </div>
                      )}
                      {/* Uploading indicator was here, moved below */}
                    </div>
                  )}
                {/* Separate block for uploading indicator to ensure it's visible */}
                {recordingStatus === 'uploading' && (
                  <div className="p-2 flex items-center justify-center text-sm text-[hsl(var(--muted-foreground))] border-t border-[hsl(var(--border))]">
                    <LoaderCircle className="w-4 h-4 mr-2 animate-spin" />
                    Uploading voice message...
                  </div>
                )}
              </form>
            </CardFooter>
          </Card>
          <Dialog open={openReport} onOpenChange={setOpenReport}>
            <DialogPortal>
              <DialogOverlay className="fixed inset-0 bg-black/50 backdrop-blur-sm z-[50] transition-opacity duration-300 animate-in fade-in" />

              <DialogContent
                className="fixed top-1/2 left-1/2 -translate-x-1/2 -translate-y-1/2
             z-[50] bg-background border border-border
             shadow-2xl rounded-2xl max-w-xl w-full p-6
             transition-transform duration-300 animate-in fade-in zoom-in-95"
              >
                <DialogHeader></DialogHeader>
                <NewReportTab reportData={reportData} />
              </DialogContent>
            </DialogPortal>
          </Dialog>
        </>
      )}
    </>
  );
}<|MERGE_RESOLUTION|>--- conflicted
+++ resolved
@@ -1434,12 +1434,7 @@
                       </span>
                     </div>
                     <Button
-<<<<<<< HEAD
-                      onClick={() => setReplyToMessageId('')
-                      }
-=======
                       onClick={() => setReplyToMessageId('')}
->>>>>>> e8be2a9b
                       variant="ghost"
                       size="icon"
                       className="text-[hsl(var(--muted-foreground))] hover:text-[hsl(var(--foreground))] h-6 w-6 rounded-full"
