import React, { useState, useEffect } from 'react';
import { useSelector } from 'react-redux';
import {
  VolumeX,
  ShieldX,
  Trash2,
  UserPlus,
  Edit3,
  Link2,
  LogOut,
  MinusCircle,
  LoaderCircle,
} from 'lucide-react';
import {
  doc,
  getDoc,
  updateDoc,
  arrayUnion,
  arrayRemove,
  deleteField,
  deleteDoc,
  collection,
  query,
  orderBy,
  getDocs,
  writeBatch,
} from 'firebase/firestore';

import { AddMembersDialog } from './AddMembersDialog';
import { InviteLinkDialog } from './InviteLinkDialog';
import { ConfirmActionDialog } from './ConfirmActionDialog';
import { ChangeGroupInfoDialog } from './ChangeGroupInfoDialog';
import SharedMediaDisplay, { type MediaItem } from './SharedMediaDisplay';

export type FileItem = {
  id: string;
  name: string;
  type: string;
  size?: number | string;
  url: string;
};

import {
  Sheet,
  SheetContent,
  SheetHeader,
  SheetTitle,
} from '@/components/ui/sheet';
import { notifyError, notifySuccess } from '@/utils/toastMessage';
import { Avatar, AvatarImage, AvatarFallback } from '@/components/ui/avatar';
import { Button } from '@/components/ui/button';
import { ScrollArea } from '@/components/ui/scroll-area';
import {
  Card,
  CardContent,
  CardHeader,
  CardTitle,
  CardDescription,
} from '@/components/ui/card';
import { Separator } from '@/components/ui/separator';
import { Skeleton } from '@/components/ui/skeleton';
import { Badge } from '@/components/ui/badge';
import { db } from '@/config/firebaseConfig';
import { RootState } from '@/lib/store';
import { axiosInstance } from '@/lib/axiosinstance'; // Import axiosInstance
import type { CombinedUser } from '@/hooks/useAllUsers';

export type ProfileUser = {
  _id: string;
  id: string;
  userName: string;
  name: string;
  email: string;
  profilePic?: string;
  bio?: string;
  displayName: string;
  status?: string;
  lastSeen?: string;
};

export type ProfileGroupMember = {
  id: string; // User's _id from API's members array
  userName: string;
  profilePic?: string;
  status?: 'online' | 'offline'; // Retain for mock display if needed
};

export type ProfileGroup = {
  _id: string; // From API
  id: string; // To be populated from _id
  groupName: string; // From API
  avatar?: string; // From API (S3 URL)
  description?: string; // From API
  createdAt: string; // ISO String from API
  members: ProfileGroupMember[]; // From API
  admins: string[]; // Array of user IDs from API
  participantDetails?: {
    [uid: string]: { userName: string; profilePic?: string; email?: string };
  }; // From API
  inviteLink?: string; // From API
  // Derived/processed fields
  displayName: string;
  createdAtFormatted?: string;
  // Placeholder for admin details if needed directly in ProfileGroup
  adminDetails?: ProfileUser[]; // Could be populated if FE needs more admin info than just IDs
};

interface ProfileSidebarProps {
  isOpen: boolean;
  onClose: () => void;
  profileId: string | null;
  profileType: 'user' | 'group' | null;
  // currentUser prop as requested by the subtask, though it's also available via Redux store
  // We will primarily use the Redux store version for consistency within this component,
  // but including it in props if direct passing is ever preferred.
  currentUser?: CombinedUser | null;
  initialData?: { userName?: string; email?: string; profilePic?: string };
}

export function ProfileSidebar({
  isOpen,
  onClose,
  profileId,
  profileType,
  // currentUser prop is available via Redux store
  initialData,
}: ProfileSidebarProps) {
  // State management
  const [profileData, setProfileData] = useState<
    ProfileUser | ProfileGroup | null
  >(null);
  const [loading, setLoading] = useState(true);
  const [, setError] = useState<string | null>(null);
  const [sharedMedia, setSharedMedia] = useState<MediaItem[]>([]);
  const [, setSharedFiles] = useState<FileItem[]>([]);
  const [isLoadingMedia, setIsLoadingMedia] = useState(false);
  const [isLoadingFiles, setIsLoadingFiles] = useState(false);
  const [isAddMembersDialogOpen, setIsAddMembersDialogOpen] = useState(false);
  const [isChangeGroupInfoDialogOpen, setIsChangeGroupInfoDialogOpen] =
    useState(false);
  const [isInviteLinkDialogOpen, setIsInviteLinkDialogOpen] = useState(false);
  const [isConfirmDialogOpen, setIsConfirmDialogOpen] = useState(false);
  const [refreshDataKey, setRefreshDataKey] = useState(0);

  // Hooks
  const user = useSelector((state: RootState) => state.user);
  const { toast } = useToast();

  const [confirmDialogProps, setConfirmDialogProps] = useState({
    title: '',
    description: '',
    onConfirm: () => {},
    confirmButtonText: '', // Add missing property
    confirmButtonVariant: 'destructive' as
      | 'default'
      | 'destructive'
      | 'outline'
      | 'secondary'
      | 'ghost'
      | 'link'
      | null
      | undefined,
  });

<<<<<<< HEAD
  const db = getFirestore();

=======
>>>>>>> bb8b78f2
  const internalFetchProfileData = async () => {
    setLoading(true);
    setError(null);
    // Initial population from initialData if available for users
    if (profileType === 'user' && initialData && profileId) {
      setProfileData({
        // Explicitly map to ProfileUser, ensure all required fields are present or defaulted
        _id: profileId, // Assuming profileId is the _id for users from initialData context
        id: profileId,
        userName: initialData.userName || '',
        name: initialData.userName || '', // Often name and userName are similar or name is preferred
        email: initialData.email || '',
        profilePic: initialData.profilePic,
        displayName: initialData.userName || '', // Ensure displayName is set
        // Initialize other fields as undefined or default if not in initialData
        bio: undefined,
        status: undefined,
        lastSeen: undefined,
      });
      // We might still want to set loading to true if an API call will follow to supplement data
      // setLoading(false); // Or set to false if this is considered enough initial data
    } else {
      setProfileData(null);
    }

    try {
      if (profileType === 'user' && profileId) {
        // Fetch user profile data
        const response = await axiosInstance.get(`/freelancer/${profileId}`);
        if (response.data && response.data.data) {
          const apiData = response.data.data as ProfileUser;
          setProfileData({
            ...apiData, // API data as base
            // Prioritize initialData for specific fields if initialData was provided
            userName: initialData?.userName || apiData.userName,
            email: initialData?.email || apiData.email,
            profilePic: initialData?.profilePic || apiData.profilePic,
            displayName:
              initialData?.userName || apiData.userName || apiData.displayName,
            // Ensure critical identifiers like id are correctly maintained
            id: profileId,
            _id: apiData._id || profileId, // Prefer API's _id if available, else fallback to profileId
            // name might need specific handling depending on your data structure
            name: initialData?.userName || apiData.name || apiData.userName,
          });
        } else {
          // If API call fails or returns no data, but we had initialData, retain it.
          // This part depends on whether an error should clear initialData or not.
          // For now, if initialData was set and API fails, it remains. If no initialData, then error.
          if (!initialData) {
            throw new Error('User not found and no initial data provided');
          }
        }
      } else if (profileType === 'group' && profileId) {
        // Fetch group data from Firestore
        const conversationDoc = await getDoc(
          doc(db, 'conversations', profileId),
        );
        if (conversationDoc.exists()) {
          const groupData = conversationDoc.data();
          const members = Object.entries(
            groupData.participantDetails || {},
          ).map(([id, details]: [string, any]) => ({
            id,
            userName: details.userName || 'Unknown Member',
            profilePic: details.profilePic,
            status: (Math.random() > 0.5 ? 'online' : 'offline') as
              | 'online'
              | 'offline', // Type assertion to fix the error
          }));

          // Use the avatar from initialData if available, otherwise fall back to groupData.avatar
          const avatarUrl = initialData?.profilePic || groupData.avatar;

          setProfileData({
            _id: conversationDoc.id,
            id: conversationDoc.id,
            groupName: groupData.groupName || 'Unnamed Group',
            displayName: groupData.groupName || 'Unnamed Group',
            description: groupData.description || '',
            avatar: avatarUrl, // Set the avatar URL here
            createdAt: groupData.createdAt || new Date().toISOString(),
            members,
            admins: groupData.admins || [],
            participantDetails: groupData.participantDetails,
          });
        } else {
          throw new Error('Group not found');
        }
      }
    } catch (error: any) {
      console.error('Error fetching profile data:', error);
      setError(error.message || 'Failed to load profile data');
    } finally {
      setLoading(false);
    }
  };

  const fetchSharedMedia = async (conversationId: string) => {
    setIsLoadingMedia(true);
    setSharedMedia([]);

    try {
      // Get messages from Firestore
      const messagesQuery = query(
        collection(db, `conversations/${conversationId}/messages`),
        orderBy('timestamp', 'desc'),
      );

      const messagesSnapshot = await getDocs(messagesQuery);
      const extractedMedia: MediaItem[] = [];

      messagesSnapshot.forEach((doc) => {
        const message = doc.data();
        if (
          Array.isArray(message.attachments) &&
          message.attachments.length > 0
        ) {
          for (const attachment of message.attachments) {
            if (attachment.url && attachment.type && attachment.fileName) {
              extractedMedia.push({
                id: `${doc.id}-${attachment.fileName}`,
                url: attachment.url,
                type: attachment.type,
                fileName: attachment.fileName,
              });
            }
          }
        }
      });

      setSharedMedia(extractedMedia);
    } catch (error) {
      console.error('Error fetching shared media:', error);
      notifyError('Failed to load shared media', 'Error');
    } finally {
      setIsLoadingMedia(false);
    }
  };

  const fetchSharedFiles = async (conversationId: string) => {
    setIsLoadingFiles(true);
    setSharedFiles([]);

    try {
      // Get messages from Firestore
      const messagesQuery = query(
        collection(db, `conversations/${conversationId}/messages`),
        orderBy('timestamp', 'desc'),
      );

      const messagesSnapshot = await getDocs(messagesQuery);
      const extractedFiles: FileItem[] = [];

      messagesSnapshot.forEach((doc) => {
        const message = doc.data();
        if (
          Array.isArray(message.attachments) &&
          message.attachments.length > 0
        ) {
          for (const attachment of message.attachments) {
            if (attachment.url && attachment.type && attachment.fileName) {
              extractedFiles.push({
                id: `${doc.id}-${attachment.fileName}`,
                name: attachment.fileName,
                type: attachment.type,
                size: attachment.size || 'Unknown',
                url: attachment.url,
              });
            }
          }
        }
      });

      setSharedFiles(extractedFiles);
    } catch (error) {
      console.error('Error fetching shared files:', error);
      toast({
        variant: 'destructive',
        title: 'Error',
        description: 'Failed to load shared files',
      });
    } finally {
      setIsLoadingFiles(false);
    }
  };

  useEffect(() => {
    const executeFetches = async () => {
      if (isOpen && profileId && profileType) {
        // Initial resets for this effect run
        setProfileData(null);
        setSharedMedia([]);
        setLoading(true); // For profile data loading
        setIsLoadingMedia(true); // For media data loading

        // Run fetches in parallel
        await Promise.allSettled([
          internalFetchProfileData(), // This function will set its own setLoading(false)
          fetchSharedMedia(profileId), // This function will set its own setLoadingMedia(false)
          fetchSharedFiles(profileId), // This function will set its own setLoadingFiles(false)
        ]);

        // If one of the above functions didn't manage its loading state properly in case of an early return
        // or error, ensure they are false here. However, they should manage their own state.
        // For example, if internalFetchProfileData returns early without error but also without setting setLoading(false)
        if (loading) {
          setLoading(false);
        } // Only if still true
        if (isLoadingMedia) {
          setIsLoadingMedia(false);
        } // Only if still true
        if (isLoadingFiles) {
          setIsLoadingFiles(false);
        } // Only if still true
      } else {
        // Clear data and stop loading if sidebar is closed or essential props are missing
        setProfileData(null);
        setSharedMedia([]);
        setLoading(false);
        setIsLoadingMedia(false);
        setIsLoadingFiles(false);
      }
    };

    executeFetches();
    // eslint-disable-next-line react-hooks/exhaustive-deps
  }, [isOpen, profileId, profileType, refreshDataKey, initialData]); // Added initialData to dependency array

  const handleAddMembersToGroup = async (
    selectedUsers: CombinedUser[],
    groupId: string,
  ) => {
    if (!selectedUsers || selectedUsers.length === 0) {
      toast({
        variant: 'destructive',
        title: 'No users selected',
        description: 'Please select users to add.',
      });
      return;
    }

    if (!groupId) {
      toast({
        variant: 'destructive',
        title: 'Error',
        description: 'Group ID is missing.',
      });
      return;
    }

    const groupDocRef = doc(db, 'conversations', groupId);

    try {
      const batch = writeBatch(db);
      const updates: any = {};
      const memberUpdates: string[] = [];

      // Prepare participant details updates
      selectedUsers.forEach((user) => {
        if (!user.id) return; // Skip if no user ID

        updates[`participantDetails.${user.id}`] = {
          userName: user.displayName || 'User',
          email: user.email || '',
          profilePic: user.profilePic || null, // Ensure profilePic is never undefined
          userType: user.userType || 'user', // Default to 'user' if not specified
        };

        memberUpdates.push(user.id);
      });

      if (Object.keys(updates).length === 0) {
        throw new Error('No valid users to add');
      }

      // Add members to the group
      updates.members = arrayUnion(...memberUpdates);
      updates.updatedAt = new Date().toISOString();

      // Update the document with all changes
      batch.update(groupDocRef, updates);
      await batch.commit();

      // Refresh the profile data to show the new members
      if (profileData && 'refreshData' in profileData) {
        await (profileData as any).refreshData();
      }

      // Update local state to reflect the changes
      setRefreshDataKey((prev) => prev + 1);

      toast({
        title: 'Success',
        description: `${selectedUsers.length} member(s) added successfully.`,
      });
    } catch (error) {
      console.error('Error adding members:', error);
<<<<<<< HEAD
      notifyError('Failed to add members. Please try again.', 'Error');
=======
      toast({
        variant: 'destructive',
        title: 'Error',
        description: 'Failed to add members. Please try again.',
      });
      throw error; // Re-throw to allow caller to handle if needed
>>>>>>> bb8b78f2
    }
  };

  const handleSaveGroupInfo = async (
    newName: string,
    newAvatarUrl: string,
    groupId: string,
  ) => {
    // ... (existing implementation)
    if (!newName.trim()) {
      notifyError('Group name cannot be empty.', 'Validation Error');
      return;
    }
    if (!groupId) {
      notifyError('Group ID is missing.', 'Error');
      return;
    }
    const groupDocRef = doc(db, 'conversations', groupId);
    const currentGroupData = profileData as ProfileGroup;
    const updateData: {
      groupName?: string;
      name?: string;
      project_name?: string;
      avatar?: string;
      updatedAt?: string;
    } = {};
    if (newName.trim() !== currentGroupData?.displayName) {
      updateData.groupName = newName.trim();
      updateData.name = newName.trim();
      updateData.project_name = newName.trim();
    }
    if (
      newAvatarUrl !== undefined &&
      newAvatarUrl.trim() !== (currentGroupData?.avatar || '')
    ) {
      updateData.avatar = newAvatarUrl.trim();
    } else if (
      newAvatarUrl !== undefined &&
      newAvatarUrl.trim() === '' &&
      currentGroupData?.avatar
    ) {
      updateData.avatar = '';
    }
    if (Object.keys(updateData).length === 0) {
      notifySuccess('No changes were made.', 'Info');
      return;
    }
    updateData.updatedAt = new Date().toISOString();
    try {
      await updateDoc(groupDocRef, updateData);
<<<<<<< HEAD
      notifySuccess('Group information updated successfully.', 'Success');
      setRefreshKey((prev) => prev + 1);
=======
      toast({
        title: 'Success',
        description: 'Group information updated successfully.',
      });
      setRefreshDataKey((prev) => prev + 1);
>>>>>>> bb8b78f2
    } catch (error) {
      console.error('Error updating group info:', error);
      notifyError('Failed to update group information.', 'Error');
    }
  };

  const handleGenerateInviteLink = async (
    groupId: string,
  ): Promise<string | null> => {
    // ... (existing implementation)
    if (!groupId) {
      notifyError('Group ID is missing.', 'Error');
      return null;
    }
    const randomComponent = Math.random().toString(36).substring(2, 10);
    const newInviteLink = `https://your-app.com/join/${groupId}?inviteCode=${randomComponent}`;
    const groupDocRef = doc(db, 'conversations', groupId);
    try {
      await updateDoc(groupDocRef, {
        inviteLink: newInviteLink,
        updatedAt: new Date().toISOString(),
      });
<<<<<<< HEAD
      notifySuccess('New invite link generated and saved.', 'Success');
      setRefreshKey((prev) => prev + 1);
=======
      toast({
        title: 'Success',
        description: 'New invite link generated and saved.',
      });
      setRefreshDataKey((prev) => prev + 1);
>>>>>>> bb8b78f2
      return newInviteLink;
    } catch (error) {
      console.error('Error generating and saving invite link:', error);
      notifyError('Failed to generate invite link.', 'Error');
      return null;
    }
  };

<<<<<<< HEAD
  const handleRemoveAdmin = async (groupId: string, memberId: string) => {
    if (!groupId || !memberId) {
      notifyError('Group or Member ID is missing.', 'Error');
      return;
    }

    const groupDocRef = doc(db, 'conversations', groupId);

    try {
      await updateDoc(groupDocRef, {
        admins: arrayRemove(memberId),
        updatedAt: new Date().toISOString(),
      });
      notifySuccess('Admin privileges have been revoked.', 'Success');

      setRefreshKey((prev) => prev + 1);
    } catch (error) {
      console.error('Error removing admin:', error);
      notifyError('Failed to remove admin privileges.', 'Error');
    }
  };

  const handleMakeAdmin = async (groupId: string, memberId: string) => {
    if (!groupId || !memberId) {
      notifyError('Group or Member ID is missing.', 'Error');
      return;
    }

    const groupDocRef = doc(db, 'conversations', groupId);

    try {
      await updateDoc(groupDocRef, {
        admins: arrayUnion(memberId),
        updatedAt: new Date().toISOString(),
      });
      notifySuccess('Member has been promoted to admin.', 'Success');

      setRefreshKey((prev) => prev + 1); // Refresh data to show updated admin status
    } catch (error) {
      console.error('Error making member admin:', error);
      notifyError('Failed to promote member to admin.', 'Error');
    }
  };

=======
>>>>>>> bb8b78f2
  const handleConfirmRemoveMember = async (memberIdToRemove: string) => {
    // ... (existing implementation)
    if (!profileId) {
      notifyError('Group ID is missing.', 'Error');
      return;
    }
    if (!memberIdToRemove) {
      notifyError('Member ID is missing.', 'Error');
      return;
    }
    const groupDocRef = doc(db, 'conversations', profileId);
    try {
      await updateDoc(groupDocRef, {
        participants: arrayRemove(memberIdToRemove),
        [`participantDetails.${memberIdToRemove}`]: deleteField(),
        updatedAt: new Date().toISOString(),
      });
<<<<<<< HEAD
      notifySuccess('Member removed successfully.', 'Success');
      setRefreshKey((prev) => prev + 1);
=======
      toast({ title: 'Success', description: 'Member removed successfully.' });
      setRefreshDataKey((prev) => prev + 1);
>>>>>>> bb8b78f2
    } catch (error) {
      console.error('Error removing member:', error);
      notifyError('Failed to remove member.', 'Error');
    } finally {
      setIsConfirmDialogOpen(false);
    }
  };

  const handleDeleteGroup = async (groupId: string) => {
    // ... (existing implementation)
    if (!groupId) {
      notifyError('Group ID is missing for deletion.', 'Error');
      setIsConfirmDialogOpen(false);
      return;
    }
    if (!user || !(profileData as ProfileGroup)?.admins?.includes(user.uid)) {
      notifyError('Only admins can delete groups.', 'Unauthorized');
      setIsConfirmDialogOpen(false);
      return;
    }
    const groupDocRef = doc(db, 'conversations', groupId);
    try {
      await deleteDoc(groupDocRef);
      notifySuccess('Group has been permanently deleted.', 'Success');
      onClose();
    } catch (error) {
      console.error('Error deleting group:', error);
      notifyError('Failed to delete group. Please try again.', 'Error');
    } finally {
      setIsConfirmDialogOpen(false);
    }
  };

  if (!isOpen) return null;

  const getFallbackName = (data: ProfileUser | ProfileGroup | null): string => {
    if (!data || !data.displayName || !data.displayName.trim()) return 'P';
    return data.displayName.charAt(0).toUpperCase();
  };

  return (
    <Sheet open={isOpen} onOpenChange={onClose}>
      <SheetContent
        className="w-[350px] sm:w-[400px] bg-[hsl(var(--card))] text-[hsl(var(--foreground))] border-[hsl(var(--border))] p-0 flex flex-col shadow-xl"
        aria-labelledby="profile-sidebar-title"
        aria-describedby="profile-sidebar-description"
      >
        <SheetHeader className="p-4 border-b border-[hsl(var(--border))]">
          <div className="flex items-center">
            <SheetTitle
              id="profile-sidebar-title"
              className="text-[hsl(var(--card-foreground))]"
            >
              {profileType === 'user' ? 'User Profile' : 'Group Details'}
            </SheetTitle>
            <p id="profile-sidebar-description" className="sr-only">
              Displays details and actions for the selected user or group.
            </p>
          </div>
        </SheetHeader>
        <ScrollArea className="flex-1">
          <div className="p-4 space-y-6">
            {loading && (
              <Card>
                <CardHeader className="items-center gap-2">
                  <Skeleton className="h-24 w-24 rounded-full" />
                  <Skeleton className="h-5 w-40 mt-2" />
                  <Skeleton className="h-4 w-56 mt-1" />
                </CardHeader>
                <CardContent>
                  <div className="grid grid-cols-1 gap-3">
                    <Skeleton className="h-10 w-full" />
                    <Skeleton className="h-10 w-full" />
                    <Skeleton className="h-10 w-full" />
                  </div>
                </CardContent>
              </Card>
            )}
            {!loading && !profileData && (
              <div className="flex justify-center items-center h-32">
                <p className="text-[hsl(var(--muted-foreground))]">
                  No details to display.
                </p>
              </div>
            )}

            {!loading && profileData && (
              <>
                <Card>
                  <CardHeader className="items-center text-center">
                    <Avatar className="w-24 h-24 border-2 border-[hsl(var(--border))]">
                      {profileType === 'group' ? (
                        <AvatarImage
                          src={(profileData as ProfileGroup).avatar || ''}
                          alt={profileData.displayName}
                          onError={(e) => {
                            console.error('Error loading group avatar:', e);
                            console.log(
                              'Failed to load group avatar with src:',
                              e.currentTarget.src,
                            );
                          }}
                        />
                      ) : (
                        <AvatarImage
                          src={(profileData as ProfileUser).profilePic || ''}
                          alt={profileData.displayName}
                          onError={(e) => {
                            console.error('Error loading user avatar:', e);
                            console.log(
                              'Failed to load user avatar with src:',
                              e.currentTarget.src,
                            );
                          }}
                        />
                      )}
                      <AvatarFallback className="text-3xl">
                        {getFallbackName(profileData)}
                      </AvatarFallback>
                    </Avatar>
                    <CardTitle className="text-xl mt-2">
                      {profileData.displayName}
                    </CardTitle>
                    {profileType === 'user' &&
                      (profileData as ProfileUser).email && (
                        <CardDescription>
                          {(profileData as ProfileUser).email}
                        </CardDescription>
                      )}
                    {profileType === 'group' && (
                      <CardDescription>
                        {(profileData as ProfileGroup).description || (
                          <span className="italic">No group description.</span>
                        )}
                      </CardDescription>
                    )}
                  </CardHeader>
                </Card>

                {profileType === 'user' && (profileData as ProfileUser) && (
                  <>
                    <Card>
                      <CardHeader>
                        <CardTitle className="text-base">
                          User Details
                        </CardTitle>
                        <CardDescription>
                          Presence and profile info
                        </CardDescription>
                      </CardHeader>
                      <CardContent className="space-y-3">
                        <div className="flex items-center justify-between">
                          <span className="text-xs text-muted-foreground">
                            Status
                          </span>
                          <Badge variant="secondary" className="text-xs">
                            {(profileData as ProfileUser).status || 'Unknown'}
                          </Badge>
                        </div>
                        <Separator />
                        <div>
                          <span className="text-xs text-muted-foreground">
                            Last Seen
                          </span>
                          <p className="text-sm">
                            {(profileData as ProfileUser).lastSeen || 'Unknown'}
                          </p>
                        </div>
                        <Separator />
                        <div>
                          <span className="text-xs text-muted-foreground">
                            Bio
                          </span>
                          <p className="text-sm whitespace-pre-wrap">
                            {(profileData as ProfileUser).bio ||
                              'No bio available.'}
                          </p>
                        </div>
                      </CardContent>
                    </Card>

                    <Card>
                      <CardHeader>
                        <CardTitle className="text-base">
                          Shared Media
                        </CardTitle>
                      </CardHeader>
                      <CardContent>
                        {isLoadingMedia ? (
                          <div className="flex justify-center items-center h-20">
                            <LoaderCircle className="animate-spin h-6 w-6 text-[hsl(var(--primary))]" />
                          </div>
                        ) : sharedMedia.length > 0 ? (
                          <SharedMediaDisplay mediaItems={sharedMedia} />
                        ) : (
                          <div className="text-center text-sm text-[hsl(var(--muted-foreground))] p-4 border border-dashed border-[hsl(var(--border))] rounded-md">
                            <p>No media has been shared yet.</p>
                          </div>
                        )}
                      </CardContent>
                    </Card>

                    <Card>
                      <CardHeader>
                        <CardTitle className="text-base">Actions</CardTitle>
                      </CardHeader>
                      <CardContent className="space-y-2">
                        <Button
                          variant="outline"
                          className="w-full justify-start"
                          disabled
                        >
                          <VolumeX className="h-4 w-4 mr-2" /> Mute Conversation
                        </Button>
                        <Button
                          variant="outline"
                          className="w-full justify-start"
                          disabled
                        >
                          <ShieldX className="h-4 w-4 mr-2" /> Block User
                        </Button>
                        <Button
                          variant="outline"
                          className="w-full justify-start"
                          disabled
                        >
                          <Trash2 className="h-4 w-4 mr-2" /> Clear Chat
                        </Button>
                        <Button
                          variant="destructive"
                          className="w-full justify-start"
                          disabled
                        >
                          <Trash2 className="h-4 w-4 mr-2" /> Delete Chat
                        </Button>
                      </CardContent>
                    </Card>
                  </>
                )}

                {profileType === 'group' && (profileData as ProfileGroup) && (
                  <div className="space-y-4">
                    <Card>
                      <CardHeader>
                        <CardTitle className="text-base">Group Info</CardTitle>
                        {(profileData as ProfileGroup).createdAtFormatted && (
                          <CardDescription>
                            Created:{' '}
                            {(profileData as ProfileGroup).createdAtFormatted}
                          </CardDescription>
                        )}
                      </CardHeader>
                      <CardContent>
                        {(profileData as ProfileGroup).admins && (
                          <div className="text-xs text-muted-foreground">
                            Admins:{' '}
                            {(profileData as ProfileGroup).admins.length}
                          </div>
                        )}
                      </CardContent>
                    </Card>

                    <Card>
                      <CardHeader>
                        <CardTitle className="text-base">
                          Members (
                          {(profileData as ProfileGroup).members.length})
                        </CardTitle>
                      </CardHeader>
                      <CardContent className="p-0">
                        <ScrollArea className="max-h-80 px-2 overflow-y-auto">
                          <ul className="divide-y divide-gray-200 bg-white dark:bg-gray-900 rounded-lg shadow-sm py-2">
                            {(profileData as ProfileGroup).members.map(
                              (member) => (
                                <li
                                  key={member.id}
                                  className="flex items-center gap-3 px-3 py-2 rounded-md transition-colors hover:bg-gray-50 dark:hover:bg-gray-800 group"
                                >
                                  <Avatar className="w-8 h-8">
                                    <AvatarImage
                                      src={member.profilePic}
                                      alt={member.userName}
                                    />
                                    <AvatarFallback>
                                      {member.userName?.charAt(0).toUpperCase()}
                                    </AvatarFallback>
                                  </Avatar>
                                  {/* Status dot */}
                                  <span
                                    className={`h-2 w-2 rounded-full mr-1 mt-0.5 ${member.status === 'online' ? 'bg-green-500' : 'bg-gray-400'}`}
                                  ></span>
                                  <div className="flex-1 min-w-0">
                                    <span className="text-sm font-medium truncate">
                                      {member.userName}
                                    </span>
                                    {(
                                      profileData as ProfileGroup
                                    ).admins?.includes(member.id) && (
                                      <Badge
                                        variant="outline"
                                        className="ml-2 text-[10px] border-blue-500 text-blue-600 bg-blue-50 dark:bg-blue-900 dark:text-blue-300 border"
                                      >
                                        Admin
                                      </Badge>
                                    )}
                                  </div>
                                  <span className="text-xs text-gray-400 ml-1 mr-2 group-hover:text-[hsl(var(--foreground))]">
                                    {member.status === 'online'
                                      ? 'Online'
                                      : 'Offline'}
                                  </span>
                                  {user &&
                                    (
                                      profileData as ProfileGroup
                                    ).admins?.includes(user.uid) &&
                                    member.id !== user.uid &&
                                    !(
                                      profileData as ProfileGroup
                                    ).admins?.includes(member.id) && (
                                      <Button
                                        variant="ghost"
                                        size="icon"
                                        className="ml-auto h-7 w-7 text-gray-400 hover:text-red-600"
                                        onClick={(e) => {
                                          e.stopPropagation();
                                          setConfirmDialogProps({
                                            title: 'Confirm Removal',
                                            description: `Are you sure you want to remove ${member.userName} from the group?`,
                                            onConfirm: () =>
                                              handleConfirmRemoveMember(
                                                member.id,
                                              ),
                                            confirmButtonText: 'Remove Member',
                                            confirmButtonVariant: 'destructive',
                                          });
                                          setIsConfirmDialogOpen(true);
                                        }}
                                        aria-label={`Remove ${member.userName} from group`}
                                      >
                                        <MinusCircle className="h-4 w-4" />
                                      </Button>
                                    )}
                                </li>
                              ),
                            )}
                          </ul>
                        </ScrollArea>
                      </CardContent>
                    </Card>

                    <Card>
                      <CardHeader>
                        <CardTitle className="text-base">
                          Shared Media
                        </CardTitle>
                      </CardHeader>
                      <CardContent>
                        {isLoadingMedia ? (
                          <div className="flex justify-center items-center h-20">
                            <LoaderCircle className="animate-spin h-6 w-6 text-[hsl(var(--primary))]" />
                          </div>
                        ) : sharedMedia.length > 0 ? (
                          <SharedMediaDisplay mediaItems={sharedMedia} />
                        ) : (
                          <div className="text-center text-sm text-[hsl(var(--muted-foreground))] p-4 border border-dashed border-[hsl(var(--border))] rounded-md">
                            <p>No media or files have been shared yet.</p>
                          </div>
                        )}
                      </CardContent>
                    </Card>

                    <Card>
                      <CardHeader>
                        <CardTitle className="text-base">Actions</CardTitle>
                      </CardHeader>
                      <CardContent className="space-y-2">
                        {user &&
                          (profileData as ProfileGroup).admins?.includes(
                            user.uid,
                          ) && (
                            <>
                              <Button
                                variant="outline"
                                className="w-full justify-start"
                                onClick={() => setIsAddMembersDialogOpen(true)}
                              >
                                <UserPlus className="h-4 w-4 mr-2" /> Add/Remove
                                Members
                              </Button>
                              <Button
                                variant="outline"
                                className="w-full justify-start"
                                onClick={() =>
                                  setIsChangeGroupInfoDialogOpen(true)
                                }
                              >
                                <Edit3 className="h-4 w-4 mr-2" /> Change Group
                                Name or Avatar
                              </Button>
                              {(profileData as ProfileGroup).inviteLink !==
                                undefined && (
                                <Button
                                  variant="outline"
                                  className="w-full justify-start"
                                  onClick={() =>
                                    setIsInviteLinkDialogOpen(true)
                                  }
                                >
                                  <Link2 className="h-4 w-4 mr-2" /> Invite Link
                                </Button>
                              )}
                            </>
                          )}
                        <Button
                          variant="destructive"
                          className="w-full justify-start"
                          onClick={() => {
                            setConfirmDialogProps({
                              title: 'Leave Group',
                              description:
                                'Are you sure you want to leave this group?',
                              onConfirm: async () => {
                                try {
                                  if (
                                    profileType === 'group' &&
                                    profileId &&
                                    user?.uid
                                  ) {
                                    // Remove user from the group
                                    const groupRef = doc(
                                      db,
                                      'conversations',
                                      profileId,
                                    );
                                    await updateDoc(groupRef, {
                                      [`participantDetails.${user.uid}`]:
                                        deleteField(),
                                      members: arrayRemove(user.uid),
                                      admins: arrayRemove(user.uid),
                                    });

<<<<<<< HEAD
                                    // Trigger data reload
                                    setRefreshKey((prev) => prev + 1);
                                    notifySuccess(
                                      'You have left the group successfully.',
                                      'Left group',
                                    );
=======
                                    // Close the profile sidebar
                                    onClose();

                                    toast({
                                      title: 'Left group',
                                      description:
                                        'You have left the group successfully.',
                                    });
>>>>>>> bb8b78f2
                                  }
                                } catch (error) {
                                  console.error('Error leaving group:', error);
                                  notifyError(
                                    'Failed to leave the group. Please try again.',
                                    'Error',
                                  );
                                }
                              },
                              confirmButtonText: 'Leave',
                              confirmButtonVariant: 'destructive',
                            });
                            setIsConfirmDialogOpen(true);
                          }}
                        >
                          <LogOut className="h-4 w-4 mr-2" /> Leave Group
                        </Button>
                        {user &&
                          (profileData as ProfileGroup).admins?.includes(
                            user.uid,
                          ) && (
                            <Button
                              variant="destructive"
                              className="w-full justify-start"
                              onClick={() => {
                                if (profileData && profileType === 'group') {
                                  setConfirmDialogProps({
                                    title: 'Delete Group Permanently?',
                                    description:
                                      'This action cannot be undone. All messages, members, and group information will be permanently lost. Are you absolutely sure you want to delete this group?',
                                    onConfirm: () =>
                                      handleDeleteGroup(
                                        (profileData as ProfileGroup).id,
                                      ),
                                    confirmButtonText: 'Yes, Delete This Group',
                                    confirmButtonVariant: 'destructive',
                                  });
                                  setIsConfirmDialogOpen(true);
                                }
                              }}
                            >
                              <Trash2 className="h-4 w-4 mr-2" /> Delete Group
                            </Button>
                          )}
                      </CardContent>
                    </Card>
                  </div>
                )}
              </>
            )}
          </div>
        </ScrollArea>
      </SheetContent>
      {profileData && profileType === 'group' && (
        <>
          <AddMembersDialog
            isOpen={isAddMembersDialogOpen}
            onClose={() => setIsAddMembersDialogOpen(false)}
            onAddMembers={(selectedUserIds) => {
              if (profileData && profileData.id && profileType === 'group') {
                handleAddMembersToGroup(
                  selectedUserIds,
                  (profileData as ProfileGroup).id,
                );
              }
              setIsAddMembersDialogOpen(false);
            }}
            currentMemberIds={
              (profileData as ProfileGroup).members?.map((m) => m.id) || []
            }
            groupId={(profileData as ProfileGroup).id}
          />
          <ChangeGroupInfoDialog
            isOpen={isChangeGroupInfoDialogOpen}
            onClose={() => setIsChangeGroupInfoDialogOpen(false)}
            onSave={(newName, newAvatarUrl) => {
              if (profileData && profileData.id && profileType === 'group') {
                handleSaveGroupInfo(
                  newName,
                  newAvatarUrl,
                  (profileData as ProfileGroup).id,
                );
              }
            }}
            currentName={(profileData as ProfileGroup).displayName || ''}
            currentAvatarUrl={(profileData as ProfileGroup).avatar}
            groupId={(profileData as ProfileGroup).id}
          />
          <InviteLinkDialog
            isOpen={isInviteLinkDialogOpen}
            onClose={() => setIsInviteLinkDialogOpen(false)}
            onGenerateLink={async () => {
              if (profileData && profileData.id && profileType === 'group') {
                return handleGenerateInviteLink(
                  (profileData as ProfileGroup).id,
                );
              }
              return null;
            }}
            currentInviteLink={(profileData as ProfileGroup).inviteLink}
            groupName={(profileData as ProfileGroup).displayName || 'the group'}
          />
          <ConfirmActionDialog
            isOpen={isConfirmDialogOpen}
            onClose={() => setIsConfirmDialogOpen(false)}
            {...confirmDialogProps}
          />
        </>
      )}
    </Sheet>
  );
}

export default ProfileSidebar;<|MERGE_RESOLUTION|>--- conflicted
+++ resolved
@@ -144,7 +144,6 @@
 
   // Hooks
   const user = useSelector((state: RootState) => state.user);
-  const { toast } = useToast();
 
   const [confirmDialogProps, setConfirmDialogProps] = useState({
     title: '',
@@ -162,11 +161,6 @@
       | undefined,
   });
 
-<<<<<<< HEAD
-  const db = getFirestore();
-
-=======
->>>>>>> bb8b78f2
   const internalFetchProfileData = async () => {
     setLoading(true);
     setError(null);
@@ -344,11 +338,7 @@
       setSharedFiles(extractedFiles);
     } catch (error) {
       console.error('Error fetching shared files:', error);
-      toast({
-        variant: 'destructive',
-        title: 'Error',
-        description: 'Failed to load shared files',
-      });
+      notifyError('Failed to load shared files', 'Error');
     } finally {
       setIsLoadingFiles(false);
     }
@@ -401,20 +391,12 @@
     groupId: string,
   ) => {
     if (!selectedUsers || selectedUsers.length === 0) {
-      toast({
-        variant: 'destructive',
-        title: 'No users selected',
-        description: 'Please select users to add.',
-      });
+      notifyError('Please select users to add.', 'No users selected');
       return;
     }
 
     if (!groupId) {
-      toast({
-        variant: 'destructive',
-        title: 'Error',
-        description: 'Group ID is missing.',
-      });
+      notifyError('Group ID is missing.', 'Error');
       return;
     }
 
@@ -459,22 +441,14 @@
       // Update local state to reflect the changes
       setRefreshDataKey((prev) => prev + 1);
 
-      toast({
-        title: 'Success',
-        description: `${selectedUsers.length} member(s) added successfully.`,
-      });
+      notifySuccess(
+        `${selectedUsers.length} member(s) added successfully.`,
+        'Success',
+      );
     } catch (error) {
       console.error('Error adding members:', error);
-<<<<<<< HEAD
       notifyError('Failed to add members. Please try again.', 'Error');
-=======
-      toast({
-        variant: 'destructive',
-        title: 'Error',
-        description: 'Failed to add members. Please try again.',
-      });
       throw error; // Re-throw to allow caller to handle if needed
->>>>>>> bb8b78f2
     }
   };
 
@@ -525,16 +499,8 @@
     updateData.updatedAt = new Date().toISOString();
     try {
       await updateDoc(groupDocRef, updateData);
-<<<<<<< HEAD
       notifySuccess('Group information updated successfully.', 'Success');
-      setRefreshKey((prev) => prev + 1);
-=======
-      toast({
-        title: 'Success',
-        description: 'Group information updated successfully.',
-      });
       setRefreshDataKey((prev) => prev + 1);
->>>>>>> bb8b78f2
     } catch (error) {
       console.error('Error updating group info:', error);
       notifyError('Failed to update group information.', 'Error');
@@ -557,16 +523,8 @@
         inviteLink: newInviteLink,
         updatedAt: new Date().toISOString(),
       });
-<<<<<<< HEAD
       notifySuccess('New invite link generated and saved.', 'Success');
-      setRefreshKey((prev) => prev + 1);
-=======
-      toast({
-        title: 'Success',
-        description: 'New invite link generated and saved.',
-      });
       setRefreshDataKey((prev) => prev + 1);
->>>>>>> bb8b78f2
       return newInviteLink;
     } catch (error) {
       console.error('Error generating and saving invite link:', error);
@@ -575,53 +533,6 @@
     }
   };
 
-<<<<<<< HEAD
-  const handleRemoveAdmin = async (groupId: string, memberId: string) => {
-    if (!groupId || !memberId) {
-      notifyError('Group or Member ID is missing.', 'Error');
-      return;
-    }
-
-    const groupDocRef = doc(db, 'conversations', groupId);
-
-    try {
-      await updateDoc(groupDocRef, {
-        admins: arrayRemove(memberId),
-        updatedAt: new Date().toISOString(),
-      });
-      notifySuccess('Admin privileges have been revoked.', 'Success');
-
-      setRefreshKey((prev) => prev + 1);
-    } catch (error) {
-      console.error('Error removing admin:', error);
-      notifyError('Failed to remove admin privileges.', 'Error');
-    }
-  };
-
-  const handleMakeAdmin = async (groupId: string, memberId: string) => {
-    if (!groupId || !memberId) {
-      notifyError('Group or Member ID is missing.', 'Error');
-      return;
-    }
-
-    const groupDocRef = doc(db, 'conversations', groupId);
-
-    try {
-      await updateDoc(groupDocRef, {
-        admins: arrayUnion(memberId),
-        updatedAt: new Date().toISOString(),
-      });
-      notifySuccess('Member has been promoted to admin.', 'Success');
-
-      setRefreshKey((prev) => prev + 1); // Refresh data to show updated admin status
-    } catch (error) {
-      console.error('Error making member admin:', error);
-      notifyError('Failed to promote member to admin.', 'Error');
-    }
-  };
-
-=======
->>>>>>> bb8b78f2
   const handleConfirmRemoveMember = async (memberIdToRemove: string) => {
     // ... (existing implementation)
     if (!profileId) {
@@ -639,13 +550,8 @@
         [`participantDetails.${memberIdToRemove}`]: deleteField(),
         updatedAt: new Date().toISOString(),
       });
-<<<<<<< HEAD
       notifySuccess('Member removed successfully.', 'Success');
-      setRefreshKey((prev) => prev + 1);
-=======
-      toast({ title: 'Success', description: 'Member removed successfully.' });
       setRefreshDataKey((prev) => prev + 1);
->>>>>>> bb8b78f2
     } catch (error) {
       console.error('Error removing member:', error);
       notifyError('Failed to remove member.', 'Error');
@@ -1087,23 +993,13 @@
                                       admins: arrayRemove(user.uid),
                                     });
 
-<<<<<<< HEAD
-                                    // Trigger data reload
-                                    setRefreshKey((prev) => prev + 1);
+                                    // Close the profile sidebar
+                                    onClose();
+
                                     notifySuccess(
                                       'You have left the group successfully.',
                                       'Left group',
                                     );
-=======
-                                    // Close the profile sidebar
-                                    onClose();
-
-                                    toast({
-                                      title: 'Left group',
-                                      description:
-                                        'You have left the group successfully.',
-                                    });
->>>>>>> bb8b78f2
                                   }
                                 } catch (error) {
                                   console.error('Error leaving group:', error);
