--- conflicted
+++ resolved
@@ -27,8 +27,6 @@
   LoaderCircle,
   Pencil,
 } from 'lucide-react';
-<<<<<<< HEAD
-=======
 import {
   doc,
   getDoc,
@@ -46,28 +44,29 @@
   serverTimestamp,
   FieldValue,
 } from 'firebase/firestore';
->>>>>>> dcdc187e
 
 import { AddMembersDialog } from './AddMembersDialog';
 import { InviteLinkDialog } from './InviteLinkDialog';
 import { ConfirmActionDialog } from './ConfirmActionDialog';
 import { ChangeGroupInfoDialog } from './ChangeGroupInfoDialog';
 import SharedMediaDisplay, { type MediaItem } from './SharedMediaDisplay';
-import { Conversation } from './chatList';
-
-import { db } from '@/config/firebaseConfig';
-import { useToast } from '@/components/ui/use-toast';
-import { Badge } from '@/components/ui/badge';
+
+// Simple file item type for shared files list
+export type FileItem = {
+  id: string;
+  name: string;
+  type: string;
+  size?: number | string;
+  url: string;
+};
+
 import {
   Sheet,
   SheetContent,
   SheetHeader,
   SheetTitle,
 } from '@/components/ui/sheet';
-<<<<<<< HEAD
-=======
 import { useToast } from '@/hooks/use-toast';
->>>>>>> dcdc187e
 import { Avatar, AvatarImage, AvatarFallback } from '@/components/ui/avatar';
 import { Button } from '@/components/ui/button';
 import { ScrollArea } from '@/components/ui/scroll-area';
@@ -137,53 +136,17 @@
   profileId: string | null;
   profileType: 'user' | 'group' | null;
   currentUser?: CombinedUser | null;
-<<<<<<< HEAD
-  profileData?: (ProfileUser | ProfileGroup) & {
-    members?: ProfileGroupMember[];
-    admins?: string[];
-    inviteLink?: string;
-    createdAtFormatted?: string;
-    lastSeen?: string;
-    status?: string;
-    avatar?: string;
-    displayName?: string;
-    email?: string;
-    description?: string;
-    id?: string;
-    groupName?: string;
-    participantDetails?: Record<
-      string,
-      {
-        userName: string;
-        profilePic?: string;
-        email?: string;
-      }
-    >;
-  };
-  initialData?: Partial<ProfileUser & ProfileGroup> & {
-    members?: ProfileGroupMember[];
-    admins?: string[];
-    inviteLink?: string;
-    createdAtFormatted?: string;
-  };
-=======
   initialData?: { userName?: string; email?: string; profilePic?: string };
   onConversationUpdate?: (conv: any) => void;
->>>>>>> dcdc187e
 }
 
-const ProfileSidebar: React.FC<ProfileSidebarProps> = ({
+export function ProfileSidebar({
   isOpen,
   onClose,
   profileId,
   profileType,
   profileData: initialProfileData,
   initialData,
-<<<<<<< HEAD
-}) => {
-  const [loading, setLoading] = useState<boolean>(true);
-  const [isLoadingMedia, setIsLoadingMedia] = useState<boolean>(false);
-=======
   onConversationUpdate,
 }: ProfileSidebarProps) {
   // State management
@@ -191,7 +154,6 @@
     ProfileUser | ProfileGroup | null
   >(null);
   const [loading, setLoading] = useState(true);
->>>>>>> dcdc187e
   const [, setError] = useState<string | null>(null);
   const [sharedMedia, setSharedMedia] = useState<MediaItem[]>([]);
   const [, setSharedFiles] = useState<FileItem[]>([]);
@@ -200,59 +162,13 @@
   const [isChangeGroupInfoDialogOpen, setIsChangeGroupInfoDialogOpen] =
     useState(false);
   const [isInviteLinkDialogOpen, setIsInviteLinkDialogOpen] = useState(false);
-<<<<<<< HEAD
-  const [profileData, setProfileData] = useState<
-    ProfileUser | ProfileGroup | null
-  >(initialProfileData || null);
-  const [isConfirmDialogOpen, setIsConfirmDialogOpen] =
-    useState<boolean>(false);
-  const [isEditingDescription, setIsEditingDescription] =
-    useState<boolean>(false);
-  const [editingDescription, setEditingDescription] = useState<string>('');
-  const [isEditingBio, setIsEditingBio] = useState<boolean>(false);
-  const [editingBio, setEditingBio] = useState<string>('');
-  const [refreshKey, setRefreshKey] = useState<number>(0);
-  const [, setConfirmAction] = useState<{
-    title: string;
-    description: string;
-    onConfirm: () => void;
-    confirmButtonText?: string;
-    confirmButtonVariant?:
-      | 'default'
-      | 'destructive'
-      | 'outline'
-      | 'secondary'
-      | 'ghost'
-      | 'link';
-    onCancel?: () => void;
-    cancelButtonText?: string;
-  } | null>(null);
-
-  const { toast } = useToast();
-
-  useEffect(() => {
-    if (profileData) {
-      if (profileType === 'user') {
-        const bio = 'bio' in profileData ? profileData.bio : '';
-        setEditingBio(bio || '');
-      } else if (profileType === 'group') {
-        const description =
-          'description' in profileData ? profileData.description : '';
-        setEditingDescription(description || '');
-      }
-    } else {
-      setEditingBio('');
-      setEditingDescription('');
-    }
-  }, [profileData, profileType]);
-=======
   const [isConfirmDialogOpen, setIsConfirmDialogOpen] = useState(false);
   const [blockStatus, setBlockStatus] = useState<{
     isBlocked: boolean;
     blockedBy: string | null;
   }>({ isBlocked: false, blockedBy: null });
->>>>>>> dcdc187e
-
+
+  // Hooks
   const user = useSelector((state: RootState) => state.user);
 
   const handleEditBio = (e: React.ChangeEvent<HTMLTextAreaElement>) => {
@@ -426,11 +342,6 @@
     description: '',
     onConfirm: () => {},
     confirmButtonText: 'Confirm',
-<<<<<<< HEAD
-    confirmButtonVariant: 'destructive' as const,
-    onCancel: () => {},
-    cancelButtonText: 'Cancel',
-=======
     confirmButtonVariant: 'destructive' as
       | 'default'
       | 'destructive'
@@ -441,7 +352,6 @@
       | null
       | undefined,
     isLoading: false,
->>>>>>> dcdc187e
   });
 
   const internalFetchProfileData = async () => {
@@ -1006,9 +916,6 @@
     }
   };
 
-<<<<<<< HEAD
-  if (!isOpen) return null;
-=======
   const handleToggleBlockChat = async (
     targetUserId: string,
     block: boolean,
@@ -1106,7 +1013,6 @@
       setIsConfirmDialogOpen(false);
     }
   };
->>>>>>> dcdc187e
 
   const getFallbackName = (data: ProfileUser | ProfileGroup | null): string => {
     if (!data || !data.displayName || !data.displayName.trim()) return 'P';
@@ -1627,10 +1533,6 @@
                           <div className="flex justify-center items-center h-20">
                             <LoaderCircle className="animate-spin h-6 w-6 text-[hsl(var(--primary))]" />
                           </div>
-<<<<<<< HEAD
-                        ) : sharedMedia.length > 0 ? (
-                          <SharedMediaDisplay mediaItems={sharedMedia} />
-=======
                         ) : sharedFiles.length > 0 ? (
                           <ul className="space-y-2">
                             {sharedFiles.map((file) => (
@@ -1671,7 +1573,6 @@
                               </li>
                             ))}
                           </ul>
->>>>>>> dcdc187e
                         ) : (
                           <div className="text-center text-sm text-[hsl(var(--muted-foreground))] p-4 border border-dashed border-[hsl(var(--border))] rounded-md">
                             <p>No media has been shared yet.</p>
@@ -1788,88 +1689,6 @@
                       <CardHeader>
                         <CardTitle className="text-base">
                           Members (
-<<<<<<< HEAD
-                          {(profileData as ProfileGroup)?.members?.length || 0})
-                        </CardTitle>
-                      </CardHeader>
-                      <CardContent className="p-0">
-                        <ScrollArea className="max-h-80 px-4 overflow-y-auto">
-                          <ul className="space-y-1 py-2">
-                            {((profileData as ProfileGroup)?.members || []).map(
-                              (member) => (
-                                <li
-                                  key={member.id}
-                                  className="flex items-center gap-3 p-1 rounded-md hover:bg-[hsl(var(--accent)_/_0.5)] group"
-                                >
-                                  <Avatar className="w-8 h-8">
-                                    <AvatarImage
-                                      src={member.profilePic}
-                                      alt={member.userName}
-                                    />
-                                    <AvatarFallback>
-                                      {member.userName?.charAt(0).toUpperCase()}
-                                    </AvatarFallback>
-                                  </Avatar>
-                                  <div className="flex-1 min-w-0">
-                                    <span className="text-sm font-medium truncate">
-                                      {member.userName}
-                                    </span>
-                                    {(
-                                      profileData as ProfileGroup
-                                    ).admins?.includes(member.id) && (
-                                      <Badge
-                                        variant="outline"
-                                        className="ml-2 text-[10px]"
-                                      >
-                                        Admin
-                                      </Badge>
-                                    )}
-                                  </div>
-                                  <span className="text-xs text-gray-400 ml-1 mr-2 group-hover:text-[hsl(var(--foreground))]">
-                                    {member.status === 'online'
-                                      ? 'Online'
-                                      : 'Offline'}
-                                  </span>
-                                  {user &&
-                                    (
-                                      profileData as ProfileGroup
-                                    ).admins?.includes(user.uid) &&
-                                    member.id !== user.uid &&
-                                    !(
-                                      profileData as ProfileGroup
-                                    ).admins?.includes(member.id) && (
-                                      <Button
-                                        variant="ghost"
-                                        size="icon"
-                                        className="ml-auto h-7 w-7 text-gray-400 hover:text-red-600"
-                                        onClick={(e) => {
-                                          e.stopPropagation();
-                                          setConfirmDialogProps({
-                                            title: 'Confirm Removal',
-                                            description: `Are you sure you want to remove ${member.userName} from the group?`,
-                                            onConfirm: async () => {
-                                              await handleConfirmRemoveMember(
-                                                member.id,
-                                              );
-                                            },
-                                            confirmButtonText: 'Remove Member',
-                                            confirmButtonVariant:
-                                              'destructive' as const,
-                                            onCancel: () => {},
-                                            cancelButtonText: 'Cancel',
-                                          });
-                                          setIsConfirmDialogOpen(true);
-                                        }}
-                                        aria-label={`Remove ${member.userName} from group`}
-                                      >
-                                        <MinusCircle className="h-4 w-4" />
-                                      </Button>
-                                    )}
-                                </li>
-                              ),
-                            )}
-                          </ul>
-=======
                           {(profileData as ProfileGroup).members?.length || 0})
                         </CardTitle>
                       </CardHeader>
@@ -1967,7 +1786,6 @@
                               No members found
                             </div>
                           )}
->>>>>>> dcdc187e
                         </ScrollArea>
                       </CardContent>
                     </Card>
@@ -2087,14 +1905,8 @@
                                 }
                               },
                               confirmButtonText: 'Leave',
-<<<<<<< HEAD
-                              confirmButtonVariant: 'destructive' as const,
-                              onCancel: () => {},
-                              cancelButtonText: 'Cancel',
-=======
                               confirmButtonVariant: 'destructive',
                               isLoading: false,
->>>>>>> dcdc187e
                             });
                             setIsConfirmDialogOpen(true);
                           }}
@@ -2119,15 +1931,8 @@
                                         (profileData as ProfileGroup).id,
                                       ),
                                     confirmButtonText: 'Yes, Delete This Group',
-<<<<<<< HEAD
-                                    confirmButtonVariant:
-                                      'destructive' as const,
-                                    onCancel: () => {},
-                                    cancelButtonText: 'Cancel',
-=======
                                     confirmButtonVariant: 'destructive',
                                     isLoading: false,
->>>>>>> dcdc187e
                                   });
                                   setIsConfirmDialogOpen(true);
                                 }
@@ -2194,26 +1999,6 @@
             currentInviteLink={(profileData as ProfileGroup).inviteLink}
             groupName={(profileData as ProfileGroup).displayName || 'the group'}
           />
-<<<<<<< HEAD
-          <ConfirmActionDialog
-            isOpen={isConfirmDialogOpen}
-            onClose={() => {
-              setIsConfirmDialogOpen(false);
-              if (confirmDialogProps.onCancel) {
-                confirmDialogProps.onCancel();
-              }
-            }}
-            onConfirm={() => {
-              confirmDialogProps.onConfirm();
-              setIsConfirmDialogOpen(false);
-            }}
-            title={confirmDialogProps.title}
-            description={confirmDialogProps.description}
-            confirmButtonText={confirmDialogProps.confirmButtonText}
-            confirmButtonVariant={confirmDialogProps.confirmButtonVariant}
-          />
-=======
->>>>>>> dcdc187e
         </>
       )}
       <ConfirmActionDialog
