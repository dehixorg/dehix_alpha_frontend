--- conflicted
+++ resolved
@@ -10,11 +10,7 @@
   LogOut,
   MinusCircle,
   LoaderCircle,
-<<<<<<< HEAD
   Pencil
-=======
-  ChevronLeft,
->>>>>>> 5a332e96
 } from 'lucide-react';
 import {
   doc,
@@ -29,36 +25,12 @@
   query,
   orderBy,
   getDocs,
-<<<<<<< HEAD
   writeBatch,
   onSnapshot,
 } from 'firebase/firestore';
 import { useToast } from '@/components/ui/use-toast';
 import { Badge } from "@/components/ui/badge";
 import { 
-=======
-  getFirestore,
-  serverTimestamp,
-  FieldValue,
-} from 'firebase/firestore';
-
-import { AddMembersDialog } from './AddMembersDialog';
-import { InviteLinkDialog } from './InviteLinkDialog';
-import { ConfirmActionDialog } from './ConfirmActionDialog';
-import { ChangeGroupInfoDialog } from './ChangeGroupInfoDialog';
-import SharedMediaDisplay, { type MediaItem } from './SharedMediaDisplay';
-
-// Simple file item type for shared files list
-export type FileItem = {
-  id: string;
-  name: string;
-  type: string;
-  size?: number | string;
-  url: string;
-};
-
-import {
->>>>>>> 5a332e96
   Sheet,
   SheetContent,
   SheetHeader,
@@ -76,12 +48,9 @@
 } from '@/components/ui/card';
 import { Separator } from '@/components/ui/separator';
 import { Skeleton } from '@/components/ui/skeleton';
-<<<<<<< HEAD
 import { db } from '@/config/firebaseConfig';
-=======
-import { Badge } from '@/components/ui/badge';
->>>>>>> 5a332e96
 import { RootState } from '@/lib/store';
+import { axiosInstance } from '@/lib/axiosinstance';
 import { axiosInstance } from '@/lib/axiosinstance';
 import type { CombinedUser } from '@/hooks/useAllUsers';
 
@@ -116,38 +85,31 @@
 
 export type ProfileGroupMember = {
   id: string;
+  id: string;
   userName: string;
   profilePic?: string;
   status?: 'online' | 'offline';
+  status?: 'online' | 'offline';
 };
 
 export type ProfileGroup = {
-<<<<<<< HEAD
-=======
-  _id: string;
->>>>>>> 5a332e96
   id: string;
   groupName: string;
   avatar?: string;
   description?: string;
   createdAt: string;
-<<<<<<< HEAD
   updatedAt?: string;
-=======
->>>>>>> 5a332e96
   members: ProfileGroupMember[];
   admins: string[];
   participantDetails?: {
     [uid: string]: { userName: string; profilePic?: string; email?: string };
   };
   inviteLink?: string;
+  };
+  inviteLink?: string;
   displayName: string;
   createdAtFormatted?: string;
   adminDetails?: ProfileUser[];
-<<<<<<< HEAD
-=======
-  mutedUsers?: string[];
->>>>>>> 5a332e96
 };
 
 interface ProfileSidebarProps {
@@ -188,7 +150,6 @@
   const [isChangeGroupInfoDialogOpen, setIsChangeGroupInfoDialogOpen] = useState(false);
   const [isInviteLinkDialogOpen, setIsInviteLinkDialogOpen] = useState(false);
   const [isConfirmDialogOpen, setIsConfirmDialogOpen] = useState(false);
-<<<<<<< HEAD
   const [refreshDataKey, setRefreshDataKey] = useState(0);
   const [isEditingDescription, setIsEditingDescription] = useState(false);
   const [editingDescription, setEditingDescription] = useState('');
@@ -377,41 +338,33 @@
       });
     }
   };
-=======
-
-  // Hooks
-  const user = useSelector((state: RootState) => state.user);
->>>>>>> 5a332e96
 
   const [confirmDialogProps, setConfirmDialogProps] = useState({
     title: '',
     description: '',
     onConfirm: () => {},
     confirmButtonText: 'Confirm',
-<<<<<<< HEAD
     confirmButtonVariant: 'destructive' as const,
     onCancel: () => {},
     cancelButtonText: 'Cancel',
-=======
-    confirmButtonVariant: 'default' as 'default' | 'destructive',
->>>>>>> 5a332e96
   });
-
-  const { toast } = useToast();
-  const db = getFirestore();
 
   const internalFetchProfileData = async () => {
     setLoading(true);
     setError(null);
 
+
     if (profileType === 'user' && initialData && profileId) {
       setProfileData({
+        _id: profileId,
         _id: profileId,
         id: profileId,
         userName: initialData.userName || '',
         name: initialData.userName || '',
+        name: initialData.userName || '',
         email: initialData.email || '',
         profilePic: initialData.profilePic,
+        displayName: initialData.userName || '',
         displayName: initialData.userName || '',
         bio: undefined,
         status: undefined,
@@ -426,7 +379,6 @@
         const response = await axiosInstance.get(`/freelancer/${profileId}`);
         let userData: ProfileUser;
         if (response.data && response.data.data) {
-<<<<<<< HEAD
           userData = response.data.data as ProfileUser;
         } else if (initialData) {
           userData = {
@@ -443,24 +395,6 @@
           };
         } else {
           throw new Error('User not found and no initial data provided');
-=======
-          const apiData = response.data.data as ProfileUser;
-          setProfileData({
-            ...apiData,
-            userName: initialData?.userName || apiData.userName,
-            email: initialData?.email || apiData.email,
-            profilePic: initialData?.profilePic || apiData.profilePic,
-            displayName:
-              initialData?.userName || apiData.userName || apiData.displayName,
-            id: profileId,
-            _id: apiData._id || profileId,
-            name: initialData?.userName || apiData.name || apiData.userName,
-          });
-        } else {
-          if (!initialData) {
-            throw new Error('User not found and no initial data provided');
-          }
->>>>>>> 5a332e96
         }
 
         const conversationRef = doc(db, 'conversations', profileId);
@@ -483,7 +417,6 @@
           bio,
         });
       } else if (profileType === 'group' && profileId) {
-<<<<<<< HEAD
         const conversationDoc = await getDoc(doc(db, 'conversations', profileId));
         if (conversationDoc.exists()) {
           const groupData = conversationDoc.data();
@@ -495,25 +428,6 @@
               status: (Math.random() > 0.5 ? 'online' : 'offline') as 'online' | 'offline',
             })
           );
-=======
-        const conversationDoc = await getDoc(
-          doc(db, 'conversations', profileId),
-        );
-        if (conversationDoc.exists()) {
-          const groupData = conversationDoc.data();
-          const members = Object.entries(
-            groupData.participantDetails || {},
-          ).map(([id, details]: [string, any]) => ({
-            id,
-            userName: details.userName || 'Unknown Member',
-            profilePic: details.profilePic,
-            status: (Math.random() > 0.5 ? 'online' : 'offline') as
-              | 'online'
-              | 'offline',
-          }));
-
-          const avatarUrl = initialData?.profilePic || groupData.avatar;
->>>>>>> 5a332e96
 
           setProfileData({
             _id: conversationDoc.id,
@@ -521,11 +435,7 @@
             groupName: groupData.groupName || 'Unnamed Group',
             displayName: groupData.groupName || 'Unnamed Group',
             description: groupData.description || '',
-<<<<<<< HEAD
             avatar: initialData?.profilePic || groupData.avatar,
-=======
-            avatar: avatarUrl,
->>>>>>> 5a332e96
             createdAt: groupData.createdAt || new Date().toISOString(),
             members,
             admins: groupData.admins || [],
@@ -548,17 +458,11 @@
     setSharedMedia([]);
 
     try {
-<<<<<<< HEAD
       const messagesQuery = query(
         collection(db, `conversations/${conversationId}/messages`),
         orderBy('timestamp', 'desc'),
-=======
-      const messagesRef = collection(
-        db,
-        `conversations/${conversationId}/messages`,
->>>>>>> 5a332e96
       );
-      const messagesQuery = query(messagesRef, orderBy('timestamp', 'desc'));
+
       const messagesSnapshot = await getDocs(messagesQuery);
       const extractedMedia: MediaItem[] = [];
 
@@ -566,7 +470,6 @@
 
       messagesSnapshot.forEach((doc) => {
         const message = doc.data();
-<<<<<<< HEAD
         if (Array.isArray(message.attachments) && message.attachments.length > 0) {
           for (const attachment of message.attachments) {
             if (attachment.url && attachment.type && attachment.fileName) {
@@ -576,61 +479,7 @@
                 type: attachment.type,
                 fileName: attachment.fileName,
               });
-=======
-        let mediaUrl = '';
-
-        if (
-          message.voiceMessage &&
-          typeof message.content === 'string' &&
-          message.content.startsWith(s3BucketUrl)
-        ) {
-          mediaUrl = message.content;
-        } else if (
-          typeof message.content === 'string' &&
-          s3BucketUrl &&
-          message.content.startsWith(s3BucketUrl)
-        ) {
-          mediaUrl = message.content;
-        }
-
-        if (mediaUrl) {
-          try {
-            const url = new URL(mediaUrl);
-            const fileName = decodeURIComponent(url.pathname.substring(1));
-            const fileExtension =
-              fileName.split('.').pop()?.toLowerCase() || '';
-            let type = 'application/octet-stream';
-
-            if (message.voiceMessage) {
-              type = 'audio/webm';
-            } else {
-              const mimeTypes: { [key: string]: string } = {
-                png: 'image/png',
-                jpg: 'image/jpeg',
-                jpeg: 'image/jpeg',
-                gif: 'image/gif',
-                mp4: 'video/mp4',
-                webm: 'video/webm',
-                mp3: 'audio/mpeg',
-                wav: 'audio/wav',
-                pdf: 'application/pdf',
-                pptx: 'application/vnd.openxmlformats-officedocument.presentationml.presentation',
-                ppt: 'application/vnd.ms-powerpoint',
-                docx: 'application/vnd.openxmlformats-officedocument.wordprocessingml.document',
-                doc: 'application/msword',
-              };
-              type = mimeTypes[fileExtension] || 'application/octet-stream';
->>>>>>> 5a332e96
             }
-
-            extractedMedia.push({
-              id: `${doc.id}-${fileName}`,
-              url: mediaUrl,
-              type: type,
-              fileName: fileName,
-            });
-          } catch (e) {
-            console.error('Could not parse media URL:', e);
           }
         }
       });
@@ -695,7 +544,6 @@
     let isMounted = true;
 
     const executeFetches = async () => {
-<<<<<<< HEAD
       if (isOpen && profileId && profileType) {
         if (isMounted) {
           setProfileData(null);
@@ -726,39 +574,12 @@
           setSharedMedia([]);
           setLoading(false);
           setIsLoadingMedia(false);
-=======
-      if (isOpen && profileId) {
-        setProfileData(null);
-        setSharedMedia([]);
-        setSharedFiles([]);
-        setLoading(true);
-        setIsLoadingMedia(true);
-        setIsLoadingFiles(true);
-
-        await Promise.allSettled([
-          internalFetchProfileData(),
-          fetchSharedMedia(profileId),
-          fetchSharedFiles(profileId),
-        ]);
-
-        if (loading) {
-          setLoading(false);
-        }
-        if (isLoadingMedia) {
-          setIsLoadingMedia(false);
-        }
-        if (isLoadingFiles) {
->>>>>>> 5a332e96
           setIsLoadingFiles(false);
         }
       }
     };
 
     executeFetches();
-<<<<<<< HEAD
-=======
-  }, [isOpen, profileId, profileType, refreshKey]);
->>>>>>> 5a332e96
 
     // Set up real-time listener for group updates
     let unsubscribe = () => {};
@@ -811,12 +632,12 @@
     const groupDocRef = doc(db, 'conversations', groupId);
 
     try {
-      const updates: any = {
-        participants: arrayUnion(...selectedUsers.map((user) => user.id)),
-        updatedAt: serverTimestamp(),
-      };
+      const batch = writeBatch(db);
+      const updates: any = {};
+      const memberUpdates: string[] = [];
 
       selectedUsers.forEach((user) => {
+        if (!user.id) return;
         if (!user.id) return;
 
         updates[`participantDetails.${user.id}`] = {
@@ -825,9 +646,10 @@
           profilePic: user.profilePic || null,
           userType: user.userType || 'user',
         };
-      });
-
-<<<<<<< HEAD
+
+        memberUpdates.push(user.id);
+      });
+
       if (Object.keys(updates).length === 0) {
         throw new Error('No valid users to add');
       }
@@ -839,10 +661,6 @@
       await batch.commit();
 
       setRefreshDataKey((prev) => prev + 1);
-=======
-      await updateDoc(groupDocRef, updates);
-      setRefreshKey((prev) => prev + 1);
->>>>>>> 5a332e96
 
       toast({
         title: 'Success',
@@ -855,22 +673,11 @@
         title: 'Error',
         description: 'Failed to add members. Please try again.',
       });
-<<<<<<< HEAD
       throw error;
     }
   };
 
   const handleSaveGroupInfo = async (newName: string, newAvatarUrl: string, groupId: string) => {
-=======
-    }
-  };
-
-  const handleSaveGroupInfo = async (
-    newName: string,
-    newAvatarUrl: string,
-    groupId: string,
-  ) => {
->>>>>>> 5a332e96
     if (!newName.trim()) {
       toast({
         variant: 'destructive',
@@ -928,13 +735,7 @@
     }
   };
 
-<<<<<<< HEAD
   const handleGenerateInviteLink = async (groupId: string): Promise<string | null> => {
-=======
-  const handleGenerateInviteLink = async (
-    groupId: string,
-  ): Promise<string | null> => {
->>>>>>> 5a332e96
     if (!groupId) {
       toast({
         variant: 'destructive',
@@ -1060,7 +861,6 @@
     return data.displayName.charAt(0).toUpperCase();
   };
 
-<<<<<<< HEAD
   const isCurrentlyMuted =
     profileType === 'group' &&
     profileData &&
@@ -1299,41 +1099,6 @@
   
   // Add display name for better debugging
   UserBio.displayName = 'UserBio';
-=======
-  if (showAllMedia) {
-    return (
-      <Sheet open={isOpen} onOpenChange={onClose}>
-        <SheetContent
-          className="w-[350px] sm:w-[400px] bg-[hsl(var(--card))] text-[hsl(var(--foreground))] border-[hsl(var(--border))] p-0 flex flex-col shadow-xl"
-          aria-labelledby="profile-sidebar-title"
-          aria-describedby="profile-sidebar-description"
-        >
-          <SheetHeader className="p-4 border-b border-[hsl(var(--border))] flex-row items-center">
-            <Button
-              variant="ghost"
-              size="icon"
-              className="mr-2"
-              onClick={() => setShowAllMedia(false)}
-            >
-              <ChevronLeft className="h-5 w-5" />
-            </Button>
-            <SheetTitle
-              id="profile-sidebar-title"
-              className="text-[hsl(var(--card-foreground))]"
-            >
-              Shared Media
-            </SheetTitle>
-          </SheetHeader>
-          <ScrollArea className="flex-1">
-            <div className="p-4">
-              <SharedMediaDisplay mediaItems={sharedMedia} isExpanded />
-            </div>
-          </ScrollArea>
-        </SheetContent>
-      </Sheet>
-    );
-  }
->>>>>>> 5a332e96
 
   return (
     <Sheet open={isOpen} onOpenChange={onClose}>
@@ -1558,7 +1323,6 @@
                           </div>
                         ) : null}
                         <Separator />
-<<<<<<< HEAD
                         <div className="space-y-3">
                           <div className="flex items-center justify-between">
                             <span className="text-xs text-muted-foreground">
@@ -1577,16 +1341,6 @@
                               {(profileData as ProfileUser).lastSeen || 'Unknown'}
                             </p>
                           </div>
-=======
-                        <div>
-                          <span className="text-xs text-muted-foreground">
-                            Bio
-                          </span>
-                          <p className="text-sm text-[hsl(var(--foreground))] whitespace-pre-wrap">
-                            {(profileData as ProfileUser).bio ||
-                              'No bio available.'}
-                          </p>
->>>>>>> 5a332e96
                         </div>
                         <div>
                           <div className="flex justify-between items-center mt-4 mb-2">
@@ -1740,13 +1494,8 @@
                         </CardTitle>
                       </CardHeader>
                       <CardContent className="p-0">
-<<<<<<< HEAD
                         <ScrollArea className="max-h-80 px-4 overflow-y-auto">
                           <ul className="space-y-1 py-2">
-=======
-                        <ScrollArea className="max-h-80 px-2 overflow-y-auto">
-                          <ul className="divide-y divide-gray-200 bg-white dark:bg-gray-900 rounded-lg shadow-sm py-2">
->>>>>>> 5a332e96
                             {(profileData as ProfileGroup).members.map(
                               (member) => {
                                 const group = profileData as ProfileGroup;
@@ -1933,11 +1682,7 @@
                                         deleteField(),
                                       participants: arrayRemove(user.uid),
                                       admins: arrayRemove(user.uid),
-<<<<<<< HEAD
                                       updatedAt: new Date().toISOString(),
-=======
-                                      updatedAt: serverTimestamp(),
->>>>>>> 5a332e96
                                     });
 
                                     onClose();
