--- conflicted
+++ resolved
@@ -152,20 +152,11 @@
     useState(false);
   const [isInviteLinkDialogOpen, setIsInviteLinkDialogOpen] = useState(false);
   const [isConfirmDialogOpen, setIsConfirmDialogOpen] = useState(false);
-<<<<<<< HEAD
-  const [confirmDialogProps, setConfirmDialogProps] = useState({
-    title: '',
-    description: '',
-    onConfirm: () => {},
-    confirmButtonText: '', // Add this missing property
-    confirmButtonVariant: 'destructive' as
-=======
   const [confirmDialogProps, setConfirmDialogProps] = useState<{
     title: string;
     description: string;
     onConfirm: () => void;
     confirmButtonVariant:
->>>>>>> d94894d8
       | 'default'
       | 'destructive'
       | 'outline'
@@ -250,18 +241,6 @@
             id,
             userName: details.userName || 'Unknown Member',
             profilePic: details.profilePic,
-<<<<<<< HEAD
-            status: (Math.random() > 0.5 ? 'online' : 'offline') as
-              | 'online'
-              | 'offline',
-          }));
-
-          setProfileData({
-            _id: conversationDoc.id,
-            id: conversationDoc.id,
-            groupName: groupData.groupName || 'Unnamed Group',
-            displayName: groupData.groupName || 'Unnamed Group',
-=======
             status:
               Math.random() > 0.5
                 ? 'online'
@@ -274,22 +253,15 @@
             groupName: groupData.groupName || 'Unnamed Group',
             avatar: groupData.avatar || undefined,
             name: groupData.groupName || 'Unnamed Group',
->>>>>>> d94894d8
             description: groupData.description || '',
             createdAt: groupData.createdAt || new Date().toISOString(),
             members,
             admins: groupData.admins || [],
-<<<<<<< HEAD
-            participantDetails: groupData.participantDetails,
-            inviteLink: groupData.inviteLink,
-            avatar: groupData.avatar,
-=======
             participantDetails: groupData.participantDetails || undefined,
             inviteLink: groupData.inviteLink || undefined,
             createdBy: groupData.createdBy || '',
             // Derived fields
             displayName: groupData.groupName || 'Unnamed Group',
->>>>>>> d94894d8
           });
         } else {
           throw new Error('Group not found');
