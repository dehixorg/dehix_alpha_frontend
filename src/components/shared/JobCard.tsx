import React, { useState } from 'react';
<<<<<<< HEAD
import { Heart, Eye, EyeOff } from 'lucide-react';
=======
import { Heart, Eye, EyeOff, MoreVertical } from 'lucide-react';
>>>>>>> 5dda0b6c
import Link from 'next/link';
import { useSelector, useDispatch } from 'react-redux';
import { usePathname } from 'next/navigation';

import {
  Card,
  CardContent,
  CardDescription,
  CardFooter,
  CardHeader,
  CardTitle,
} from '../ui/card';
import { Badge } from '../ui/badge';
import { Button } from '../ui/button';

import ProjectDrawer from './ProjectDrawer';

import { NewReportTab } from '@/components/report-tabs/NewReportTabs';
import { getReportTypeFromPath } from '@/utils/getReporttypeFromPath';
import { Project } from '@/app/freelancer/market/page';
import { axiosInstance } from '@/lib/axiosinstance';
import { RootState } from '@/lib/store';
import {
  addDraftedProject,
  removeDraftedProject,
} from '@/lib/projectDraftSlice';

// Simple loader/spinner component (you can replace with your own)
const Loader = () => (
  <div className="w-5 h-5 border-2 border-gray-300 border-t-gray-600 rounded-full animate-spin"></div>
);

interface JobCardProps {
  job: Project;
  onApply: () => void;
  onNotInterested: () => void;
  bidExist: boolean;
}

const JobCard: React.FC<JobCardProps> = ({
  job,
  onApply,
  onNotInterested,
  bidExist,
}) => {
  const [expanded, setExpanded] = useState(false);
  const [loading, setLoading] = useState(false);

  const dispatch = useDispatch();

  const draftedProjects = useSelector(
    (state: RootState) => state.projectDraft.draftedProjects,
  );

  const isDrafted = draftedProjects?.includes(job._id);
  const user = useSelector((state: RootState) => state.user);

  const toggleExpand = () => setExpanded(!expanded);
  const [openReport, setOpenReport] = useState(false);
  const [menuOpen, setMenuOpen] = useState(false);
  const pathname = usePathname();
  const reportType = getReportTypeFromPath(pathname);
  const reportData = {
    subject: '',
    description: '',
    report_role: user?.type || 'STUDENT',
    report_type: reportType,
    status: 'OPEN',
    reportedbyId: user?.uid || 'user123',
    reportedId: job._id,
  };

  const handleLike = async () => {
    setLoading(true); // start loading
    try {
      const response = await axiosInstance.put(`/freelancer/draft`, {
        project_id: job._id,
      });

      if (response.status === 200) {
        dispatch(addDraftedProject(job._id));
      }
    } catch (error) {
      console.error('Failed to add project to draft:', error);
    } finally {
      setLoading(false); // stop loading
    }
  };

  const handleUnlike = async () => {
    setLoading(true); // start loading
    try {
      const response = await axiosInstance.delete('/freelancer/draft', {
        data: { project_id: job._id },
      });

      if (response.status === 200) {
        dispatch(removeDraftedProject(job._id));
      }
    } catch (error) {
      console.error('Failed to remove project from draft:', error);
    } finally {
      setLoading(false); // stop loading
    }
  };

  const profile =
    job.profiles && job.profiles.length > 0 ? job.profiles[0] : null;

  return (
    <Card className="w-[97%]">
      <CardHeader>
        <div className="flex justify-between items-start">
          <div>
            <CardTitle className="text-xl">{job.projectName} </CardTitle>
            <CardDescription className="mt-1">
              Position: {job.position || 'Web developer'} · Exp:{' '}
              {profile?.years || '2'} yrs
            </CardDescription>
          </div>
          <div className="flex justify-between items-center gap-3">
            {job.status && (
              <Badge
                variant="outline"
                className={
                  job.status.toLowerCase() === 'pending'
                    ? 'bg-amber-300/10 text-amber-500 border-amber-500/20'
                    : 'bg-green-500/10 text-green-500 border-green-500/20'
                }
              >
                {job.status}
              </Badge>
            )}

            {loading ? (
              <Loader />
            ) : (
              <Heart
                className={`w-5 h-5 cursor-pointer ${isDrafted ? 'fill-red-600 text-red-600' : 'hover:fill-red-700 hover:text-red-700'}`}
                onClick={
                  loading ? undefined : isDrafted ? handleUnlike : handleLike
                }
              />
            )}
            <Button
              variant="ghost"
              size="icon"
              onClick={() => setMenuOpen(!menuOpen)}
              className="text-gray-500 hover:text-gray-800 p-0 h-6 w-6"
            >
              <MoreVertical className="w-4 h-4" />
            </Button>

            {menuOpen && (
              <div className="absolute right-0 top-6 w-32 z-50 bg-white dark:bg-gray-800 border border-gray-200 dark:border-gray-700 rounded shadow-lg">
                <button
                  onClick={() => {
                    setOpenReport(true);
                    setMenuOpen(false);
                  }}
                  className="w-full text-left px-4 py-2 text-sm text-red-600 hover:bg-gray-100 dark:hover:bg-gray-700"
                >
                  Report
                </button>
              </div>
            )}
          </div>
        </div>
      </CardHeader>
      <CardContent>
        <p className={`text-sm text-gray-500 ${!expanded && 'line-clamp-3'}`}>
          {job.description}
        </p>
        {job.description && job.description.length > 150 && (
          <button
            onClick={toggleExpand}
            className="text-primary text-sm mt-1 hover:underline"
          >
            {expanded ? 'less' : 'more'}
          </button>
        )}

        <div className="mt-4">
          <h4 className="text-sm font-medium mb-2">Skills required</h4>
          <div className="flex flex-wrap gap-2">
            {job.skillsRequired &&
              job.skillsRequired.map((skill, index) => (
                <Badge key={index} variant="secondary" className="rounded-md">
                  {skill}
                </Badge>
              ))}
          </div>
        </div>

        {profile && (
          <div className="mt-4">
            <div className="flex items-center gap-2 text-sm text-gray-500">
              {profile.positions && (
                <span className="bg-primary/10 text-primary px-2 py-1 rounded text-xs">
                  {profile.positions} Positions
                </span>
              )}
              {profile.years && (
                <span className="bg-primary/10 text-primary px-2 py-1 rounded text-xs">
                  {profile.years} Years
                </span>
              )}
            </div>
            {profile.connectsRequired && (
              <div className="mt-2 text-sm">
                Connects required:{' '}
                <span className="font-medium">{profile.connectsRequired}</span>
              </div>
            )}
          </div>
        )}
      </CardContent>
      <CardFooter className="flex justify-end gap-2">
        <Button
          variant="outline"
          size="sm"
          onClick={onNotInterested}
          className="text-gray-500"
        >
          <EyeOff className="h-4 w-4 mr-1" />
          Not Interested
        </Button>
        <ProjectDrawer
          icon={<Eye className="h-4 w-4 mr-1" />}
          project={job}
          text="View"
          isSizeSmall={true}
        />
        <Link href={`/freelancer/market/project/${job._id}/apply`}>
          <Button type="submit" className="" size="sm" disabled={bidExist}>
            {bidExist ? 'Applied' : 'Bid'}
          </Button>
        </Link>
      </CardFooter>
      {openReport && (
        <div className="fixed inset-0 z-50 bg-black bg-opacity-40 flex justify-center items-center">
          <div className="bg-white dark:bg-gray-900 p-6 rounded-md w-full max-w-lg relative shadow-lg">
            <button
              onClick={() => setOpenReport(false)}
              className="absolute top-2 right-2 text-gray-400 hover:text-red-500"
            >
              ✕
            </button>
            <NewReportTab reportData={reportData} />
          </div>
        </div>
      )}
    </Card>
  );
};

export default JobCard;<|MERGE_RESOLUTION|>--- conflicted
+++ resolved
@@ -1,9 +1,5 @@
 import React, { useState } from 'react';
-<<<<<<< HEAD
 import { Heart, Eye, EyeOff } from 'lucide-react';
-=======
-import { Heart, Eye, EyeOff, MoreVertical } from 'lucide-react';
->>>>>>> 5dda0b6c
 import Link from 'next/link';
 import { useSelector, useDispatch } from 'react-redux';
 import { usePathname } from 'next/navigation';
