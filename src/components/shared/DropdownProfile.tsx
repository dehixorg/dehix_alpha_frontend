--- conflicted
+++ resolved
@@ -17,10 +17,8 @@
 import { Avatar, AvatarFallback, AvatarImage } from '@/components/ui/avatar';
 import { RootState } from '@/lib/store';
 import { clearUser } from '@/lib/userSlice';
-<<<<<<< HEAD
 import { signOut } from 'firebase/auth';
 import { auth } from '@/config/firebaseConfig';
-=======
 import {
   Dialog,
   DialogContent,
@@ -46,14 +44,13 @@
 
   return share;
 };
->>>>>>> 1c8301cf
 
 export default function DropdownProfile() {
   const user = useSelector((state: RootState) => state.user);
   const dispatch = useDispatch();
   const router = useRouter();
 
-  const [userType, setUserType] = useState<string | null>(null); // Added userType state
+  const [userType, setUserType] = useState<string | null>(null);
   const [referralCode, setReferralCode] = useState<string>('');
   const [isReferralOpen, setIsReferralOpen] = useState(false);
   const [loading, setLoading] = useState(true);
@@ -61,33 +58,26 @@
   const share = useShare();
 
   useEffect(() => {
-    // Check if user type is available in Redux store
     if (user?.type) {
       setUserType(user.type);
     } else {
-      // If not, get it from cookies
       const storedUserType = Cookies.get('userType');
       setUserType(storedUserType || null);
     }
   }, [user]);
 
-<<<<<<< HEAD
   const handleLogout = async () => {
     try {
-      
-      await signOut(auth);// Log out from Firebase
-      
-      dispatch(clearUser());// Clear user from Redux
-  
+      await signOut(auth); // Log out from Firebase
+      dispatch(clearUser()); // Clear user from Redux
       Cookies.remove('userType'); // Remove userType cookie
       Cookies.remove('token'); // Remove token cookie
-  
-      router.replace('/auth/login');   // Redirect to login page
+      router.replace('/auth/login'); // Redirect to login page
     } catch (error) {
       console.error('Error during logout:', error);
     }
-=======
-  // Fetch referral code from API
+  };
+
   useEffect(() => {
     const fetchData = async () => {
       setLoading(true);
@@ -110,14 +100,6 @@
     }
   }, [user?.uid]);
 
-  const handleLogout = () => {
-    dispatch(clearUser());
-    Cookies.remove('userType');
-    Cookies.remove('token');
-    router.replace('/auth/login');
->>>>>>> 1c8301cf
-  };
-
   const handleReferralClick = () => {
     setIsReferralOpen(true);
   };
@@ -126,18 +108,16 @@
     share('Referral Link', 'Check out this referral link!', text);
   };
 
-  // Generate referral link
   const referralLink = referralCode
     ? `${process.env.NEXT_PUBLIC__APP_DEHIX_URL}auth/sign-up/freelancer?referral=${referralCode}`
     : '';
 
-  // Handle Copy to Clipboard
   const handleCopy = (text: string) => {
     navigator.clipboard.writeText(text).then(
       () => {
         setCopied(text);
         setTimeout(() => {
-          setCopied(null); // Reset after a few seconds
+          setCopied(null);
         }, 2000);
       },
       (err) => {
@@ -196,7 +176,6 @@
         </DropdownMenuContent>
       </DropdownMenu>
 
-      {/* Referral Popup */}
       <Dialog open={isReferralOpen} onOpenChange={setIsReferralOpen}>
         <DialogContent className="max-w-2xl w-full px-4 sm:px-6 md:px-8 py-6 rounded-lg">
           <DialogHeader>
@@ -214,7 +193,6 @@
             </p>
           ) : referralCode ? (
             <>
-              {/* Referral Link Section */}
               <div className="mt-4">
                 <p className="text-sm sm:text-base font-medium text-gray-300">
                   Referral Link:
@@ -225,22 +203,20 @@
                     target="_blank"
                     rel="noopener noreferrer"
                     className="text-white flex-1 max-w-full break-words sm:truncate"
-                    title={referralLink} // Tooltip for the full link
+                    title={referralLink}
                   >
                     {referralLink}
                   </a>
                   <Button
                     variant="ghost"
                     size="icon"
-                    onClick={() => handleShare(referralLink)} // Share Button
+                    onClick={() => handleShare(referralLink)}
                     className="ml-2 sm:ml-4"
                   >
                     <Share2 size={16} className="text-white" />
                   </Button>
                 </div>
               </div>
-
-              {/* Referral Code Section */}
               <div className="mt-4">
                 <p className="text-sm sm:text-base font-medium text-gray-300">
                   Referral Code:
