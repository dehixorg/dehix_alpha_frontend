--- conflicted
+++ resolved
@@ -124,7 +124,6 @@
 
     setLoading(true);
     try {
-<<<<<<< HEAD
       const res = await axiosInstance.put(`/business`, {
         firstName: data.firstName,
         lastName: data.lastName,
@@ -134,16 +133,10 @@
         companySize: data.companySize,
         position: data.position,
         linkedin: data.linkedin,
-=======
-      // 1. Prepare the data to send
-      const updateData = {
-        ...data,
->>>>>>> 734df796
         personalWebsite: data.website,
         userId: user_id,
       };
 
-<<<<<<< HEAD
       if (res.status === 200) {
         // Refetch the updated data from the server
         const updatedResponse = await axiosInstance.get(`/business/${user_id}`);
@@ -154,29 +147,6 @@
 
         setUserInfo(updatedUserInfo);
         dispatch(setUser(updatedUserInfo));
-=======
-      // 2. Send update request
-      await axiosInstance.put(`/business`, updateData);
-
-      // 3. Refetch the data from server to ensure we have the latest
-      const response = await axiosInstance.get(`/business/${user_id}`);
-      const updatedData = response.data;
-      // 4. Prepare the form data, handling the website/personalWebsite mapping
-      const formData = {
-        firstName: updatedData.firstName || '',
-        lastName: updatedData.lastName || '',
-        email: updatedData.email || '',
-        phone: updatedData.phone || '',
-        companyName: updatedData.companyName || '',
-        companySize: updatedData.companySize || '',
-        position: updatedData.position || '',
-        linkedin: updatedData.linkedin || '',
-        website: updatedData.personalWebsite || updatedData.website || '',
-      };
-
-      // 5. Reset form with the fresh data
-      form.reset(formData);
->>>>>>> 734df796
 
       // 6. Update local state and Redux
       const userInfoData = {
