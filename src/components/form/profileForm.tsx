import React, { useEffect, useState } from 'react';
import { zodResolver } from '@hookform/resolvers/zod';
import { useForm } from 'react-hook-form';
import { z } from 'zod';
import { Plus, X } from 'lucide-react';
import { Dialog, DialogContent, DialogOverlay } from '@radix-ui/react-dialog';

import { Card } from '../ui/card';
import { Textarea } from '../ui/textarea';
import ProfilePictureUpload from '../fileUpload/profilePicture';
import ResumeUpload from '../fileUpload/resume';

import { axiosInstance } from '@/lib/axiosinstance';
import { Button } from '@/components/ui/button';
import {
  Form,
  FormControl,
  FormDescription,
  FormField,
  FormItem,
  FormLabel,
  FormMessage,
} from '@/components/ui/form';
import { Input } from '@/components/ui/input';
import { toast } from '@/components/ui/use-toast';
import { Separator } from '@/components/ui/separator';
import { Badge } from '@/components/ui/badge';
import {
  Select,
  SelectTrigger,
  SelectItem,
  SelectValue,
  SelectContent,
} from '@/components/ui/select';
import { Type } from '@/utils/enum';
import { StatusEnum } from '@/utils/freelancer/enum';
import { addSkill } from '@/utils/skillUtils';
import { addDomain } from '@/utils/DomainUtils';
import { addProjectDomain } from '@/utils/ProjectDomainUtils';

const profileFormSchema = z.object({
  firstName: z.string().min(2, {
    message: 'First Name must be at least 2 characters.',
  }),
  lastName: z.string().min(2, {
    message: 'Last Name must be at least 2 characters.',
  }),
  username: z
    .string()
    .min(2, {
      message: 'Username must be at least 2 characters.',
    })
    .max(30, {
      message: 'Username must not be longer than 30 characters.',
    }),
  email: z.string().email(),
  phone: z.string().min(10, {
    message: 'Phone number must be at least 10 digits.',
  }),
  role: z.string(),
  personalWebsite: z.string().url().optional(),
  resume: z.string().url().optional(),
  description: z.string().max(500, {
    message: 'Description cannot exceed 500 characters.',
  }),
});

type ProfileFormValues = z.infer<typeof profileFormSchema>;

export function ProfileForm({ user_id }: { user_id: string }) {
  const [user, setUser] = useState<any>({});
  const [skills, setSkills] = useState<any>([]);
  const [currSkills, setCurrSkills] = useState<any>([]);
  const [tmpSkill, setTmpSkill] = useState<any>('');
  const [domains, setDomains] = useState<any>([]);
  const [currDomains, setCurrDomains] = useState<any>([]);
  const [tmpDomain, setTmpDomain] = useState<any>('');
  const [projectDomains, setProjectDomains] = useState<any>([]);
  const [currProjectDomains, setCurrProjectDomains] = useState<any>([]);
  const [tmpProjectDomains, setTmpProjectDomains] = useState<any>('');
  const [loading, setLoading] = useState(false);
  const [isDialogOpen, setIsDialogOpen] = useState(false);
  const [customSkill, setCustomSkill] = useState({
    label: '',
    description: '',
  });
  const [customDomain, setCustomDomain] = useState({
    label: '',
    description: '',
  });
  const [customProjectDomain, setCustomProjectDomain] = useState({
    label: '',
    description: '',
  });
  const [dialogType, setDialogType] = useState<
    'skill' | 'domain' | 'projectDomain' | null
  >(null);

  const form = useForm<ProfileFormValues>({
    resolver: zodResolver(profileFormSchema),
    defaultValues: {
      firstName: '',
      lastName: '',
      username: '',
      email: '',
      phone: '',
      role: '',
    },
    mode: 'all',
  });

  const handleAddSkill = () => {
    addSkill(tmpSkill, skills, setSkills);
    if (tmpSkill && !currSkills.some((skill: any) => skill.name === tmpSkill)) {
      setCurrSkills([
        ...currSkills,
        {
          name: tmpSkill,
          level: '',
          experience: '',
          interviewStatus: StatusEnum.PENDING,
          interviewInfo: '',
          interviewerRating: 0,
        },
      ]);
      setTmpSkill('');
    }
  };

  const handleAddCustomSkill = async () => {
    if (!customSkill.label.trim()) {
      console.warn('Field is required.');
      return;
    }
    const customSkillData = {
      label: customSkill.label,
      createdBy: Type.FREELANCER,
      createdById: user_id,
      status: StatusEnum.ACTIVE,
    };

    try {
      const response = await axiosInstance.post('/skills', customSkillData);

      const updatedSkills = [...skills, { label: customSkill.label }];
      setDomains(updatedSkills);

      setCurrSkills([
        ...currSkills,
        {
          name: customSkill.label,
          level: '',
          experience: '',
          interviewStatus: 'PENDING',
          interviewInfo: customSkill.description,
          interviewerRating: 0,
        },
      ]);

      setCustomSkill({ label: '', description: '' });
      setIsDialogOpen(false);
    } catch (error: any) {
      console.error(
        'Failed to add skill:',
        error.response?.data || error.message,
      );
      toast({
        variant: 'destructive',
        title: 'Error',
        description: 'Failed to add skill. Please try again.',
      });
    } finally {
      setLoading(false);
    }
  };

  const handleAddCustomDomain = async () => {
    if (!customDomain.label.trim()) {
      console.warn('Field is required.');
      return;
    }
    const customDomainData = {
      label: customDomain.label,
      createdBy: Type.FREELANCER,
      createdById: user_id,
      status: StatusEnum.ACTIVE,
    };

    try {
      const response = await axiosInstance.post('/domain', customDomainData);

      const updatedDomains = [...domains, { label: customDomain.label }];
      setDomains(updatedDomains);

      setCurrDomains([
        ...currDomains,
        {
          name: customDomain.label,
          level: '',
          experience: '',
          interviewStatus: 'PENDING',
          interviewInfo: customDomain.description,
          interviewerRating: 0,
        },
      ]);

      setCustomDomain({ label: '', description: '' });
      setIsDialogOpen(false);
    } catch (error: any) {
      console.error(
        'Failed to add domain:',
        error.response?.data || error.message,
      );
      toast({
        variant: 'destructive',
        title: 'Error',
        description: 'Failed to add domain. Please try again.',
      });
    } finally {
      setLoading(false);
    }
  };

  const handleAddCustomProjectDomain = async () => {
    if (!customProjectDomain.label.trim()) {
      console.warn('Field is required.');
      return;
    }
    const customProjectDomainData = {
      label: customProjectDomain.label,
      createdBy: Type.FREELANCER,
      createdById: user_id,
      status: StatusEnum.ACTIVE,
    };

    try {
      const response = await axiosInstance.post(
        '/projectdomain',
        customProjectDomainData,
      );

      const updatedProjectDomains = [
        ...projectDomains,
        { label: customProjectDomain.label },
      ];
      setProjectDomains(updatedProjectDomains);

      setCurrProjectDomains([
        ...currProjectDomains,
        {
          name: customProjectDomain.label,
          level: '',
          experience: '',
          interviewStatus: 'PENDING',
          interviewInfo: customProjectDomain.description,
          interviewerRating: 0,
        },
      ]);

      setCustomProjectDomain({ label: '', description: '' });
      setIsDialogOpen(false);
    } catch (error: any) {
      console.error(
        'Failed to add project domain:',
        error.response?.data || error.message,
      );
      toast({
        variant: 'destructive',
        title: 'Error',
        description: 'Failed to add project domain. Please try again.',
      });
    } finally {
      setLoading(false);
    }
  };

  const handleAddDomain = () => {
    addDomain(tmpDomain, domains, setDomains);
    if (
      tmpDomain &&
      !currDomains.some((domain: any) => domain.name === tmpDomain)
    ) {
      setCurrDomains([
        ...currDomains,
        {
          name: tmpDomain,
          level: '',
          experience: '',
          interviewStatus: StatusEnum.PENDING,
          interviewInfo: '',
          interviewerRating: 0,
        },
      ]);
      setTmpDomain('');
    }
  };
  const handleAddprojectDomain = () => {
    addProjectDomain(tmpProjectDomains, projectDomains, setProjectDomains);
    if (
      tmpProjectDomains &&
      !currProjectDomains.some(
        (projectDomains: any) => projectDomains.name === projectDomains,
      )
    ) {
      setCurrProjectDomains([
        ...currProjectDomains,
        {
          name: tmpProjectDomains,
          level: '',
          experience: '',
          interviewStatus: StatusEnum.PENDING,
          interviewInfo: '',
          interviewerRating: 0,
        },
      ]);
      setTmpProjectDomains('');
    }
  };

  useEffect(() => {
    console.log('domain selected', currDomains);
  }, [currDomains]);

  const handleDeleteSkill = (skillToDelete: string) => {
    setCurrSkills(
      currSkills.filter((skill: any) => skill.name !== skillToDelete),
    );
  };

  const handleDeleteDomain = (domainToDelete: string) => {
    setCurrDomains(
      currDomains.filter((domain: any) => domain.name !== domainToDelete),
    );
  };
  const handleDeleteProjDomain = (projectDomainToDelete: string) => {
    setCurrProjectDomains(
      currProjectDomains.filter(
        (projectDomain: any) => projectDomain.name !== projectDomainToDelete,
      ),
    );
  };

  const [searchQuery, setSearchQuery] = useState('');

  useEffect(() => {
    const fetchData = async () => {
      try {
        const userResponse = await axiosInstance.get(`/freelancer/${user_id}`);
        const skillsResponse = await axiosInstance.get('/skills');
        const domainsResponse = await axiosInstance.get('/domain');
        const projectDomainResponse = await axiosInstance.get('/projectdomain');

        // Set options for dropdowns
        setSkills(skillsResponse.data.data);
        setDomains(domainsResponse.data.data);
        setProjectDomains(projectDomainResponse.data.data);

        setCurrSkills(userResponse.data.skills);
        setCurrDomains(userResponse.data.domain);
        setCurrProjectDomains(userResponse.data.projectDomain);

        form.reset({
          firstName: userResponse.data.firstName || '',
          lastName: userResponse.data.lastName || '',
          username: userResponse.data.userName || '',
          email: userResponse.data.email || '',
          phone: userResponse.data.phone || '',
          role: userResponse.data.role || '',
          personalWebsite: userResponse.data.personalWebsite || '',
          resume: userResponse.data.resume || '',
          description: userResponse.data.description || '',
        });
      } catch (error) {
        console.error('API Error:', error);
      }
    };

    fetchData();
  }, [user_id]);

  useEffect(() => {
    form.reset({
      firstName: user?.firstName || '',
      lastName: user?.lastName || '',
      username: user?.userName || '',
      email: user?.email || '',
      phone: user?.phone || '',
      role: user?.role || '',
      personalWebsite: user?.personalWebsite || '',
      resume: user?.resume || '',
      description: user?.description || '',
    });
  }, [user, form]);

  async function onSubmit(data: ProfileFormValues) {
    try {
      console.log('API body', {
        ...data,
        skills: currSkills,
        domain: currDomains,
      });
      await axiosInstance.put(`/freelancer/${user_id}`, {
        ...data,
        skills: currSkills,
        domain: currDomains,
        description: data.description,
      });

      setUser({
        ...user,
        firstName: data.firstName,
        lastName: data.lastName,
        userName: data.username,
        email: data.email,
        phone: data.phone,
        role: data.role,
        personalWebsite: data.personalWebsite,
        resume: data.resume,
        skills: currSkills,
        domain: currDomains,
        projectDomains: currProjectDomains,
      });

      toast({
        title: 'Profile Updated',
        description: 'Your profile has been successfully updated.',
      });
    } catch (error) {
      console.error('API Error:', error);
      toast({
        variant: 'destructive',
        title: 'Error',
        description: 'Failed to update profile. Please try again later.',
      });
    }
  }

  return (
    <Card className="p-10">
      <Form {...form}>
        <ProfilePictureUpload
          user_id={user.uid}
          profile={user.profilePic}
          entityType={Type.FREELANCER}
        />
        <form
          onSubmit={form.handleSubmit(onSubmit)}
          className="grid gap-10 grid-cols-2 mt-4"
        >
          <FormField
            control={form.control}
            name="firstName"
            render={({ field }) => (
              <FormItem>
                <FormLabel>First Name</FormLabel>
                <FormControl>
                  <Input placeholder="Enter your first name" {...field} />
                </FormControl>
                <FormMessage />
              </FormItem>
            )}
          />
          <FormField
            control={form.control}
            name="lastName"
            render={({ field }) => (
              <FormItem>
                <FormLabel>Last Name</FormLabel>
                <FormControl>
                  <Input placeholder="Enter your last name" {...field} />
                </FormControl>
                <FormMessage />
              </FormItem>
            )}
          />
          <FormField
            control={form.control}
            name="username"
            render={({ field }) => (
              <FormItem>
                <FormLabel>Username</FormLabel>
                <FormControl>
                  <Input placeholder="Enter your username" {...field} />
                </FormControl>
                <FormMessage />
              </FormItem>
            )}
          />
          <FormField
            control={form.control}
            name="email"
            render={({ field }) => (
              <FormItem>
                <FormLabel>Email</FormLabel>
                <FormControl>
                  <Input placeholder="Enter your email" {...field} />
                </FormControl>
                <FormDescription>Non editable field</FormDescription>
                <FormMessage />
              </FormItem>
            )}
          />

          <FormField
            control={form.control}
            name="description"
            render={({ field }) => (
              <FormItem className="col-span-2">
                <FormLabel>Description</FormLabel>
                <FormControl>
                  <Textarea placeholder="Enter description" {...field} />
                </FormControl>
                <FormMessage />
              </FormItem>
            )}
          />

          <FormField
            control={form.control}
            name="phone"
            render={({ field }) => (
              <FormItem>
                <FormLabel>Phone Number</FormLabel>
                <FormControl>
                  <Input placeholder="+91" {...field} />
                </FormControl>
                <FormMessage />
                <FormDescription>Non editable field</FormDescription>
              </FormItem>
            )}
          />
          <FormField
            control={form.control}
            name="personalWebsite"
            render={({ field }) => (
              <FormItem>
                <FormLabel>Personal Website URL</FormLabel>
                <FormControl>
                  <Input
                    placeholder="Enter your LinkedIn URL"
                    type="url"
                    {...field}
                  />
                </FormControl>
                <FormDescription>
                  Enter your Personal Website URL
                </FormDescription>
                <FormMessage />
              </FormItem>
            )}
          />

          <FormField
            control={form.control}
            name="resume"
            render={({ field }) => (
              <FormItem>
                <FormLabel>Resume URL</FormLabel>
                <FormControl>
                  <Input
                    placeholder="Enter your Resume URL"
                    type="url"
                    {...field}
                  />
                </FormControl>
                <FormDescription>Enter your Resume URL</FormDescription>
                <FormMessage />
              </FormItem>
            )}
          />
          {/* <Separator className="col-span-2 mt-0" /> */}
          {/* <FormField
            control={form.control}
            name="resume"
            render={({ field }) => (
              <FormItem>
                <FormLabel>Resume URL</FormLabel>
                <FormControl>
                  <Input
                    placeholder="Enter your Resume URL"
                    type="url"
                    {...field}
                  />
                </FormControl>
                <FormDescription>Enter your Resume URL</FormDescription>
                <FormMessage />
              </FormItem>
            )}
          /> */}

          <Separator className="col-span-2" />
<<<<<<< HEAD
          {/* <div className="flex flex-wrap gap-6 w-full"> */}
          <div className="flex-1 min-w-[350px] max-w-[500px]">
            <FormLabel>Skills</FormLabel>
            <div className="flex items-center mt-2">
              <Select
                onValueChange={(value) => {
                  setTmpSkill(value);
                  setSearchQuery('');
                }}
                value={tmpSkill || ''}
                onOpenChange={(open) => {
                  if (!open) setSearchQuery('');
                }}
              >
                <SelectTrigger>
                  <SelectValue
                    placeholder={tmpSkill ? tmpSkill : 'Select skill'}
                  />
                </SelectTrigger>
                <SelectContent>
                  {/* Add search input */}
                  <div className="p-2 relative">
                    <input
                      type="text"
                      value={searchQuery}
                      onChange={(e) => setSearchQuery(e.target.value)}
                      className="w-full p-2 border border-gray-300 rounded-lg text-sm"
                      placeholder="Search Skill"
                    />
                    {searchQuery && (
                      <button
                        onClick={() => setSearchQuery('')}
                        className="absolute right-3 top-1/2 transform -translate-y-1/2 text-gray-500 hover:text-white text-xl transition-colors mr-2"
                      >
                        ×
                      </button>
                    )}
                  </div>
                  {/* Filtered skill list */}
                  {skills
                    .filter(
                      (skill: any) =>
                        skill.label
                          .toLowerCase()
                          .includes(searchQuery.toLowerCase()) &&
                        !currSkills.some((s: any) => s.name === skill.label),
                    )
                    .map((skill: any, index: number) => (
                      <SelectItem key={index} value={skill.label}>
                        {skill.label}
                      </SelectItem>
                    ))}
                  {/* No matching skills */}
                  {skills.filter(
                    (skill: any) =>
                      skill.label
                        .toLowerCase()
                        .includes(searchQuery.toLowerCase()) &&
                      !currSkills.some((s: any) => s.name === skill.label),
                  ).length === 0 && (
                    <div className="p-2 text-gray-500 italic text-center">
                      No matching skills
                    </div>
                  )}
                </SelectContent>
              </Select>
              <Button
                variant="outline"
                type="button"
                size="icon"
                className="ml-2"
                onClick={() => {
                  handleAddSkill();
                  setTmpSkill('');
                  setSearchQuery('');
                }}
              >
                <Plus className="h-4 w-4" />
              </Button>
            </div>
            <div className="flex flex-wrap gap-2 mt-5">
              {currSkills.map((skill: any, index: number) => (
                <Badge
                  className="uppercase text-xs font-normal bg-gray-300 flex items-center px-2 py-1"
                  key={index}
=======
          <div className="flex flex-wrap gap-6 w-full">
            <div className="flex-1 min-w-[150px] max-w-[300px]">
              <FormLabel>Skills</FormLabel>
              <div className="flex items-center mt-2">
                <Select
                  onValueChange={(value) => {
                    if (value === 'other') {
                      setIsDialogOpen(true);
                      setDialogType('skill');
                    } else {
                      setTmpSkill(value);
                    }
                  }}
                  value={tmpSkill || ''}
                >
                  <SelectTrigger>
                    <SelectValue
                      placeholder={tmpSkill ? tmpSkill : 'Select skill'}
                    />
                  </SelectTrigger>
                  <SelectContent>
                    {skills
                      .filter(
                        (skill: any) =>
                          !currSkills.some((s: any) => s.name === skill.label),
                      )
                      .map((skill: any, index: number) => (
                        <SelectItem key={index} value={skill.label}>
                          {skill.label}
                        </SelectItem>
                      ))}
                    <SelectItem value="other">
                      <span className="text-gray-500 italic">Other</span>
                    </SelectItem>
                  </SelectContent>
                </Select>
                <Button
                  variant="outline"
                  type="button"
                  size="icon"
                  className="ml-2"
                  onClick={() => {
                    handleAddSkill();
                    setTmpSkill('');
                  }}
>>>>>>> 81e0a605
                >
                  {skill.name}
                  <button
                    type="button"
                    onClick={() => handleDeleteSkill(skill.name)}
                    className="ml-2 text-red-500 hover:text-red-700"
                  >
                    <X className="h-4 w-4" />
                  </button>
                </Badge>
              ))}
            </div>
          </div>

<<<<<<< HEAD
          <div className="flex-1 min-w-[350px] max-w-[500px]">
            <FormLabel>Domains</FormLabel>
            <div className="flex items-center mt-2">
              <Select
                onValueChange={(value) => {
                  setTmpDomain(value);
                  setSearchQuery('');
                }}
                value={tmpDomain || ''}
                onOpenChange={(open) => {
                  if (!open) setSearchQuery('');
                }}
              >
                <SelectTrigger>
                  <SelectValue
                    placeholder={tmpDomain ? tmpDomain : 'Select domain'}
                  />
                </SelectTrigger>
                <SelectContent>
                  {/* Add search input */}
                  <div className="p-2 relative">
                    <input
                      type="text"
                      value={searchQuery}
                      onChange={(e) => setSearchQuery(e.target.value)}
                      className="w-full p-2 border border-gray-300 rounded-lg text-sm"
                      placeholder="Search Domain"
                    />
                    {searchQuery && (
                      <button
                        onClick={() => setSearchQuery('')}
                        className="absolute right-3 top-1/2 transform -translate-y-1/2 text-gray-500 hover:text-white text-xl transition-colors mr-2"
                      >
                        ×
                      </button>
                    )}
                  </div>
                  {/* Filtered domain list */}
                  {domains
                    .filter(
                      (domain: any) =>
                        domain.label
                          .toLowerCase()
                          .includes(searchQuery.toLowerCase()) &&
                        !currDomains.some((d: any) => d.name === domain.label),
                    )
                    .map((domain: any, index: number) => (
                      <SelectItem key={index} value={domain.label}>
                        {domain.label}
                      </SelectItem>
                    ))}
                  {/* No matching domain */}
                  {domains.filter(
                    (domain: any) =>
                      domain.label
                        .toLowerCase()
                        .includes(searchQuery.toLowerCase()) &&
                      !currDomains.some((d: any) => d.name === domain.label),
                  ).length === 0 && (
                    <div className="p-2 text-gray-500 italic text-center">
                      No matching Domain
                    </div>
                  )}
                </SelectContent>
              </Select>
              <Button
                variant="outline"
                type="button"
                size="icon"
                className="ml-2"
                onClick={() => {
                  handleAddDomain();
                  setTmpDomain('');
                  setSearchQuery('');
                }}
              >
                <Plus className="h-4 w-4" />
              </Button>
            </div>
            <div className="flex flex-wrap gap-2 mt-5">
              {currDomains.map((domain: any, index: number) => (
                <Badge
                  className="uppercase text-xs font-normal bg-gray-300 flex items-center px-2 py-1"
                  key={index}
=======
            <div className="flex-1 min-w-[150px] max-w-[300px]">
              <FormLabel>Domains</FormLabel>
              <div className="flex items-center mt-2">
                <Select
                  onValueChange={(value) => {
                    if (value === 'other') {
                      setIsDialogOpen(true);
                      setDialogType('domain');
                    } else {
                      setTmpDomain(value);
                    }
                  }}
                  value={tmpDomain || ''}
                >
                  <SelectTrigger>
                    <SelectValue
                      placeholder={tmpDomain ? tmpDomain : 'Select domain'}
                    />
                  </SelectTrigger>
                  <SelectContent>
                    {domains
                      .filter(
                        (domain: any) =>
                          !currDomains.some(
                            (d: any) => d.name === domain.label,
                          ),
                      )
                      .map((domain: any, index: number) => (
                        <SelectItem key={index} value={domain.label}>
                          {domain.label}
                        </SelectItem>
                      ))}
                    <SelectItem value="other">
                      <span className="text-gray-500 italic">Other</span>
                    </SelectItem>
                  </SelectContent>
                </Select>
                <Button
                  variant="outline"
                  type="button"
                  size="icon"
                  className="ml-2"
                  onClick={() => {
                    handleAddDomain();
                    setTmpDomain('');
                  }}
>>>>>>> 81e0a605
                >
                  {domain.name}
                  <button
                    type="button"
                    onClick={() => handleDeleteDomain(domain.name)}
                    className="ml-2 text-red-500 hover:text-red-700"
                  >
                    <X className="h-4 w-4" />
                  </button>
                </Badge>
              ))}
            </div>
          </div>

<<<<<<< HEAD
          <div className="flex-1 min-w-[350px] max-w-[500px]">
            <FormLabel>Project Domains</FormLabel>
            <div className="flex items-center mt-2">
              <Select
                onValueChange={(value) => {
                  setTmpProjectDomains(value);
                  setSearchQuery('');
                }}
                value={tmpProjectDomains || ''}
                onOpenChange={(open) => {
                  if (!open) setSearchQuery('');
                }}
              >
                <SelectTrigger>
                  <SelectValue
                    placeholder={
                      tmpProjectDomains
                        ? tmpProjectDomains
                        : 'Select project domain'
                    }
                  />
                </SelectTrigger>
                <SelectContent>
                  <div className="p-2 relative">
                    <input
                      type="text"
                      value={searchQuery}
                      onChange={(e) => setSearchQuery(e.target.value)}
                      className="w-full p-2 border border-gray-300 rounded-lg text-sm"
                      placeholder="Search Project Domain"
                    />
                    {searchQuery && (
=======
            <div className="flex-1 min-w-[150px] max-w-[300px]">
              <FormLabel>Project Domains</FormLabel>
              <div className="flex items-center mt-2">
                <Select
                  onValueChange={(value) => {
                    if (value === 'other') {
                      setIsDialogOpen(true);
                      setDialogType('projectDomain');
                    } else {
                      setTmpProjectDomains(value);
                    }
                  }}
                  value={tmpProjectDomains || ''}
                >
                  <SelectTrigger>
                    <SelectValue
                      placeholder={
                        tmpProjectDomains
                          ? tmpProjectDomains
                          : 'Select project domain'
                      }
                    />
                  </SelectTrigger>
                  <SelectContent>
                    {projectDomains
                      .filter(
                        (projectDomains: any) =>
                          !currProjectDomains.some(
                            (d: any) => d.name === projectDomains.label,
                          ),
                      )
                      .map((projectDomains: any, index: number) => (
                        <SelectItem key={index} value={projectDomains.label}>
                          {projectDomains.label}
                        </SelectItem>
                      ))}
                    <SelectItem value="other">
                      <span className="text-gray-500 italic">Other</span>
                    </SelectItem>
                  </SelectContent>
                </Select>
                <Button
                  variant="outline"
                  type="button"
                  size="icon"
                  className="ml-2"
                  onClick={() => {
                    handleAddprojectDomain();
                    setTmpProjectDomains('');
                  }}
                >
                  <Plus className="h-4 w-4" />
                </Button>
              </div>
              <div className="flex flex-wrap gap-2 mt-5">
                {currProjectDomains.map(
                  (projectDomains: any, index: number) => (
                    <Badge
                      className="uppercase text-xs font-normal bg-gray-300 flex items-center px-2 py-1"
                      key={index}
                    >
                      {projectDomains.name}
>>>>>>> 81e0a605
                      <button
                        onClick={() => setSearchQuery('')}
                        className="absolute right-3 top-1/2 transform -translate-y-1/2 text-gray-500 hover:text-white text-xl transition-colors mr-2"
                      >
                        ×
                      </button>
                    )}
                  </div>
                  {/* Filtered project domain list */}
                  {projectDomains
                    .filter(
                      (projectDomains: any) =>
                        projectDomains.label
                          .toLowerCase()
                          .includes(searchQuery.toLowerCase()) &&
                        !currProjectDomains.some(
                          (d: any) => d.name === projectDomains.label,
                        ),
                    )
                    .map((projectDomains: any, index: number) => (
                      <SelectItem key={index} value={projectDomains.label}>
                        {projectDomains.label}
                      </SelectItem>
                    ))}
                  {/* No matching project domain */}
                  {projectDomains.filter(
                    (projectDomain: any) =>
                      projectDomain.label
                        .toLowerCase()
                        .includes(searchQuery.toLowerCase()) &&
                      !currProjectDomains.some(
                        (d: any) => d.name === projectDomain.label,
                      ),
                  ).length === 0 && (
                    <div className="p-2 text-gray-500 italic text-center">
                      No matching Project Domain
                    </div>
                  )}
                </SelectContent>
              </Select>
              <Button
                variant="outline"
                type="button"
                size="icon"
                className="ml-2"
                onClick={() => {
                  handleAddprojectDomain();
                  setTmpProjectDomains('');
                  setSearchQuery('');
                }}
              >
                <Plus className="h-4 w-4" />
              </Button>
            </div>
            <div className="flex flex-wrap gap-2 mt-5">
              {currProjectDomains.map((projectDomains: any, index: number) => (
                <Badge
                  className="uppercase text-xs font-normal bg-gray-300 flex items-center px-2 py-1"
                  key={index}
                >
                  {projectDomains.name}
                  <button
                    type="button"
                    onClick={() => handleDeleteProjDomain(projectDomains.name)}
                    className="ml-2 text-red-500 hover:text-red-700"
                  >
                    <X className="h-4 w-4" />
                  </button>
                </Badge>
              ))}
            </div>
          </div>
          {/* </div> */}
          <Separator className="col-span-2 mt-0" />
          <FormField
            control={form.control}
            name="resume"
            render={({ field }) => (
              <FormItem className="flex flex-col items-start ">
                <FormLabel className="ml-2">Upload Resume</FormLabel>
                <div className="w-full sm:w-auto sm:mr-26">
                  <ResumeUpload user_id={user._id} url={user.resume} />
                </div>
              </FormItem>
            )}
          />
          <Separator className="col-span-2 mt-0" />
          <Button type="submit" className="col-span-2">
            Update profile
          </Button>

          {isDialogOpen && (
            <Dialog
              open={isDialogOpen}
              onOpenChange={(isOpen) => setIsDialogOpen(isOpen)}
            >
              <DialogOverlay className="fixed inset-0 bg-black bg-opacity-50 backdrop-blur-sm z-40" />
              <DialogContent className="fixed inset-0 flex items-center justify-center z-50">
                <div className="bg-black rounded-md shadow-xl p-6 w-[90%] max-w-md">
                  {dialogType === 'skill' && (
                    <>
                      <h2 className="text-lg font-semibold text-white mb-4">
                        Add New Skill
                      </h2>
                      <form
                        onSubmit={(e) => {
                          e.preventDefault();
                          handleAddCustomSkill(); // Add custom skill logic
                        }}
                      >
                        <div className="mb-4">
                          <label
                            htmlFor="skillLabel"
                            className="block text-sm font-medium text-white mb-1"
                          >
                            Skill Label
                          </label>
                          <input
                            type="text"
                            value={customSkill.label}
                            onChange={(e) =>
                              setCustomSkill({
                                ...customSkill,
                                label: e.target.value,
                              })
                            }
                            placeholder="Enter skill label"
                            className="w-full px-3 py-2 rounded-md text-white bg-black placeholder-gray-400 border border-white"
                            required
                          />
                        </div>
                        <div className="flex justify-end space-x-3">
                          <Button
                            type="button"
                            variant="ghost"
                            onClick={() => setIsDialogOpen(false)}
                            className="mt-3"
                          >
                            Cancel
                          </Button>
                          <Button
                            type="button"
                            className="mt-3"
                            onClick={() => {
                              handleAddCustomSkill();
                              setCustomSkill({ label: '', description: '' });
                            }}
                          >
                            Add Skill
                          </Button>
                        </div>
                      </form>
                    </>
                  )}
                  {dialogType === 'domain' && (
                    <>
                      <h2 className="text-lg font-semibold text-white mb-4">
                        Add New Domain
                      </h2>
                      <form
                        onSubmit={(e) => {
                          e.preventDefault();
                          handleAddCustomDomain(); // Add custom domain logic
                        }}
                      >
                        <div className="mb-4">
                          <label
                            htmlFor="domainLabel"
                            className="block text-sm font-medium text-white mb-1"
                          >
                            Domain Label
                          </label>
                          <input
                            type="text"
                            value={customDomain.label}
                            onChange={(e) =>
                              setCustomDomain({
                                ...customDomain,
                                label: e.target.value,
                              })
                            }
                            placeholder="Enter Domain label"
                            className="w-full px-3 py-2 rounded-md text-white bg-black placeholder-gray-400 border border-white"
                            required
                          />
                        </div>
                        <div className="flex justify-end space-x-3">
                          <Button
                            type="button"
                            variant="ghost"
                            onClick={() => setIsDialogOpen(false)}
                            className="mt-3"
                          >
                            Cancel
                          </Button>
                          <Button
                            type="button"
                            className="mt-3"
                            onClick={() => {
                              handleAddCustomDomain();
                              setCustomDomain({ label: '', description: '' });
                            }}
                          >
                            Add Domain
                          </Button>
                        </div>
                      </form>
                    </>
                  )}
                  {dialogType === 'projectDomain' && (
                    <>
                      <h2 className="text-lg font-semibold text-white mb-4">
                        Add New Project Domain
                      </h2>
                      <form
                        onSubmit={(e) => {
                          e.preventDefault();
                          handleAddCustomProjectDomain(); // Add custom project domain logic
                        }}
                      >
                        <div className="mb-4">
                          <label
                            htmlFor="projectDomainLabel"
                            className="block text-sm font-medium text-white mb-1"
                          >
                            Project Domain Label
                          </label>
                          <input
                            type="text"
                            value={customProjectDomain.label}
                            onChange={(e) =>
                              setCustomProjectDomain({
                                ...customProjectDomain,
                                label: e.target.value,
                              })
                            }
                            placeholder="Enter Project Domain label"
                            className="w-full px-3 py-2 rounded-md text-white bg-black placeholder-gray-400 border border-white"
                            required
                          />
                        </div>
                        <div className="flex justify-end space-x-3">
                          <Button
                            type="button"
                            variant="ghost"
                            onClick={() => setIsDialogOpen(false)}
                            className="mt-3"
                          >
                            Cancel
                          </Button>
                          <Button
                            type="button"
                            className="mt-3"
                            onClick={() => {
                              handleAddCustomProjectDomain();
                              setCustomProjectDomain({
                                label: '',
                                description: '',
                              });
                            }}
                          >
                            Add Project Domain
                          </Button>
                        </div>
                      </form>
                    </>
                  )}
                </div>
              </DialogContent>
            </Dialog>
          )}
        </form>
      </Form>
    </Card>
  );
}<|MERGE_RESOLUTION|>--- conflicted
+++ resolved
@@ -589,27 +589,30 @@
           /> */}
 
           <Separator className="col-span-2" />
-<<<<<<< HEAD
           {/* <div className="flex flex-wrap gap-6 w-full"> */}
-          <div className="flex-1 min-w-[350px] max-w-[500px]">
-            <FormLabel>Skills</FormLabel>
-            <div className="flex items-center mt-2">
-              <Select
-                onValueChange={(value) => {
-                  setTmpSkill(value);
-                  setSearchQuery('');
-                }}
-                value={tmpSkill || ''}
+            <div className="flex-1 min-w-[350px] max-w-[500px]">
+              <FormLabel>Skills</FormLabel>
+              <div className="flex items-center mt-2">
+                <Select
+                  onValueChange={(value) => {
+                    if (value === 'other') {
+                      setIsDialogOpen(true);
+                      setDialogType('skill');
+                    } else {
+                      setTmpSkill(value);
+                      setSearchQuery('');}
+                  }}
+                  value={tmpSkill || ''}
                 onOpenChange={(open) => {
                   if (!open) setSearchQuery('');
                 }}
-              >
-                <SelectTrigger>
-                  <SelectValue
-                    placeholder={tmpSkill ? tmpSkill : 'Select skill'}
-                  />
-                </SelectTrigger>
-                <SelectContent>
+                >
+                  <SelectTrigger>
+                    <SelectValue
+                      placeholder={tmpSkill ? tmpSkill : 'Select skill'}
+                    />
+                  </SelectTrigger>
+                  <SelectContent>
                   {/* Add search input */}
                   <div className="p-2 relative">
                     <input
@@ -629,20 +632,20 @@
                     )}
                   </div>
                   {/* Filtered skill list */}
-                  {skills
-                    .filter(
-                      (skill: any) =>
+                    {skills
+                      .filter(
+                        (skill: any) =>
                         skill.label
                           .toLowerCase()
                           .includes(searchQuery.toLowerCase()) &&
-                        !currSkills.some((s: any) => s.name === skill.label),
-                    )
-                    .map((skill: any, index: number) => (
-                      <SelectItem key={index} value={skill.label}>
-                        {skill.label}
-                      </SelectItem>
-                    ))}
-                  {/* No matching skills */}
+                          !currSkills.some((s: any) => s.name === skill.label),
+                      )
+                      .map((skill: any, index: number) => (
+                        <SelectItem key={index} value={skill.label}>
+                          {skill.label}
+                        </SelectItem>
+                      ))}
+                    {/* No matching skills */}
                   {skills.filter(
                     (skill: any) =>
                       skill.label
@@ -654,59 +657,6 @@
                       No matching skills
                     </div>
                   )}
-                </SelectContent>
-              </Select>
-              <Button
-                variant="outline"
-                type="button"
-                size="icon"
-                className="ml-2"
-                onClick={() => {
-                  handleAddSkill();
-                  setTmpSkill('');
-                  setSearchQuery('');
-                }}
-              >
-                <Plus className="h-4 w-4" />
-              </Button>
-            </div>
-            <div className="flex flex-wrap gap-2 mt-5">
-              {currSkills.map((skill: any, index: number) => (
-                <Badge
-                  className="uppercase text-xs font-normal bg-gray-300 flex items-center px-2 py-1"
-                  key={index}
-=======
-          <div className="flex flex-wrap gap-6 w-full">
-            <div className="flex-1 min-w-[150px] max-w-[300px]">
-              <FormLabel>Skills</FormLabel>
-              <div className="flex items-center mt-2">
-                <Select
-                  onValueChange={(value) => {
-                    if (value === 'other') {
-                      setIsDialogOpen(true);
-                      setDialogType('skill');
-                    } else {
-                      setTmpSkill(value);
-                    }
-                  }}
-                  value={tmpSkill || ''}
-                >
-                  <SelectTrigger>
-                    <SelectValue
-                      placeholder={tmpSkill ? tmpSkill : 'Select skill'}
-                    />
-                  </SelectTrigger>
-                  <SelectContent>
-                    {skills
-                      .filter(
-                        (skill: any) =>
-                          !currSkills.some((s: any) => s.name === skill.label),
-                      )
-                      .map((skill: any, index: number) => (
-                        <SelectItem key={index} value={skill.label}>
-                          {skill.label}
-                        </SelectItem>
-                      ))}
                     <SelectItem value="other">
                       <span className="text-gray-500 italic">Other</span>
                     </SelectItem>
@@ -720,42 +670,54 @@
                   onClick={() => {
                     handleAddSkill();
                     setTmpSkill('');
+                  setSearchQuery('');
                   }}
->>>>>>> 81e0a605
                 >
-                  {skill.name}
-                  <button
-                    type="button"
-                    onClick={() => handleDeleteSkill(skill.name)}
-                    className="ml-2 text-red-500 hover:text-red-700"
+                  <Plus className="h-4 w-4" />
+                </Button>
+              </div>
+              <div className="flex flex-wrap gap-2 mt-5">
+                {currSkills.map((skill: any, index: number) => (
+                  <Badge
+                    className="uppercase text-xs font-normal bg-gray-300 flex items-center px-2 py-1"
+                    key={index}
                   >
-                    <X className="h-4 w-4" />
-                  </button>
-                </Badge>
-              ))}
+                    {skill.name}
+                    <button
+                      type="button"
+                      onClick={() => handleDeleteSkill(skill.name)}
+                      className="ml-2 text-red-500 hover:text-red-700"
+                    >
+                      <X className="h-4 w-4" />
+                    </button>
+                  </Badge>
+                ))}
+              </div>
             </div>
-          </div>
-
-<<<<<<< HEAD
+
           <div className="flex-1 min-w-[350px] max-w-[500px]">
-            <FormLabel>Domains</FormLabel>
-            <div className="flex items-center mt-2">
-              <Select
-                onValueChange={(value) => {
-                  setTmpDomain(value);
-                  setSearchQuery('');
-                }}
-                value={tmpDomain || ''}
+              <FormLabel>Domains</FormLabel>
+              <div className="flex items-center mt-2">
+                <Select
+                  onValueChange={(value) => {
+                    if (value === 'other') {
+                      setIsDialogOpen(true);
+                      setDialogType('domain');
+                    } else {
+                      setTmpDomain(value);
+                  setSearchQuery('');}
+                  }}
+                  value={tmpDomain || ''}
                 onOpenChange={(open) => {
                   if (!open) setSearchQuery('');
                 }}
-              >
-                <SelectTrigger>
-                  <SelectValue
-                    placeholder={tmpDomain ? tmpDomain : 'Select domain'}
-                  />
-                </SelectTrigger>
-                <SelectContent>
+                >
+                  <SelectTrigger>
+                    <SelectValue
+                      placeholder={tmpDomain ? tmpDomain : 'Select domain'}
+                    />
+                  </SelectTrigger>
+                  <SelectContent>
                   {/* Add search input */}
                   <div className="p-2 relative">
                     <input
@@ -775,20 +737,20 @@
                     )}
                   </div>
                   {/* Filtered domain list */}
-                  {domains
-                    .filter(
-                      (domain: any) =>
+                    {domains
+                      .filter(
+                        (domain: any) =>
                         domain.label
                           .toLowerCase()
                           .includes(searchQuery.toLowerCase()) &&
                         !currDomains.some((d: any) => d.name === domain.label),
-                    )
-                    .map((domain: any, index: number) => (
-                      <SelectItem key={index} value={domain.label}>
-                        {domain.label}
-                      </SelectItem>
-                    ))}
-                  {/* No matching domain */}
+                      )
+                      .map((domain: any, index: number) => (
+                        <SelectItem key={index} value={domain.label}>
+                          {domain.label}
+                        </SelectItem>
+                      ))}
+                      {/* No matching domain */}
                   {domains.filter(
                     (domain: any) =>
                       domain.label
@@ -800,60 +762,6 @@
                       No matching Domain
                     </div>
                   )}
-                </SelectContent>
-              </Select>
-              <Button
-                variant="outline"
-                type="button"
-                size="icon"
-                className="ml-2"
-                onClick={() => {
-                  handleAddDomain();
-                  setTmpDomain('');
-                  setSearchQuery('');
-                }}
-              >
-                <Plus className="h-4 w-4" />
-              </Button>
-            </div>
-            <div className="flex flex-wrap gap-2 mt-5">
-              {currDomains.map((domain: any, index: number) => (
-                <Badge
-                  className="uppercase text-xs font-normal bg-gray-300 flex items-center px-2 py-1"
-                  key={index}
-=======
-            <div className="flex-1 min-w-[150px] max-w-[300px]">
-              <FormLabel>Domains</FormLabel>
-              <div className="flex items-center mt-2">
-                <Select
-                  onValueChange={(value) => {
-                    if (value === 'other') {
-                      setIsDialogOpen(true);
-                      setDialogType('domain');
-                    } else {
-                      setTmpDomain(value);
-                    }
-                  }}
-                  value={tmpDomain || ''}
-                >
-                  <SelectTrigger>
-                    <SelectValue
-                      placeholder={tmpDomain ? tmpDomain : 'Select domain'}
-                    />
-                  </SelectTrigger>
-                  <SelectContent>
-                    {domains
-                      .filter(
-                        (domain: any) =>
-                          !currDomains.some(
-                            (d: any) => d.name === domain.label,
-                          ),
-                      )
-                      .map((domain: any, index: number) => (
-                        <SelectItem key={index} value={domain.label}>
-                          {domain.label}
-                        </SelectItem>
-                      ))}
                     <SelectItem value="other">
                       <span className="text-gray-500 italic">Other</span>
                     </SelectItem>
@@ -867,57 +775,32 @@
                   onClick={() => {
                     handleAddDomain();
                     setTmpDomain('');
+                    setSearchQuery('');
                   }}
->>>>>>> 81e0a605
                 >
-                  {domain.name}
-                  <button
-                    type="button"
-                    onClick={() => handleDeleteDomain(domain.name)}
-                    className="ml-2 text-red-500 hover:text-red-700"
+                  <Plus className="h-4 w-4" />
+                </Button>
+              </div>
+              <div className="flex flex-wrap gap-2 mt-5">
+                {currDomains.map((domain: any, index: number) => (
+                  <Badge
+                    className="uppercase text-xs font-normal bg-gray-300 flex items-center px-2 py-1"
+                    key={index}
                   >
-                    <X className="h-4 w-4" />
-                  </button>
-                </Badge>
-              ))}
+                    {domain.name}
+                    <button
+                      type="button"
+                      onClick={() => handleDeleteDomain(domain.name)}
+                      className="ml-2 text-red-500 hover:text-red-700"
+                    >
+                      <X className="h-4 w-4" />
+                    </button>
+                  </Badge>
+                ))}
+              </div>
             </div>
-          </div>
-
-<<<<<<< HEAD
+
           <div className="flex-1 min-w-[350px] max-w-[500px]">
-            <FormLabel>Project Domains</FormLabel>
-            <div className="flex items-center mt-2">
-              <Select
-                onValueChange={(value) => {
-                  setTmpProjectDomains(value);
-                  setSearchQuery('');
-                }}
-                value={tmpProjectDomains || ''}
-                onOpenChange={(open) => {
-                  if (!open) setSearchQuery('');
-                }}
-              >
-                <SelectTrigger>
-                  <SelectValue
-                    placeholder={
-                      tmpProjectDomains
-                        ? tmpProjectDomains
-                        : 'Select project domain'
-                    }
-                  />
-                </SelectTrigger>
-                <SelectContent>
-                  <div className="p-2 relative">
-                    <input
-                      type="text"
-                      value={searchQuery}
-                      onChange={(e) => setSearchQuery(e.target.value)}
-                      className="w-full p-2 border border-gray-300 rounded-lg text-sm"
-                      placeholder="Search Project Domain"
-                    />
-                    {searchQuery && (
-=======
-            <div className="flex-1 min-w-[150px] max-w-[300px]">
               <FormLabel>Project Domains</FormLabel>
               <div className="flex items-center mt-2">
                 <Select
@@ -927,9 +810,12 @@
                       setDialogType('projectDomain');
                     } else {
                       setTmpProjectDomains(value);
-                    }
+                  setSearchQuery('');}
                   }}
                   value={tmpProjectDomains || ''}
+                onOpenChange={(open) => {
+                  if (!open) setSearchQuery('');
+                }}
                 >
                   <SelectTrigger>
                     <SelectValue
@@ -941,9 +827,30 @@
                     />
                   </SelectTrigger>
                   <SelectContent>
+                  <div className="p-2 relative">
+                    <input
+                      type="text"
+                      value={searchQuery}
+                      onChange={(e) => setSearchQuery(e.target.value)}
+                      className="w-full p-2 border border-gray-300 rounded-lg text-sm"
+                      placeholder="Search Project Domain"
+                    />
+                    {searchQuery && (
+                      <button
+                        onClick={() => setSearchQuery('')}
+                        className="absolute right-3 top-1/2 transform -translate-y-1/2 text-gray-500 hover:text-white text-xl transition-colors mr-2"
+                      >
+                        ×
+                      </button>
+                    )}
+                  </div>
+                  {/* Filtered project domain list */}
                     {projectDomains
                       .filter(
                         (projectDomains: any) =>
+                        projectDomains.label
+                          .toLowerCase()
+                          .includes(searchQuery.toLowerCase()) &&
                           !currProjectDomains.some(
                             (d: any) => d.name === projectDomains.label,
                           ),
@@ -953,6 +860,20 @@
                           {projectDomains.label}
                         </SelectItem>
                       ))}
+                      {/* No matching project domain */}
+                      {projectDomains.filter(
+                        (projectDomain: any) =>
+                          projectDomain.label
+                            .toLowerCase()
+                            .includes(searchQuery.toLowerCase()) &&
+                          !currProjectDomains.some(
+                            (d: any) => d.name === projectDomain.label,
+                          ),
+                      ).length === 0 && (
+                        <div className="p-2 text-gray-500 italic text-center">
+                          No matching Project Domain
+                        </div>
+                      )}
                     <SelectItem value="other">
                       <span className="text-gray-500 italic">Other</span>
                     </SelectItem>
@@ -966,92 +887,31 @@
                   onClick={() => {
                     handleAddprojectDomain();
                     setTmpProjectDomains('');
+                    setSearchQuery('');
                   }}
                 >
                   <Plus className="h-4 w-4" />
                 </Button>
               </div>
               <div className="flex flex-wrap gap-2 mt-5">
-                {currProjectDomains.map(
-                  (projectDomains: any, index: number) => (
+              {currProjectDomains.map((projectDomains: any, index: number) => (
                     <Badge
                       className="uppercase text-xs font-normal bg-gray-300 flex items-center px-2 py-1"
                       key={index}
                     >
                       {projectDomains.name}
->>>>>>> 81e0a605
                       <button
-                        onClick={() => setSearchQuery('')}
-                        className="absolute right-3 top-1/2 transform -translate-y-1/2 text-gray-500 hover:text-white text-xl transition-colors mr-2"
+                        type="button"
+                    onClick={() => handleDeleteProjDomain(projectDomains.name)}
+                        className="ml-2 text-red-500 hover:text-red-700"
                       >
-                        ×
+                        <X className="h-4 w-4" />
                       </button>
-                    )}
-                  </div>
-                  {/* Filtered project domain list */}
-                  {projectDomains
-                    .filter(
-                      (projectDomains: any) =>
-                        projectDomains.label
-                          .toLowerCase()
-                          .includes(searchQuery.toLowerCase()) &&
-                        !currProjectDomains.some(
-                          (d: any) => d.name === projectDomains.label,
-                        ),
-                    )
-                    .map((projectDomains: any, index: number) => (
-                      <SelectItem key={index} value={projectDomains.label}>
-                        {projectDomains.label}
-                      </SelectItem>
-                    ))}
-                  {/* No matching project domain */}
-                  {projectDomains.filter(
-                    (projectDomain: any) =>
-                      projectDomain.label
-                        .toLowerCase()
-                        .includes(searchQuery.toLowerCase()) &&
-                      !currProjectDomains.some(
-                        (d: any) => d.name === projectDomain.label,
-                      ),
-                  ).length === 0 && (
-                    <div className="p-2 text-gray-500 italic text-center">
-                      No matching Project Domain
-                    </div>
-                  )}
-                </SelectContent>
-              </Select>
-              <Button
-                variant="outline"
-                type="button"
-                size="icon"
-                className="ml-2"
-                onClick={() => {
-                  handleAddprojectDomain();
-                  setTmpProjectDomains('');
-                  setSearchQuery('');
-                }}
-              >
-                <Plus className="h-4 w-4" />
-              </Button>
+                    </Badge>
+                  ),
+                )}
+              </div>
             </div>
-            <div className="flex flex-wrap gap-2 mt-5">
-              {currProjectDomains.map((projectDomains: any, index: number) => (
-                <Badge
-                  className="uppercase text-xs font-normal bg-gray-300 flex items-center px-2 py-1"
-                  key={index}
-                >
-                  {projectDomains.name}
-                  <button
-                    type="button"
-                    onClick={() => handleDeleteProjDomain(projectDomains.name)}
-                    className="ml-2 text-red-500 hover:text-red-700"
-                  >
-                    <X className="h-4 w-4" />
-                  </button>
-                </Badge>
-              ))}
-            </div>
-          </div>
           {/* </div> */}
           <Separator className="col-span-2 mt-0" />
           <FormField
