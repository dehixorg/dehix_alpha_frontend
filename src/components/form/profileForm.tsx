import React, { useEffect, useState } from 'react';
import { zodResolver } from '@hookform/resolvers/zod';
import { useForm } from 'react-hook-form';
import { z } from 'zod';
import { Plus, X } from 'lucide-react';
import { Dialog, DialogContent, DialogOverlay } from '@radix-ui/react-dialog';

import { Card } from '../ui/card';
import { Textarea } from '../ui/textarea';
import ProfilePictureUpload from '../fileUpload/profilePicture';
import ResumeUpload from '../fileUpload/resume';

import { axiosInstance } from '@/lib/axiosinstance';
import { Button } from '@/components/ui/button';
import {
  Form,
  FormControl,
  FormDescription,
  FormField,
  FormItem,
  FormLabel,
  FormMessage,
} from '@/components/ui/form';
import { Input } from '@/components/ui/input';
import { toast } from '@/components/ui/use-toast';
import { Separator } from '@/components/ui/separator';
import { Badge } from '@/components/ui/badge';
import {
  Select,
  SelectTrigger,
  SelectItem,
  SelectValue,
  SelectContent,
} from '@/components/ui/select';
import { Type } from '@/utils/enum';
import { StatusEnum } from '@/utils/freelancer/enum';
import { addSkill } from '@/utils/skillUtils';
import { addDomain } from '@/utils/DomainUtils';
import { addProjectDomain } from '@/utils/ProjectDomainUtils';

const profileFormSchema = z.object({
  firstName: z.string().min(2, {
    message: 'First Name must be at least 2 characters.',
  }),
  lastName: z.string().min(2, {
    message: 'Last Name must be at least 2 characters.',
  }),
  username: z
    .string()
    .min(2, {
      message: 'Username must be at least 2 characters.',
    })
    .max(30, {
      message: 'Username must not be longer than 30 characters.',
    }),
  email: z.string().email(),
  phone: z.string().min(10, {
    message: 'Phone number must be at least 10 digits.',
  }),
  role: z.string(),
  personalWebsite: z.string().url().optional(),
  resume: z.string().url().optional(),
  description: z.string().max(500, {
    message: 'Description cannot exceed 500 characters.',
  }),
});

type ProfileFormValues = z.infer<typeof profileFormSchema>;

export function ProfileForm({ user_id }: { user_id: string }) {
  const [user, setUser] = useState<any>({});
  const [skills, setSkills] = useState<any>([]);
  const [currSkills, setCurrSkills] = useState<any>([]);
  const [tmpSkill, setTmpSkill] = useState<any>('');
  const [domains, setDomains] = useState<any>([]);
  const [currDomains, setCurrDomains] = useState<any>([]);
  const [tmpDomain, setTmpDomain] = useState<any>('');
  const [projectDomains, setProjectDomains] = useState<any>([]);
  const [currProjectDomains, setCurrProjectDomains] = useState<any>([]);
  const [tmpProjectDomains, setTmpProjectDomains] = useState<any>('');
  const [loading, setLoading] = useState(false);
  const [isDialogOpen, setIsDialogOpen] = useState(false);
  const [customSkill, setCustomSkill] = useState({
    label: '',
    description: '',
  });
  const [customDomain, setCustomDomain] = useState({
    label: '',
    description: '',
  });
  const [customProjectDomain, setCustomProjectDomain] = useState({
    label: '',
    description: '',
  });
  const [dialogType, setDialogType] = useState<
    'skill' | 'domain' | 'projectDomain' | null
  >(null);

  const form = useForm<ProfileFormValues>({
    resolver: zodResolver(profileFormSchema),
    defaultValues: {
      firstName: '',
      lastName: '',
      username: '',
      email: '',
      phone: '',
      role: '',
    },
    mode: 'all',
  });

  const handleAddSkill = () => {
    addSkill(tmpSkill, skills, setSkills);
    if (tmpSkill && !currSkills.some((skill: any) => skill.name === tmpSkill)) {
      setCurrSkills([
        ...currSkills,
        {
          name: tmpSkill,
          level: '',
          experience: '',
          interviewStatus: StatusEnum.PENDING,
          interviewInfo: '',
          interviewerRating: 0,
        },
      ]);
      setTmpSkill('');
    }
  };

  const handleAddCustomSkill = async () => {
    if (!customSkill.label.trim()) {
      console.warn('Field is required.');
      return;
    }
    const customSkillData = {
      label: customSkill.label,
      createdBy: Type.FREELANCER,
      createdById: user_id,
      status: StatusEnum.ACTIVE,
    };

    try {
      const response = await axiosInstance.post('/skills', customSkillData);

      const updatedSkills = [...skills, { label: customSkill.label }];
      setDomains(updatedSkills);

      setCurrSkills([
        ...currSkills,
        {
          name: customSkill.label,
          level: '',
          experience: '',
          interviewStatus: 'PENDING',
          interviewInfo: customSkill.description,
          interviewerRating: 0,
        },
      ]);

      setCustomSkill({ label: '', description: '' });
      setIsDialogOpen(false);
    } catch (error: any) {
      console.error(
        'Failed to add skill:',
        error.response?.data || error.message,
      );
      toast({
        variant: 'destructive',
        title: 'Error',
        description: 'Failed to add skill. Please try again.',
      });
    } finally {
      setLoading(false);
    }
  };

  const handleAddCustomDomain = async () => {
    if (!customDomain.label.trim()) {
      console.warn('Field is required.');
      return;
    }
    const customDomainData = {
      label: customDomain.label,
      createdBy: Type.FREELANCER,
      createdById: user_id,
      status: StatusEnum.ACTIVE,
    };

    try {
      const response = await axiosInstance.post('/domain', customDomainData);

      const updatedDomains = [...domains, { label: customDomain.label }];
      setDomains(updatedDomains);

      setCurrDomains([
        ...currDomains,
        {
          name: customDomain.label,
          level: '',
          experience: '',
          interviewStatus: 'PENDING',
          interviewInfo: customDomain.description,
          interviewerRating: 0,
        },
      ]);

      setCustomDomain({ label: '', description: '' });
      setIsDialogOpen(false);
    } catch (error: any) {
      console.error(
        'Failed to add domain:',
        error.response?.data || error.message,
      );
      toast({
        variant: 'destructive',
        title: 'Error',
        description: 'Failed to add domain. Please try again.',
      });
    } finally {
      setLoading(false);
    }
  };

  const handleAddCustomProjectDomain = async () => {
    if (!customProjectDomain.label.trim()) {
      console.warn('Field is required.');
      return;
    }
    const customProjectDomainData = {
      label: customProjectDomain.label,
      createdBy: Type.FREELANCER,
      createdById: user_id,
      status: StatusEnum.ACTIVE,
    };

    try {
      const response = await axiosInstance.post(
        '/projectdomain',
        customProjectDomainData,
      );

      const updatedProjectDomains = [
        ...projectDomains,
        { label: customProjectDomain.label },
      ];
      setProjectDomains(updatedProjectDomains);

      setCurrProjectDomains([
        ...currProjectDomains,
        {
          name: customProjectDomain.label,
          level: '',
          experience: '',
          interviewStatus: 'PENDING',
          interviewInfo: customProjectDomain.description,
          interviewerRating: 0,
        },
      ]);

      setCustomProjectDomain({ label: '', description: '' });
      setIsDialogOpen(false);
    } catch (error: any) {
      console.error(
        'Failed to add project domain:',
        error.response?.data || error.message,
      );
      toast({
        variant: 'destructive',
        title: 'Error',
        description: 'Failed to add project domain. Please try again.',
      });
    } finally {
      setLoading(false);
    }
  };

  const handleAddDomain = () => {
    addDomain(tmpDomain, domains, setDomains);
    if (
      tmpDomain &&
      !currDomains.some((domain: any) => domain.name === tmpDomain)
    ) {
      setCurrDomains([
        ...currDomains,
        {
          name: tmpDomain,
          level: '',
          experience: '',
          interviewStatus: StatusEnum.PENDING,
          interviewInfo: '',
          interviewerRating: 0,
        },
      ]);
      setTmpDomain('');
    }
  };
  const handleAddprojectDomain = () => {
    addProjectDomain(tmpProjectDomains, projectDomains, setProjectDomains);
    if (
      tmpProjectDomains &&
      !currProjectDomains.some(
        (projectDomains: any) => projectDomains.name === projectDomains,
      )
    ) {
      setCurrProjectDomains([
        ...currProjectDomains,
        {
          name: tmpProjectDomains,
          level: '',
          experience: '',
          interviewStatus: StatusEnum.PENDING,
          interviewInfo: '',
          interviewerRating: 0,
        },
      ]);
      setTmpProjectDomains('');
    }
  };

  useEffect(() => {
    console.log('domain selected', currDomains);
  }, [currDomains]);

  const handleDeleteSkill = (skillToDelete: string) => {
    setCurrSkills(
      currSkills.filter((skill: any) => skill.name !== skillToDelete),
    );
  };

  const handleDeleteDomain = (domainToDelete: string) => {
    setCurrDomains(
      currDomains.filter((domain: any) => domain.name !== domainToDelete),
    );
  };
  const handleDeleteProjDomain = (projectDomainToDelete: string) => {
    setCurrProjectDomains(
      currProjectDomains.filter(
        (projectDomain: any) => projectDomain.name !== projectDomainToDelete,
      ),
    );
  };

  const [searchQuery, setSearchQuery] = useState('');
  useEffect(() => {
    const fetchData = async () => {
      try {
        const userResponse = await axiosInstance.get(`/freelancer/${user_id}`);
        const skillsResponse = await axiosInstance.get('/skills');
        const domainsResponse = await axiosInstance.get('/domain');
        const projectDomainResponse = await axiosInstance.get('/projectdomain');

        // Set options for dropdowns
        setSkills(skillsResponse.data.data);
        setDomains(domainsResponse.data.data);
        setProjectDomains(projectDomainResponse.data.data);

        setCurrSkills(userResponse.data.skills);
        setCurrDomains(userResponse.data.domain);
        setCurrProjectDomains(userResponse.data.projectDomain);

        form.reset({
          firstName: userResponse.data.firstName || '',
          lastName: userResponse.data.lastName || '',
          username: userResponse.data.userName || '',
          email: userResponse.data.email || '',
          phone: userResponse.data.phone || '',
          role: userResponse.data.role || '',
          personalWebsite: userResponse.data.personalWebsite || '',
          resume: userResponse.data.resume || '',
          description: userResponse.data.description || '',
        });
      } catch (error) {
        console.error('API Error:', error);
      }
    };

    fetchData();
  }, [user_id]);

  useEffect(() => {
    form.reset({
      firstName: user?.firstName || '',
      lastName: user?.lastName || '',
      username: user?.userName || '',
      email: user?.email || '',
      phone: user?.phone || '',
      role: user?.role || '',
      personalWebsite: user?.personalWebsite || '',
      resume: user?.resume || '',
      description: user?.description || '',
    });
  }, [user, form]);

  async function onSubmit(data: ProfileFormValues) {
    try {
      console.log('API body', {
        ...data,
        skills: currSkills,
        domain: currDomains,
      });
      await axiosInstance.put(`/freelancer/${user_id}`, {
        ...data,
        skills: currSkills,
        domain: currDomains,
        description: data.description,
      });

      setUser({
        ...user,
        firstName: data.firstName,
        lastName: data.lastName,
        userName: data.username,
        email: data.email,
        phone: data.phone,
        role: data.role,
        personalWebsite: data.personalWebsite,
        resume: data.resume,
        skills: currSkills,
        domain: currDomains,
        projectDomains: currProjectDomains,
      });

      toast({
        title: 'Profile Updated',
        description: 'Your profile has been successfully updated.',
      });
    } catch (error) {
      console.error('API Error:', error);
      toast({
        variant: 'destructive',
        title: 'Error',
        description: 'Failed to update profile. Please try again later.',
      });
    }
  }

  return (
    <Card className="p-10">
      <Form {...form}>
        <ProfilePictureUpload
          user_id={user._id}
          profile={user.profilePic}
          entityType={Type.FREELANCER}
        />
        <form
          onSubmit={form.handleSubmit(onSubmit)}
          className="grid gap-10 grid-cols-2 mt-4"
        >
          <FormField
            control={form.control}
            name="firstName"
            render={({ field }) => (
              <FormItem>
                <FormLabel>First Name</FormLabel>
                <FormControl>
                  <Input placeholder="Enter your first name" {...field} />
                </FormControl>
                <FormMessage />
              </FormItem>
            )}
          />
          <FormField
            control={form.control}
            name="lastName"
            render={({ field }) => (
              <FormItem>
                <FormLabel>Last Name</FormLabel>
                <FormControl>
                  <Input placeholder="Enter your last name" {...field} />
                </FormControl>
                <FormMessage />
              </FormItem>
            )}
          />
          <FormField
            control={form.control}
            name="username"
            render={({ field }) => (
              <FormItem>
                <FormLabel>Username</FormLabel>
                <FormControl>
                  <Input placeholder="Enter your username" {...field} />
                </FormControl>
                <FormMessage />
              </FormItem>
            )}
          />
          <FormField
            control={form.control}
            name="email"
            render={({ field }) => (
              <FormItem>
                <FormLabel>Email</FormLabel>
                <FormControl>
                  <Input placeholder="Enter your email" {...field} />
                </FormControl>
                <FormDescription>Non editable field</FormDescription>
                <FormMessage />
              </FormItem>
            )}
          />

          <FormField
            control={form.control}
            name="description"
            render={({ field }) => (
              <FormItem className="col-span-2">
                <FormLabel>Description</FormLabel>
                <FormControl>
                  <Textarea placeholder="Enter description" {...field} />
                </FormControl>
                <FormMessage />
              </FormItem>
            )}
          />

          <FormField
            control={form.control}
            name="phone"
            render={({ field }) => (
              <FormItem>
                <FormLabel>Phone Number</FormLabel>
                <FormControl>
                  <Input placeholder="+91" {...field} />
                </FormControl>
                <FormMessage />
                <FormDescription>Non editable field</FormDescription>
              </FormItem>
            )}
          />
          <FormField
            control={form.control}
            name="personalWebsite"
            render={({ field }) => (
              <FormItem>
                <FormLabel>Personal Website URL</FormLabel>
                <FormControl>
                  <Input
                    placeholder="Enter your LinkedIn URL"
                    type="url"
                    {...field}
                  />
                </FormControl>
                <FormDescription>
                  Enter your Personal Website URL
                </FormDescription>
                <FormMessage />
              </FormItem>
            )}
          />

          <FormField
            control={form.control}
            name="resume"
            render={({ field }) => (
              <FormItem>
                <FormLabel>Resume URL</FormLabel>
                <FormControl>
                  <Input
                    placeholder="Enter your Resume URL"
                    type="url"
                    {...field}
                  />
                </FormControl>
                <FormDescription>Enter your Resume URL</FormDescription>
                <FormMessage />
              </FormItem>
            )}
          />
          {/* <Separator className="col-span-2 mt-0" /> */}
          {/* <FormField
            control={form.control}
            name="resume"
            render={({ field }) => (
              <FormItem>
                <FormLabel>Resume URL</FormLabel>
                <FormControl>
                  <Input
                    placeholder="Enter your Resume URL"
                    type="url"
                    {...field}
                  />
                </FormControl>
                <FormDescription>Enter your Resume URL</FormDescription>
                <FormMessage />
              </FormItem>
            )}
          /> */}

          <Separator className="col-span-2" />
<<<<<<< HEAD
          {/* <div className="flex flex-wrap gap-6 w-full"> */}
          <div className="flex-1 min-w-[350px] max-w-[500px]">
            <FormLabel>Skills</FormLabel>
            <div className="flex items-center mt-2">
              <Select
                onValueChange={(value) => {
                  setTmpSkill(value);
                  setSearchQuery(''); // Reset search query when a value is selected
                }}
                value={tmpSkill || ''}
                onOpenChange={(open) => {
                  if (!open) setSearchQuery('');
                }}
              >
                <SelectTrigger>
                  <SelectValue
                    placeholder={tmpSkill ? tmpSkill : 'Select skill'}
                  />
                </SelectTrigger>
                <SelectContent>
                  {/* Add search input */}
                  <div className="p-2 relative">
                    <input
                      type="text"
                      value={searchQuery}
                      onChange={(e) => setSearchQuery(e.target.value)}
                      className="w-full p-2 border border-gray-300 rounded-lg text-sm"
                      placeholder="Search skills"
                    />
                    {searchQuery && (
                      <button
                        onClick={() => setSearchQuery('')}
                        className="absolute right-3 top-1/2 transform -translate-y-1/2 text-gray-500 hover:text-white text-xl transition-colors mr-2"
                      >
                        ×
                      </button>
                    )}
                  </div>
                  {/* Filtered skill list */}
                  {skills
                    .filter(
                      (skill: any) =>
                        skill.label
                          .toLowerCase()
                          .includes(searchQuery.toLowerCase()) &&
                        !currSkills.some((s: any) => s.name === skill.label),
                    )
                    .map((skill: any, index: number) => (
                      <SelectItem key={index} value={skill.label}>
                        {skill.label}
                      </SelectItem>
                    ))}
                  {/* No matching skills */}
                  {skills.filter(
                    (skill: any) =>
                      skill.label
                        .toLowerCase()
                        .includes(searchQuery.toLowerCase()) &&
                      !currSkills.some((s: any) => s.name === skill.label),
                  ).length === 0 && (
                    <div className="p-2 text-gray-500 italic text-center">
                      No matching skills
                    </div>
                  )}
                </SelectContent>
              </Select>
              <Button
                variant="outline"
                type="button"
                size="icon"
                className="ml-2"
                onClick={() => {
                  handleAddSkill();
                  setTmpSkill('');
                  setSearchQuery(''); // Reset search query
                }}
              >
                <Plus className="h-4 w-4" />
              </Button>
            </div>
            <div className="flex flex-wrap gap-2 mt-5">
              {currSkills.map((skill: any, index: number) => (
                <Badge
                  className="uppercase text-xs font-normal bg-gray-300 flex items-center px-2 py-1"
                  key={index}
=======
          <div className="flex flex-wrap gap-6 w-full">
            <div className="flex-1 min-w-[150px] max-w-[300px]">
              <FormLabel>Skills</FormLabel>
              <div className="flex items-center mt-2">
                <Select
                  onValueChange={(value) => {
                    if (value === 'other') {
                      setIsDialogOpen(true);
                      setDialogType('skill');
                    } else {
                      setTmpSkill(value);
                    }
                  }}
                  value={tmpSkill || ''}
                >
                  <SelectTrigger>
                    <SelectValue
                      placeholder={tmpSkill ? tmpSkill : 'Select skill'}
                    />
                  </SelectTrigger>
                  <SelectContent>
                    {skills
                      .filter(
                        (skill: any) =>
                          !currSkills.some((s: any) => s.name === skill.label),
                      )
                      .map((skill: any, index: number) => (
                        <SelectItem key={index} value={skill.label}>
                          {skill.label}
                        </SelectItem>
                      ))}
                    <SelectItem value="other">
                      <span className="text-gray-500 italic">Other</span>
                    </SelectItem>
                  </SelectContent>
                </Select>
                <Button
                  variant="outline"
                  type="button"
                  size="icon"
                  className="ml-2"
                  onClick={() => {
                    handleAddSkill();
                    setTmpSkill('');
                  }}
>>>>>>> 871ef7f4
                >
                  {skill.name}
                  <button
                    type="button"
                    onClick={() => handleDeleteSkill(skill.name)}
                    className="ml-2 text-red-500 hover:text-red-700"
                  >
                    <X className="h-4 w-4" />
                  </button>
                </Badge>
              ))}
            </div>
          </div>

<<<<<<< HEAD
          <div className="flex-1 min-w-[350px] max-w-[500px]">
            <FormLabel>Domains</FormLabel>
            <div className="flex items-center mt-2">
              <Select
                onValueChange={(value) => {
                  setTmpDomain(value);
                  setSearchQuery('');
                }}
                value={tmpDomain || ''}
                onOpenChange={(open) => {
                  if (!open) setSearchQuery('');
                }}
              >
                <SelectTrigger>
                  <SelectValue
                    placeholder={tmpDomain ? tmpDomain : 'Select domain'}
                  />
                </SelectTrigger>
                <SelectContent>
                  <div className="p-2">
                    <input
                      type="text"
                      value={searchQuery}
                      onChange={(e) => setSearchQuery(e.target.value)}
                      className="w-full p-2 border border-gray-300 rounded-lg text-sm"
                      placeholder="Search domains"
                    />
                    {searchQuery && (
                      <button
                        onClick={() => setSearchQuery('')}
                        className="absolute right-3 top-1/2 transform -translate-y-1/2 text-gray-500 hover:text-white text-xl transition-colors mr-2"
                      >
                        ×
                      </button>
                    )}
                  </div>
                  {/* Filtered doamin list */}
                  {domains
                    .filter(
                      (domain: any) =>
                        domain.label
                          .toLowerCase()
                          .includes(searchQuery.toLowerCase()) &&
                        !currDomains.some((d: any) => d.name === domain.label),
                    )
                    .map((domain: any, index: number) => (
                      <SelectItem key={index} value={domain.label}>
                        {domain.label}
                      </SelectItem>
                    ))}
                  {/* No matching doamin*/}
                  {domains.filter(
                    (domain: any) =>
                      domain.label
                        .toLowerCase()
                        .includes(searchQuery.toLowerCase()) &&
                      !currDomains.some((d: any) => d.name === domain.label),
                  ).length === 0 && (
                    <div className="p-2 text-gray-500 italic text-center">
                      No matching Domain
                    </div>
                  )}
                </SelectContent>
              </Select>
              <Button
                variant="outline"
                type="button"
                size="icon"
                className="ml-2"
                onClick={() => {
                  handleAddDomain();
                  setTmpDomain('');
                  setSearchQuery('');
                }}
              >
                <Plus className="h-4 w-4" />
              </Button>
            </div>
            <div className="flex flex-wrap gap-2 mt-5">
              {currDomains.map((domain: any, index: number) => (
                <Badge
                  className="uppercase text-xs font-normal bg-gray-300 flex items-center px-2 py-1"
                  key={index}
=======
            <div className="flex-1 min-w-[150px] max-w-[300px]">
              <FormLabel>Domains</FormLabel>
              <div className="flex items-center mt-2">
                <Select
                  onValueChange={(value) => {
                    if (value === 'other') {
                      setIsDialogOpen(true);
                      setDialogType('domain');
                    } else {
                      setTmpDomain(value);
                    }
                  }}
                  value={tmpDomain || ''}
                >
                  <SelectTrigger>
                    <SelectValue
                      placeholder={tmpDomain ? tmpDomain : 'Select domain'}
                    />
                  </SelectTrigger>
                  <SelectContent>
                    {domains
                      .filter(
                        (domain: any) =>
                          !currDomains.some(
                            (d: any) => d.name === domain.label,
                          ),
                      )
                      .map((domain: any, index: number) => (
                        <SelectItem key={index} value={domain.label}>
                          {domain.label}
                        </SelectItem>
                      ))}
                    <SelectItem value="other">
                      <span className="text-gray-500 italic">Other</span>
                    </SelectItem>
                  </SelectContent>
                </Select>
                <Button
                  variant="outline"
                  type="button"
                  size="icon"
                  className="ml-2"
                  onClick={() => {
                    handleAddDomain();
                    setTmpDomain('');
                  }}
>>>>>>> 871ef7f4
                >
                  {domain.name}
                  <button
                    type="button"
                    onClick={() => handleDeleteDomain(domain.name)}
                    className="ml-2 text-red-500 hover:text-red-700"
                  >
                    <X className="h-4 w-4" />
                  </button>
                </Badge>
              ))}
            </div>
          </div>

<<<<<<< HEAD
          <div className="flex-1 min-w-[350px] max-w-[500px]">
            <FormLabel>Project Domains</FormLabel>
            <div className="flex items-center mt-2">
              <Select
                onValueChange={(value) => {
                  setTmpProjectDomains(value);
                  setSearchQuery('');
                }}
                value={tmpProjectDomains || ''}
                onOpenChange={(open) => {
                  if (!open) setSearchQuery('');
                }}
              >
                <SelectTrigger>
                  <SelectValue
                    placeholder={
                      tmpProjectDomains
                        ? tmpProjectDomains
                        : 'Select project domain'
                    }
                  />
                </SelectTrigger>
                <SelectContent>
                  <div className="p-2">
                    <input
                      type="text"
                      value={searchQuery}
                      onChange={(e) => setSearchQuery(e.target.value)}
                      className="w-full p-2 border border-gray-300 rounded"
                      placeholder="Search project domains"
                    />
                    {searchQuery && (
=======
            <div className="flex-1 min-w-[150px] max-w-[300px]">
              <FormLabel>Project Domains</FormLabel>
              <div className="flex items-center mt-2">
                <Select
                  onValueChange={(value) => {
                    if (value === 'other') {
                      setIsDialogOpen(true);
                      setDialogType('projectDomain');
                    } else {
                      setTmpProjectDomains(value);
                    }
                  }}
                  value={tmpProjectDomains || ''}
                >
                  <SelectTrigger>
                    <SelectValue
                      placeholder={
                        tmpProjectDomains
                          ? tmpProjectDomains
                          : 'Select project domain'
                      }
                    />
                  </SelectTrigger>
                  <SelectContent>
                    {projectDomains
                      .filter(
                        (projectDomains: any) =>
                          !currProjectDomains.some(
                            (d: any) => d.name === projectDomains.label,
                          ),
                      )
                      .map((projectDomains: any, index: number) => (
                        <SelectItem key={index} value={projectDomains.label}>
                          {projectDomains.label}
                        </SelectItem>
                      ))}
                    <SelectItem value="other">
                      <span className="text-gray-500 italic">Other</span>
                    </SelectItem>
                  </SelectContent>
                </Select>
                <Button
                  variant="outline"
                  type="button"
                  size="icon"
                  className="ml-2"
                  onClick={() => {
                    handleAddprojectDomain();
                    setTmpProjectDomains('');
                  }}
                >
                  <Plus className="h-4 w-4" />
                </Button>
              </div>
              <div className="flex flex-wrap gap-2 mt-5">
                {currProjectDomains.map(
                  (projectDomains: any, index: number) => (
                    <Badge
                      className="uppercase text-xs font-normal bg-gray-300 flex items-center px-2 py-1"
                      key={index}
                    >
                      {projectDomains.name}
>>>>>>> 871ef7f4
                      <button
                        onClick={() => setSearchQuery('')}
                        className="absolute right-3 top-1/2 transform -translate-y-1/2 text-gray-500 hover:text-white text-xl transition-colors mr-2"
                      >
                        ×
                      </button>
                    )}
                  </div>
                  {/* Filtered project domain list */}
                  {projectDomains
                    .filter(
                      (projectDomain: any) =>
                        projectDomain.label
                          .toLowerCase()
                          .includes(searchQuery.toLowerCase()) &&
                        !currProjectDomains.some(
                          (d: any) => d.name === projectDomain.label,
                        ),
                    )
                    .map((projectDomain: any, index: number) => (
                      <SelectItem key={index} value={projectDomain.label}>
                        {projectDomain.label}
                      </SelectItem>
                    ))}
                  {/* No matching skills */}
                  {projectDomains.filter(
                    (projectDomain: any) =>
                      projectDomain.label
                        .toLowerCase()
                        .includes(searchQuery.toLowerCase()) &&
                      !currProjectDomains.some(
                        (d: any) => d.name === projectDomain.label,
                      ),
                  ).length === 0 && (
                    <div className="p-2 text-gray-500 italic text-center">
                      No matching Project Domain
                    </div>
                  )}
                </SelectContent>
              </Select>
              <Button
                variant="outline"
                type="button"
                size="icon"
                className="ml-2"
                onClick={() => {
                  handleAddprojectDomain();
                  setTmpProjectDomains('');
                  setSearchQuery('');
                }}
              >
                <Plus className="h-4 w-4" />
              </Button>
            </div>
            <div className="flex flex-wrap gap-2 mt-5">
              {currProjectDomains.map((projectDomains: any, index: number) => (
                <Badge
                  className="uppercase text-xs font-normal bg-gray-300 flex items-center px-2 py-1"
                  key={index}
                >
                  {projectDomains.name}
                  <button
                    type="button"
                    onClick={() => handleDeleteProjDomain(projectDomains.name)}
                    className="ml-2 text-red-500 hover:text-red-700"
                  >
                    <X className="h-4 w-4" />
                  </button>
                </Badge>
              ))}
            </div>
          </div>
          {/* </div> */}
          <Separator className="col-span-2 mt-0" />
          <FormField
            control={form.control}
            name="resume"
            render={({ field }) => (
              <FormItem className="flex flex-col items-start ">
                <FormLabel className="ml-2">Upload Resume</FormLabel>
                <div className="w-full sm:w-auto sm:mr-26">
                  <ResumeUpload user_id={user._id} />
                </div>
              </FormItem>
            )}
          />
          <Separator className="col-span-2 mt-0" />
          <Button type="submit" className="col-span-2">
            Update profile
          </Button>

          {isDialogOpen && (
            <Dialog
              open={isDialogOpen}
              onOpenChange={(isOpen) => setIsDialogOpen(isOpen)}
            >
              <DialogOverlay className="fixed inset-0 bg-black bg-opacity-50 backdrop-blur-sm z-40" />
              <DialogContent className="fixed inset-0 flex items-center justify-center z-50">
                <div className="bg-black rounded-md shadow-xl p-6 w-[90%] max-w-md">
                  {dialogType === 'skill' && (
                    <>
                      <h2 className="text-lg font-semibold text-white mb-4">
                        Add New Skill
                      </h2>
                      <form
                        onSubmit={(e) => {
                          e.preventDefault();
                          handleAddCustomSkill(); // Add custom skill logic
                        }}
                      >
                        <div className="mb-4">
                          <label
                            htmlFor="skillLabel"
                            className="block text-sm font-medium text-white mb-1"
                          >
                            Skill Label
                          </label>
                          <input
                            type="text"
                            value={customSkill.label}
                            onChange={(e) =>
                              setCustomSkill({
                                ...customSkill,
                                label: e.target.value,
                              })
                            }
                            placeholder="Enter skill label"
                            className="w-full px-3 py-2 rounded-md text-white bg-black placeholder-gray-400 border border-white"
                            required
                          />
                        </div>
                        <div className="flex justify-end space-x-3">
                          <Button
                            type="button"
                            variant="ghost"
                            onClick={() => setIsDialogOpen(false)}
                            className="mt-3"
                          >
                            Cancel
                          </Button>
                          <Button
                            type="button"
                            className="mt-3"
                            onClick={() => {
                              handleAddCustomSkill();
                              setCustomSkill({ label: '', description: '' });
                            }}
                          >
                            Add Skill
                          </Button>
                        </div>
                      </form>
                    </>
                  )}
                  {dialogType === 'domain' && (
                    <>
                      <h2 className="text-lg font-semibold text-white mb-4">
                        Add New Domain
                      </h2>
                      <form
                        onSubmit={(e) => {
                          e.preventDefault();
                          handleAddCustomDomain(); // Add custom domain logic
                        }}
                      >
                        <div className="mb-4">
                          <label
                            htmlFor="domainLabel"
                            className="block text-sm font-medium text-white mb-1"
                          >
                            Domain Label
                          </label>
                          <input
                            type="text"
                            value={customDomain.label}
                            onChange={(e) =>
                              setCustomDomain({
                                ...customDomain,
                                label: e.target.value,
                              })
                            }
                            placeholder="Enter Domain label"
                            className="w-full px-3 py-2 rounded-md text-white bg-black placeholder-gray-400 border border-white"
                            required
                          />
                        </div>
                        <div className="flex justify-end space-x-3">
                          <Button
                            type="button"
                            variant="ghost"
                            onClick={() => setIsDialogOpen(false)}
                            className="mt-3"
                          >
                            Cancel
                          </Button>
                          <Button
                            type="button"
                            className="mt-3"
                            onClick={() => {
                              handleAddCustomDomain();
                              setCustomDomain({ label: '', description: '' });
                            }}
                          >
                            Add Domain
                          </Button>
                        </div>
                      </form>
                    </>
                  )}
                  {dialogType === 'projectDomain' && (
                    <>
                      <h2 className="text-lg font-semibold text-white mb-4">
                        Add New Project Domain
                      </h2>
                      <form
                        onSubmit={(e) => {
                          e.preventDefault();
                          handleAddCustomProjectDomain(); // Add custom project domain logic
                        }}
                      >
                        <div className="mb-4">
                          <label
                            htmlFor="projectDomainLabel"
                            className="block text-sm font-medium text-white mb-1"
                          >
                            Project Domain Label
                          </label>
                          <input
                            type="text"
                            value={customProjectDomain.label}
                            onChange={(e) =>
                              setCustomProjectDomain({
                                ...customProjectDomain,
                                label: e.target.value,
                              })
                            }
                            placeholder="Enter Project Domain label"
                            className="w-full px-3 py-2 rounded-md text-white bg-black placeholder-gray-400 border border-white"
                            required
                          />
                        </div>
                        <div className="flex justify-end space-x-3">
                          <Button
                            type="button"
                            variant="ghost"
                            onClick={() => setIsDialogOpen(false)}
                            className="mt-3"
                          >
                            Cancel
                          </Button>
                          <Button
                            type="button"
                            className="mt-3"
                            onClick={() => {
                              handleAddCustomProjectDomain();
                              setCustomProjectDomain({
                                label: '',
                                description: '',
                              });
                            }}
                          >
                            Add Project Domain
                          </Button>
                        </div>
                      </form>
                    </>
                  )}
                </div>
              </DialogContent>
            </Dialog>
          )}
        </form>
      </Form>
    </Card>
  );
}<|MERGE_RESOLUTION|>--- conflicted
+++ resolved
@@ -588,7 +588,6 @@
           /> */}
 
           <Separator className="col-span-2" />
-<<<<<<< HEAD
           {/* <div className="flex flex-wrap gap-6 w-full"> */}
           <div className="flex-1 min-w-[350px] max-w-[500px]">
             <FormLabel>Skills</FormLabel>
@@ -674,8 +673,20 @@
                 <Badge
                   className="uppercase text-xs font-normal bg-gray-300 flex items-center px-2 py-1"
                   key={index}
-=======
-          <div className="flex flex-wrap gap-6 w-full">
+                >
+                  {skill.name}
+                  <button
+                    type="button"
+                    onClick={() => handleDeleteSkill(skill.name)}
+                    className="ml-2 text-red-500 hover:text-red-700"
+                  >
+                    <X className="h-4 w-4" />
+                  </button>
+                </Badge>
+              ))}
+            </div>
+          </div>
+          {/* <div className="flex flex-wrap gap-6 w-full"> */}
             <div className="flex-1 min-w-[150px] max-w-[300px]">
               <FormLabel>Skills</FormLabel>
               <div className="flex items-center mt-2">
@@ -720,22 +731,29 @@
                     handleAddSkill();
                     setTmpSkill('');
                   }}
->>>>>>> 871ef7f4
                 >
-                  {skill.name}
-                  <button
-                    type="button"
-                    onClick={() => handleDeleteSkill(skill.name)}
-                    className="ml-2 text-red-500 hover:text-red-700"
+                  <Plus className="h-4 w-4" />
+                </Button>
+              </div>
+              <div className="flex flex-wrap gap-2 mt-5">
+                {currSkills.map((skill: any, index: number) => (
+                  <Badge
+                    className="uppercase text-xs font-normal bg-gray-300 flex items-center px-2 py-1"
+                    key={index}
                   >
-                    <X className="h-4 w-4" />
-                  </button>
-                </Badge>
-              ))}
+                    {skill.name}
+                    <button
+                      type="button"
+                      onClick={() => handleDeleteSkill(skill.name)}
+                      className="ml-2 text-red-500 hover:text-red-700"
+                    >
+                      <X className="h-4 w-4" />
+                    </button>
+                  </Badge>
+                ))}
+              </div>
             </div>
-          </div>
-
-<<<<<<< HEAD
+
           <div className="flex-1 min-w-[350px] max-w-[500px]">
             <FormLabel>Domains</FormLabel>
             <div className="flex items-center mt-2">
@@ -819,7 +837,19 @@
                 <Badge
                   className="uppercase text-xs font-normal bg-gray-300 flex items-center px-2 py-1"
                   key={index}
-=======
+                >
+                  {domain.name}
+                  <button
+                    type="button"
+                    onClick={() => handleDeleteDomain(domain.name)}
+                    className="ml-2 text-red-500 hover:text-red-700"
+                  >
+                    <X className="h-4 w-4" />
+                  </button>
+                </Badge>
+              ))}
+            </div>
+          </div>
             <div className="flex-1 min-w-[150px] max-w-[300px]">
               <FormLabel>Domains</FormLabel>
               <div className="flex items-center mt-2">
@@ -866,30 +896,44 @@
                     handleAddDomain();
                     setTmpDomain('');
                   }}
->>>>>>> 871ef7f4
                 >
-                  {domain.name}
-                  <button
-                    type="button"
-                    onClick={() => handleDeleteDomain(domain.name)}
-                    className="ml-2 text-red-500 hover:text-red-700"
+                  <Plus className="h-4 w-4" />
+                </Button>
+              </div>
+              <div className="flex flex-wrap gap-2 mt-5">
+                {currDomains.map((domain: any, index: number) => (
+                  <Badge
+                    className="uppercase text-xs font-normal bg-gray-300 flex items-center px-2 py-1"
+                    key={index}
                   >
-                    <X className="h-4 w-4" />
-                  </button>
-                </Badge>
-              ))}
+                    {domain.name}
+                    <button
+                      type="button"
+                      onClick={() => handleDeleteDomain(domain.name)}
+                      className="ml-2 text-red-500 hover:text-red-700"
+                    >
+                      <X className="h-4 w-4" />
+                    </button>
+                  </Badge>
+                ))}
+              </div>
             </div>
-          </div>
-
-<<<<<<< HEAD
+
           <div className="flex-1 min-w-[350px] max-w-[500px]">
             <FormLabel>Project Domains</FormLabel>
             <div className="flex items-center mt-2">
               <Select
                 onValueChange={(value) => {
-                  setTmpProjectDomains(value);
+                  {
+                    if (value === 'other') {
+                      setIsDialogOpen(true);
+                      setDialogType('projectDomain');
+                    } else {
+                      setTmpProjectDomains(value);
                   setSearchQuery('');
-                }}
+                };
+                    }
+                  }}
                 value={tmpProjectDomains || ''}
                 onOpenChange={(open) => {
                   if (!open) setSearchQuery('');
@@ -914,70 +958,6 @@
                       placeholder="Search project domains"
                     />
                     {searchQuery && (
-=======
-            <div className="flex-1 min-w-[150px] max-w-[300px]">
-              <FormLabel>Project Domains</FormLabel>
-              <div className="flex items-center mt-2">
-                <Select
-                  onValueChange={(value) => {
-                    if (value === 'other') {
-                      setIsDialogOpen(true);
-                      setDialogType('projectDomain');
-                    } else {
-                      setTmpProjectDomains(value);
-                    }
-                  }}
-                  value={tmpProjectDomains || ''}
-                >
-                  <SelectTrigger>
-                    <SelectValue
-                      placeholder={
-                        tmpProjectDomains
-                          ? tmpProjectDomains
-                          : 'Select project domain'
-                      }
-                    />
-                  </SelectTrigger>
-                  <SelectContent>
-                    {projectDomains
-                      .filter(
-                        (projectDomains: any) =>
-                          !currProjectDomains.some(
-                            (d: any) => d.name === projectDomains.label,
-                          ),
-                      )
-                      .map((projectDomains: any, index: number) => (
-                        <SelectItem key={index} value={projectDomains.label}>
-                          {projectDomains.label}
-                        </SelectItem>
-                      ))}
-                    <SelectItem value="other">
-                      <span className="text-gray-500 italic">Other</span>
-                    </SelectItem>
-                  </SelectContent>
-                </Select>
-                <Button
-                  variant="outline"
-                  type="button"
-                  size="icon"
-                  className="ml-2"
-                  onClick={() => {
-                    handleAddprojectDomain();
-                    setTmpProjectDomains('');
-                  }}
-                >
-                  <Plus className="h-4 w-4" />
-                </Button>
-              </div>
-              <div className="flex flex-wrap gap-2 mt-5">
-                {currProjectDomains.map(
-                  (projectDomains: any, index: number) => (
-                    <Badge
-                      className="uppercase text-xs font-normal bg-gray-300 flex items-center px-2 py-1"
-                      key={index}
-                    >
-                      {projectDomains.name}
->>>>>>> 871ef7f4
                       <button
                         onClick={() => setSearchQuery('')}
                         className="absolute right-3 top-1/2 transform -translate-y-1/2 text-gray-500 hover:text-white text-xl transition-colors mr-2"
@@ -1016,6 +996,9 @@
                       No matching Project Domain
                     </div>
                   )}
+                    <SelectItem value="other">
+                      <span className="text-gray-500 italic">Other</span>
+                    </SelectItem>
                 </SelectContent>
               </Select>
               <Button
