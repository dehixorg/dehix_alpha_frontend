--- conflicted
+++ resolved
@@ -389,11 +389,8 @@
     const fetchData = async () => {
       try {
         const userResponse = await axiosInstance.get(`/freelancer/${user_id}`);
-<<<<<<< HEAD
-
-=======
         setUser(userResponse.data.data);
->>>>>>> 0d35718a
+
         const skillsResponse = await axiosInstance.get('/skills');
         const domainsResponse = await axiosInstance.get('/domain');
         const projectDomainResponse = await axiosInstance.get('/projectdomain');
