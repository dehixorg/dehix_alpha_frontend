import React, { useEffect, useRef, useState } from 'react';
import { zodResolver } from '@hookform/resolvers/zod';
import { useForm } from 'react-hook-form';
import { string, z } from 'zod';
import { Camera, Plus, X } from 'lucide-react';
import { Dialog, DialogContent, DialogOverlay } from '@radix-ui/react-dialog';

import { Card } from '../ui/card';
import { Textarea } from '../ui/textarea';
import ProfilePictureUpload from '../fileUpload/profilePicture';
import ResumeUpload from '../fileUpload/resume';

import { axiosInstance } from '@/lib/axiosinstance';
import { Button } from '@/components/ui/button';
import {
  Form,
  FormControl,
  FormDescription,
  FormField,
  FormItem,
  FormLabel,
  FormMessage,
} from '@/components/ui/form';
import { Input } from '@/components/ui/input';
import { toast } from '@/components/ui/use-toast';
import { Separator } from '@/components/ui/separator';
import { Badge } from '@/components/ui/badge';
import {
  Select,
  SelectTrigger,
  SelectItem,
  SelectValue,
  SelectContent,
} from '@/components/ui/select';
import { Type } from '@/utils/enum';
import { kycBadgeColors, StatusEnum } from '@/utils/freelancer/enum';
import { addSkill } from '@/utils/skillUtils';
import { addDomain } from '@/utils/DomainUtils';
import { addProjectDomain } from '@/utils/ProjectDomainUtils';

const profileFormSchema = z.object({
  firstName: z.string().min(2, {
    message: 'First Name must be at least 2 characters.',
  }),
  lastName: z.string().min(2, {
    message: 'Last Name must be at least 2 characters.',
  }),
  username: z
    .string()
    .min(2, {
      message: 'Username must be at least 2 characters.',
    })
    .max(30, {
      message: 'Username must not be longer than 30 characters.',
    }),
  email: z.string().email(),
  phone: z.string().min(10, {
    message: 'Phone number must be at least 10 digits.',
  }),
  role: z.string(),
  personalWebsite: z.string().url().optional(),
  resume: z.string().url().optional(),
  description: z.string().max(500, {
    message: 'Description cannot exceed 500 characters.',
  }),
  aadharOrGovtId: z.string().optional(),
  frontImageUrl: z.instanceof(File).optional(),
  backImageUrl: z.instanceof(File).optional(),
  liveCaptureUrl: z.instanceof(File).optional(),
});

type ProfileFormValues = z.infer<typeof profileFormSchema>;

export function ProfileForm({ user_id }: { user_id: string }) {
  const [user, setUser] = useState<any>({});
  const [skills, setSkills] = useState<any>([]);
  const [currSkills, setCurrSkills] = useState<any>([]);
  const [tmpSkill, setTmpSkill] = useState<any>('');
  const [domains, setDomains] = useState<any>([]);
  const [currDomains, setCurrDomains] = useState<any>([]);
  const [tmpDomain, setTmpDomain] = useState<any>('');
  const [projectDomains, setProjectDomains] = useState<any>([]);
  const [currProjectDomains, setCurrProjectDomains] = useState<any>([]);
  const [tmpProjectDomains, setTmpProjectDomains] = useState<any>('');
  const [loading, setLoading] = useState(false);
  const [isDialogOpen, setIsDialogOpen] = useState(false);
  const [lastAddedItems, setLastAddedItems] = useState<{
    skills: { name: string }[];
    projectsDomains: { name: string }[];
    domains: { name: string }[];
  }>({
    skills: [],
    projectsDomains: [],
    domains: [],
  });
  const [customSkill, setCustomSkill] = useState({
    label: '',
    description: '',
  });
  const [customDomain, setCustomDomain] = useState({
    label: '',
    description: '',
  });
  const [customProjectDomain, setCustomProjectDomain] = useState({
    label: '',
    description: '',
  });
  const [dialogType, setDialogType] = useState<
    'skill' | 'domain' | 'projectDomain' | null
  >(null);
  const [kycStatus, setKycStatus] = useState<string>('PENDING');
  const [showLiveCapture, setShowLiveCapture] = useState(false);
  const videoRef = useRef<HTMLVideoElement>(null);
  const canvasRef = useRef<HTMLCanvasElement>(null);

  const form = useForm<ProfileFormValues>({
    resolver: zodResolver(profileFormSchema),
    defaultValues: {
      firstName: '',
      lastName: '',
      username: '',
      email: '',
      phone: '',
      role: '',
    },
    mode: 'all',
  });

  const handleAddSkill = (type: string) => {
    addSkill(tmpSkill, skills, setSkills);
    if (tmpSkill && !currSkills.some((skill: any) => skill.name === tmpSkill)) {
      setCurrSkills([
        ...currSkills,
        {
          name: tmpSkill,
          level: '',
          experience: '',
          interviewStatus: StatusEnum.PENDING,
          interviewInfo: '',
          interviewerRating: 0,
        },
      ]);
      setLastAddedItems((prev) => ({
        ...prev,
        skills: [...prev.skills, { name: tmpSkill }],
      }));

      setTmpSkill('');
    }
  };

  const handleAddCustomSkill = async () => {
    if (!customSkill.label.trim()) {
      console.warn('Field is required.');
      return;
    }
    const customSkillData = {
      label: customSkill.label,
      createdBy: Type.FREELANCER,
      createdById: user_id,
      status: StatusEnum.ACTIVE,
    };

    try {
      const response = await axiosInstance.post('/skills', customSkillData);

      const updatedSkills = [...skills, { label: customSkill.label }];
      setDomains(updatedSkills);

      setCurrSkills([
        ...currSkills,
        {
          name: customSkill.label,
          level: '',
          experience: '',
          interviewStatus: 'PENDING',
          interviewInfo: customSkill.description,
          interviewerRating: 0,
        },
      ]);

      setCustomSkill({ label: '', description: '' });
      setIsDialogOpen(false);
    } catch (error: any) {
      console.error(
        'Failed to add skill:',
        error.response?.data || error.message,
      );
      toast({
        variant: 'destructive',
        title: 'Error',
        description: 'Failed to add skill. Please try again.',
      });
    } finally {
      setLoading(false);
    }
  };

  const handleAddCustomDomain = async () => {
    if (!customDomain.label.trim()) {
      console.warn('Field is required.');
      return;
    }
    const customDomainData = {
      label: customDomain.label,
      createdBy: Type.FREELANCER,
      createdById: user_id,
      status: StatusEnum.ACTIVE,
    };

    try {
      const response = await axiosInstance.post('/domain', customDomainData);

      const updatedDomains = [...domains, { label: customDomain.label }];
      setDomains(updatedDomains);

      setCurrDomains([
        ...currDomains,
        {
          name: customDomain.label,
          level: '',
          experience: '',
          interviewStatus: 'PENDING',
          interviewInfo: customDomain.description,
          interviewerRating: 0,
        },
      ]);

      setCustomDomain({ label: '', description: '' });
      setIsDialogOpen(false);
    } catch (error: any) {
      console.error(
        'Failed to add domain:',
        error.response?.data || error.message,
      );
      toast({
        variant: 'destructive',
        title: 'Error',
        description: 'Failed to add domain. Please try again.',
      });
    } finally {
      setLoading(false);
    }
  };

  const handleAddCustomProjectDomain = async () => {
    if (!customProjectDomain.label.trim()) {
      console.warn('Field is required.');
      return;
    }
    const customProjectDomainData = {
      label: customProjectDomain.label,
      createdBy: Type.FREELANCER,
      createdById: user_id,
      status: StatusEnum.ACTIVE,
    };

    try {
      const response = await axiosInstance.post(
        '/projectdomain',
        customProjectDomainData,
      );

      const updatedProjectDomains = [
        ...projectDomains,
        { label: customProjectDomain.label },
      ];
      setProjectDomains(updatedProjectDomains);

      setCurrProjectDomains([
        ...currProjectDomains,
        {
          name: customProjectDomain.label,
          level: '',
          experience: '',
          interviewStatus: 'PENDING',
          interviewInfo: customProjectDomain.description,
          interviewerRating: 0,
        },
      ]);

      setCustomProjectDomain({ label: '', description: '' });
      setIsDialogOpen(false);
    } catch (error: any) {
      console.error(
        'Failed to add project domain:',
        error.response?.data || error.message,
      );
      toast({
        variant: 'destructive',
        title: 'Error',
        description: 'Failed to add project domain. Please try again.',
      });
    } finally {
      setLoading(false);
    }
  };

  const handleAddDomain = (type: string) => {
    addDomain(tmpDomain, domains, setDomains);
    if (
      tmpDomain &&
      !currDomains.some((domain: any) => domain.name === tmpDomain)
    ) {
      setCurrDomains([
        ...currDomains,
        {
          name: tmpDomain,
          level: '',
          experience: '',
          interviewStatus: StatusEnum.PENDING,
          interviewInfo: '',
          interviewerRating: 0,
        },
      ]);
      setLastAddedItems((prev) => ({
        ...prev,
        domains: [...prev.domains, { name: tmpDomain }],
      }));
      setTmpDomain('');
    }
  };
  const handleAddprojectDomain = () => {
    addProjectDomain(tmpProjectDomains, projectDomains, setProjectDomains);
    if (
      tmpProjectDomains &&
      !currProjectDomains.some(
        (projectDomains: any) => projectDomains.name === projectDomains,
      )
    ) {
      setCurrProjectDomains([
        ...currProjectDomains,
        {
          name: tmpProjectDomains,
          level: '',
          experience: '',
          interviewStatus: StatusEnum.PENDING,
          interviewInfo: '',
          interviewerRating: 0,
        },
      ]);
      setLastAddedItems((prev) => ({
        ...prev,
        projectsDomains: [...prev.projectsDomains, { name: tmpProjectDomains }],
      }));
      setTmpProjectDomains('');
    }
  };

  useEffect(() => {
    console.log('domain selected', currDomains);
  }, [currDomains]);

  const handleDeleteSkill = (skillToDelete: string) => {
    setCurrSkills(
      currSkills.filter((skill: any) => skill.name !== skillToDelete),
    );
  };

  const handleDeleteDomain = (domainToDelete: string) => {
    setCurrDomains(
      currDomains.filter((domain: any) => domain.name !== domainToDelete),
    );
  };
  const handleDeleteProjDomain = (projectDomainToDelete: string) => {
    setCurrProjectDomains(
      currProjectDomains.filter(
        (projectDomain: any) => projectDomain.name !== projectDomainToDelete,
      ),
    );
  };

  const [searchQuery, setSearchQuery] = useState('');
  useEffect(() => {
    const fetchData = async () => {
      try {
        const userResponse = await axiosInstance.get(`/freelancer/${user_id}`);
        console.log(userResponse);

        const skillsResponse = await axiosInstance.get('/skills');
        const domainsResponse = await axiosInstance.get('/domain');
        const projectDomainResponse = await axiosInstance.get('/projectdomain');

        // Set options for dropdowns
        setSkills(skillsResponse.data.data);
        setDomains(domainsResponse.data.data);
        setProjectDomains(projectDomainResponse.data.data);

        setCurrSkills(userResponse.data.skills);
        setCurrDomains(userResponse.data.domain);
        setCurrProjectDomains(userResponse.data.projectDomain);
        setKycStatus(userResponse?.data?.kyc?.status);

        form.reset({
          firstName: userResponse.data.firstName || '',
          lastName: userResponse.data.lastName || '',
          username: userResponse.data.userName || '',
          email: userResponse.data.email || '',
          phone: userResponse.data.phone || '',
          role: userResponse.data.role || '',
          personalWebsite: userResponse.data.personalWebsite || '',
          resume: userResponse.data.resume || '',
          description: userResponse.data.description || '',
          aadharOrGovtId: userResponse.data.kyc.aadharOrGovtId || '',
          frontImageUrl: userResponse.data.kyc.frontImageUrl || '',
          backImageUrl: userResponse.data.kyc.backImageUrl || '',
          liveCaptureUrl: userResponse.data.kyc.liveCapture || '',
        });
      } catch (error) {
        console.error('API Error:', error);
      }
    };

    fetchData();
  }, [user_id]);

  useEffect(() => {
    form.reset({
      firstName: user?.firstName || '',
      lastName: user?.lastName || '',
      username: user?.userName || '',
      email: user?.email || '',
      phone: user?.phone || '',
      role: user?.role || '',
      personalWebsite: user?.personalWebsite || '',
      resume: user?.resume || '',
      description: user?.description || '',
      aadharOrGovtId: user?.aadharOrGovtId || '',
      frontImageUrl: user?.frontImageUrl || '',
      backImageUrl: user?.backImageUrl || '',
      liveCaptureUrl: user?.liveCaptureUrl || '',
    });
  }, [user, form]);

  async function onSubmit(data: ProfileFormValues) {
    try {
<<<<<<< HEAD
      console.log('API body', {
        ...data,
        skills: currSkills,
        domain: currDomains,
        projectDomains: currProjectDomains,
      });
=======
      const uploadedUrls = {
        frontImageUrl: data.frontImageUrl,
        backImageUrl: data.backImageUrl,
        liveCaptureUrl: data.liveCaptureUrl,
      };
      // Append files to the form data
      if (data.frontImageUrl) {
        const frontFormData = new FormData();
        frontFormData.append('frontImageUrl', data.frontImageUrl);

        const response = await axiosInstance.post(
          '/register/upload-image',
          frontFormData,
          { headers: { 'Content-Type': 'multipart/form-data' } },
        );
        uploadedUrls.frontImageUrl = response.data.data.Location;
      }
      if (data.backImageUrl) {
        const backFormData = new FormData();
        backFormData.append('backImageUrl', data.backImageUrl);

        const response = await axiosInstance.post(
          '/register/upload-image',
          backFormData,
          { headers: { 'Content-Type': 'multipart/form-data' } },
        );
        uploadedUrls.backImageUrl = response.data.data.Location;
      }
      if (data.liveCaptureUrl) {
        const liveFormData = new FormData();
        liveFormData.append('liveCaptureUrl', data.liveCaptureUrl);
        const response = await axiosInstance.post(
          '/register/upload-image',
          liveFormData,
          { headers: { 'Content-Type': 'multipart/form-data' } },
        );
        uploadedUrls.liveCaptureUrl = response.data.data.Location;
      }

      const {
        aadharOrGovtId,
        frontImageUrl,
        backImageUrl,
        liveCaptureUrl,
        ...restData
      } = data;
      const kyc = {
        aadharOrGovtId,
        frontImageUrl: uploadedUrls.frontImageUrl,
        backImageUrl: uploadedUrls.backImageUrl,
        liveCaptureUrl: uploadedUrls.liveCaptureUrl,
      };

>>>>>>> 28b35883
      await axiosInstance.put(`/freelancer/${user_id}`, {
        ...restData,
        skills: currSkills,
        domain: currDomains,
        projectDomain: currProjectDomains,
        description: data.description,
        kyc,
      });

      setUser({
        ...user,
        firstName: data.firstName,
        lastName: data.lastName,
        userName: data.username,
        email: data.email,
        phone: data.phone,
        role: data.role,
        personalWebsite: data.personalWebsite,
        resume: data.resume,
        skills: currSkills,
        domain: currDomains,
        projectDomains: currProjectDomains,
        aadharOrGovtId: data.aadharOrGovtId,
        frontImageUrl: uploadedUrls.frontImageUrl,
        backImageUrl: uploadedUrls.backImageUrl,
        liveCaptureUrl: uploadedUrls.liveCaptureUrl,
      });

      toast({
        title: 'Profile Updated',
        description: 'Your profile has been successfully updated.',
      });
    } catch (error) {
      console.error('API Error:', error);
      toast({
        variant: 'destructive',
        title: 'Error',
        description: 'Failed to update profile. Please try again later.',
      });
    }
  }

  const startLiveCapture = async () => {
    setShowLiveCapture(true);
    try {
      const stream = await navigator.mediaDevices.getUserMedia({ video: true });
      if (videoRef.current) {
        videoRef.current.srcObject = stream;
      }
    } catch (err) {
      console.error('Error accessing camera:', err);
    }
  };

  const captureLiveImage = () => {
    if (videoRef.current && canvasRef.current) {
      const context = canvasRef.current.getContext('2d');
      if (context) {
        context.drawImage(videoRef.current, 0, 0, 640, 480);
        canvasRef.current.toBlob((blob) => {
          if (blob) {
            const file = new File([blob], 'live-capture.jpg', {
              type: 'image/jpeg',
            });
            form.setValue('liveCaptureUrl', file);
          }
        }, 'image/jpeg');
      }
    }
    setShowLiveCapture(false);
  };

  return (
    <Card className="p-10">
      <Form {...form}>
        <ProfilePictureUpload
          user_id={user.uid}
          profile={user.profilePic}
          entityType={Type.FREELANCER}
        />
        <form
          onSubmit={form.handleSubmit(onSubmit)}
          className="grid gap-10 grid-cols-1 sm:grid-cols-2 mt-4"
        >
          <FormField
            control={form.control}
            name="firstName"
            render={({ field }) => (
              <FormItem>
                <FormLabel>First Name</FormLabel>
                <FormControl>
                  <Input placeholder="Enter your first name" {...field} />
                </FormControl>
                <FormMessage />
              </FormItem>
            )}
          />
          <FormField
            control={form.control}
            name="lastName"
            render={({ field }) => (
              <FormItem>
                <FormLabel>Last Name</FormLabel>
                <FormControl>
                  <Input placeholder="Enter your last name" {...field} />
                </FormControl>
                <FormMessage />
              </FormItem>
            )}
          />
          <FormField
            control={form.control}
            name="username"
            render={({ field }) => (
              <FormItem>
                <FormLabel>Username</FormLabel>
                <FormControl>
                  <Input placeholder="Enter your username" {...field} />
                </FormControl>
                <FormMessage />
              </FormItem>
            )}
          />
          <FormField
            control={form.control}
            name="email"
            render={({ field }) => (
              <FormItem>
                <FormLabel>Email</FormLabel>
                <FormControl>
<<<<<<< HEAD
                  <Input disabled placeholder="Enter your email" {...field} />
=======
                  <Input placeholder="Enter your email" {...field} readOnly />
>>>>>>> 28b35883
                </FormControl>
                <FormDescription>Non editable field</FormDescription>
                <FormMessage />
              </FormItem>
            )}
          />
          <FormField
            control={form.control}
            name="description"
            render={({ field }) => (
              <FormItem className="sm:col-span-2">
                <FormLabel>Description</FormLabel>
                <FormControl>
                  <Textarea placeholder="Enter description" {...field} />
                </FormControl>
                <FormMessage />
              </FormItem>
            )}
          />
          <FormField
            control={form.control}
            name="phone"
            render={({ field }) => (
              <FormItem>
                <FormLabel>Phone Number</FormLabel>
                <FormControl>
                  <Input placeholder="+91" {...field} readOnly />
                </FormControl>
                <FormMessage />
                <FormDescription>Non editable field</FormDescription>
              </FormItem>
            )}
          />
          <FormField
            control={form.control}
            name="personalWebsite"
            render={({ field }) => (
              <FormItem>
                <FormLabel>Personal Website URL</FormLabel>
                <FormControl>
                  <Input
                    placeholder="Enter your LinkedIn URL"
                    type="url"
                    {...field}
                  />
                </FormControl>
                <FormDescription>
                  Enter your Personal Website URL
                </FormDescription>
                <FormMessage />
              </FormItem>
            )}
          />
<<<<<<< HEAD
          <Separator className="sm:col-span-2 mt-0" />
          <div className="sm:col-span-2">
            <div className="grid gap-10 grid-cols-1 sm:grid-cols-6">
              <div className="sm:col-span-2">
                <FormLabel>Skills</FormLabel>
                <div className="flex items-center mt-2">
                  <Select
                    onValueChange={(value) => {
                      if (value === 'other') {
                        setIsDialogOpen(true);
                        setDialogType('skill');
                      } else {
                        setTmpSkill(value);
                      }
                    }}
                    value={tmpSkill || ''}
                  >
                    <SelectTrigger>
                      <SelectValue
                        placeholder={tmpSkill ? tmpSkill : 'Select skill'}
                      />
                    </SelectTrigger>
                    <SelectContent>
                      {skills
                        .filter(
                          (skill: any) =>
                            !currSkills.some(
                              (s: any) => s.name === skill.label,
                            ),
                        )
                        .map((skill: any, index: number) => (
                          <SelectItem key={index} value={skill.label}>
                            {skill.label}
                          </SelectItem>
                        ))}
                      <SelectItem value="other">
                        <span className="text-gray-500 italic">Other</span>
                      </SelectItem>
                    </SelectContent>
                  </Select>
                  <Button
                    variant="outline"
                    disabled={!tmpSkill}
                    type="button"
                    size="icon"
                    className="ml-2"
                    onClick={() => {
                      handleAddSkill('skills');
                      setTmpSkill('');
                    }}
                  >
                    <Plus className="h-4 w-4" />
                  </Button>
                </div>
                <div className="flex flex-wrap gap-2 mt-5">
                  {currSkills.map((skill: any, index: number) => (
                    <Badge
                      className={`uppercase text-xs font-normal bg-gray-300 flex items-center px-2 py-1 ${
                        lastAddedItems.skills.some(
                          (item) => item.name === skill.name,
                        )
                          ? 'bg-blue-500 text-white hover:bg-[#4486eb] '
                          : ''
                      }`}
                      key={index}
                    >
                      {skill.name}
                      <button
                        type="button"
                        onClick={() => handleDeleteSkill(skill.name)}
                        className="ml-2 text-red-500 hover:text-red-700"
                      >
                        <X className="h-4 w-4" />
                      </button>
                    </Badge>
                  ))}
                </div>
              </div>
              <div className="sm:col-span-2">
                <FormLabel>Domains</FormLabel>
                <div className="flex items-center mt-2">
                  <Select
                    onValueChange={(value) => {
                      if (value === 'other') {
                        setIsDialogOpen(true);
                        setDialogType('domain');
                      } else {
                        setTmpDomain(value);
                      }
                    }}
                    value={tmpDomain || ''}
                  >
                    <SelectTrigger>
                      <SelectValue
                        placeholder={tmpDomain ? tmpDomain : 'Select domain'}
                      />
                    </SelectTrigger>
                    <SelectContent>
                      {domains
                        .filter(
                          (domain: any) =>
                            !currDomains.some(
                              (d: any) => d.name === domain.label,
                            ),
                        )
                        .map((domain: any, index: number) => (
                          <SelectItem key={index} value={domain.label}>
                            {domain.label}
                          </SelectItem>
                        ))}
                      <SelectItem value="other">
                        <span className="text-gray-500 italic">Other</span>
                      </SelectItem>
                    </SelectContent>
                  </Select>
                  <Button
                    variant="outline"
                    disabled={!tmpDomain}
                    type="button"
                    size="icon"
                    className="ml-2"
                    onClick={() => {
                      handleAddDomain('domains');
                      setTmpDomain('');
                    }}
                  >
                    <Plus className="h-4 w-4" />
                  </Button>
                </div>
                <div className="flex flex-wrap gap-2 mt-5">
                  {currDomains.map((domain: any, index: number) => (
                    <Badge
                      className={`uppercase text-xs font-normal bg-gray-300 flex items-center px-2 py-1 ${
                        lastAddedItems.domains.some(
                          (item) => item.name === domain.name,
                        )
                          ? 'bg-blue-500 text-white'
                          : ''
                      }`}
                      key={index}
                    >
                      {domain.name}
                      <button
                        type="button"
                        onClick={() => handleDeleteDomain(domain.name)}
                        className="ml-2 text-red-500 hover:text-red-700"
                      >
                        <X className="h-4 w-4" />
                      </button>
                    </Badge>
                  ))}
                </div>
              </div>
              <div className="sm:col-span-2">
                <FormLabel>Project Domains</FormLabel>
                <div className="flex items-center mt-2">
                  <Select
                    onValueChange={(value) => {
                      if (value === 'other') {
                        setIsDialogOpen(true);
                        setDialogType('projectDomain');
                      } else {
                        setTmpProjectDomains(value);
                      }
                    }}
                    value={tmpProjectDomains || ''}
                  >
                    <SelectTrigger>
                      <SelectValue
                        placeholder={
                          tmpProjectDomains
                            ? tmpProjectDomains
                            : 'Select project domain'
                        }
                      />
                    </SelectTrigger>
                    <SelectContent>
                      {projectDomains
                        .filter(
                          (projectDomains: any) =>
                            !currProjectDomains.some(
                              (d: any) => d.name === projectDomains.label,
                            ),
                        )
                        .map((projectDomains: any, index: number) => (
                          <SelectItem key={index} value={projectDomains.label}>
                            {projectDomains.label}
                          </SelectItem>
                        ))}
                      <SelectItem value="other">
                        <span className="text-gray-500 italic">Other</span>
                      </SelectItem>
                    </SelectContent>
                  </Select>
                  <Button
                    variant="outline"
                    disabled={!tmpProjectDomains}
                    type="button"
                    size="icon"
                    className="ml-2"
                    onClick={() => {
                      handleAddprojectDomain();
                      setTmpProjectDomains('');
                    }}
                  >
                    <Plus className="h-4 w-4" />
                  </Button>
                </div>
                <div className="flex flex-wrap gap-2 mt-5">
                  {currProjectDomains.map(
                    (projectDomains: any, index: number) => (
                      <Badge
                        className={`uppercase text-xs font-normal bg-gray-300 flex items-center px-2 py-1 ${
                          lastAddedItems.projectsDomains.some(
                            (item) => item.name === projectDomains.name,
                          )
                            ? 'bg-blue-500 text-white'
                            : ''
                        }`}
                        key={index}
                      >
                        {projectDomains.name}
                        <button
                          type="button"
                          onClick={() =>
                            handleDeleteProjDomain(projectDomains.name)
                          }
=======

          <FormField
            control={form.control}
            name="resume"
            render={({ field }) => (
              <FormItem>
                <FormLabel>Resume URL</FormLabel>
                <FormControl>
                  <Input
                    placeholder="Enter your Resume URL"
                    type="url"
                    {...field}
                  />
                </FormControl>
                <FormDescription>Enter your Resume URL</FormDescription>
                <FormMessage />
              </FormItem>
            )}
          />

          <Separator className="col-span-2" />
          <div>
            KYC Status{' '}
            <Badge
              className={`text-xs py-0.5 ${kycBadgeColors[kycStatus] || ' '}`}
            >
              {kycStatus.toLowerCase()}
            </Badge>
          </div>
          <div></div>
          <FormField
            control={form.control}
            name="aadharOrGovtId"
            render={({ field }) => (
              <FormItem>
                <FormLabel>Aadhar or Govt Id</FormLabel>
                <FormControl>
                  <Input placeholder="Enter your Aadhar Id" {...field} />
                </FormControl>
                <FormMessage />
              </FormItem>
            )}
          />
          <FormField
            control={form.control}
            name="frontImageUrl"
            render={({ field }) => (
              <FormItem>
                <FormLabel>Document Front Img</FormLabel>
                <FormControl>
                  <Input
                    type="file"
                    onChange={(e) => {
                      const file = e.target.files?.[0]; // Optional chaining to check if files is not null
                      if (file) {
                        field.onChange(file); // Pass the file if it exists
                      }
                    }}
                    onBlur={field.onBlur}
                  />
                </FormControl>
                <FormMessage />
              </FormItem>
            )}
          />
          <FormField
            control={form.control}
            name="backImageUrl"
            render={({ field }) => (
              <FormItem>
                <FormLabel>Document Back Img</FormLabel>
                <FormControl>
                  <Input
                    type="file"
                    onChange={(e) => {
                      const file = e.target.files?.[0]; // Optional chaining to check if files is not null
                      if (file) {
                        field.onChange(file); // Pass the file if it exists
                      }
                    }}
                    onBlur={field.onBlur}
                  />
                </FormControl>
                <FormMessage />
              </FormItem>
            )}
          />
          <FormField
            control={form.control}
            name="liveCaptureUrl"
            render={({ field }) => (
              <FormItem>
                <FormLabel>Live Capture</FormLabel>
                <FormControl>
                  <div>
                    <div className="flex items-center space-x-2 mb-2">
                      <Input
                        type="file"
                        onChange={(e) => {
                          const file = e.target.files?.[0];
                          if (file) {
                            field.onChange(file);
                          }
                        }}
                        onBlur={field.onBlur}
                      />
                      <Button type="button" onClick={startLiveCapture}>
                        <Camera className="w-4 h-4 mr-2" />
                        Capture
                      </Button>
                    </div>

                    {showLiveCapture && (
                      <div className="mt-2">
                        <video
                          ref={videoRef}
                          autoPlay
                          style={{ width: '100%', maxWidth: '640px' }}
                        >
                          {/* Fix for lint error - Adding an empty <track> for accessibility */}
                          <track
                            kind="captions"
                            srcLang="en"
                            label="English captions"
                          />
                        </video>
                        <canvas
                          ref={canvasRef}
                          style={{ display: 'none' }}
                          width="640"
                          height="480"
                        />
                        <Button
                          type="button"
                          onClick={captureLiveImage}
                          className="mt-2"
                        >
                          Take Photo
                        </Button>
                      </div>
                    )}
                  </div>
                </FormControl>
                <FormMessage />
              </FormItem>
            )}
          />
          <Separator className="col-span-2" />
          <div className="sm:col-span-2">
            <div className="grid gap-10 grid-cols-1 sm:grid-cols-6">
              <div className="sm:col-span-2">
                <div className="flex-1 min-w-[350px] max-w-[500px] mt-5">
                  <FormLabel>Skills</FormLabel>
                  <div className="flex items-center mt-2">
                    <Select
                      onValueChange={(value) => {
                        setTmpSkill(value);
                        setSearchQuery(''); // Reset search query when a value is selected
                      }}
                      value={tmpSkill || ''}
                      onOpenChange={(open) => {
                        if (!open) setSearchQuery('');
                      }}
                    >
                      <SelectTrigger>
                        <SelectValue
                          placeholder={tmpSkill ? tmpSkill : 'Select skill'}
                        />
                      </SelectTrigger>
                      <SelectContent>
                        {/* Add search input */}
                        <div className="p-2 relative">
                          <input
                            type="text"
                            value={searchQuery}
                            onChange={(e) => setSearchQuery(e.target.value)}
                            className="w-full p-2 border border-gray-300 rounded-lg text-sm"
                            placeholder="Search skills"
                          />
                          {searchQuery && (
                            <button
                              onClick={() => setSearchQuery('')}
                              className="absolute right-3 top-1/2 transform -translate-y-1/2 text-gray-500 hover:text-white text-xl transition-colors mr-2"
                            >
                              ×
                            </button>
                          )}
                        </div>
                        {/* Filtered skill list */}
                        {skills
                          .filter(
                            (skill: any) =>
                              skill.label
                                .toLowerCase()
                                .includes(searchQuery.toLowerCase()) &&
                              !currSkills.some(
                                (s: any) => s.name === skill.label,
                              ),
                          )
                          .map((skill: any, index: number) => (
                            <SelectItem key={index} value={skill.label}>
                              {skill.label}
                            </SelectItem>
                          ))}
                        {/* No matching skills */}
                        {skills.filter(
                          (skill: any) =>
                            skill.label
                              .toLowerCase()
                              .includes(searchQuery.toLowerCase()) &&
                            !currSkills.some(
                              (s: any) => s.name === skill.label,
                            ),
                        ).length === 0 && (
                          <div className="p-2 text-gray-500 italic text-center">
                            No matching skills
                          </div>
                        )}
                      </SelectContent>
                    </Select>
                    <Button
                      variant="outline"
                      type="button"
                      size="icon"
                      className="ml-2"
                      onClick={() => {
                        handleAddSkill();
                        setTmpSkill('');
                        setSearchQuery(''); // Reset search query
                      }}
                    >
                      <Plus className="h-4 w-4" />
                    </Button>
                  </div>
                  <div className="flex flex-wrap gap-2 mt-5">
                    {currSkills.map((skill: any, index: number) => (
                      <Badge
                        className="uppercase text-xs font-normal bg-gray-300 flex items-center px-2 py-1"
                        key={index}
                      >
                        {skill.name}
                        <button
                          type="button"
                          onClick={() => handleDeleteSkill(skill.name)}
                          className="ml-2 text-red-500 hover:text-red-700"
                        >
                          <X className="h-4 w-4" />
                        </button>
                      </Badge>
                    ))}
                  </div>
                </div>
              </div>
              <div className="sm:col-span-2">
                <div className="flex-1 min-w-[350px] max-w-[500px] mt-5">
                  <FormLabel>Domains</FormLabel>
                  <div className="flex items-center mt-2">
                    <Select
                      onValueChange={(value) => {
                        setTmpDomain(value);
                        setSearchQuery(''); // Reset search query when a value is selected
                      }}
                      value={tmpDomain || ''}
                      onOpenChange={(open) => {
                        if (!open) setSearchQuery('');
                      }}
                    >
                      <SelectTrigger>
                        <SelectValue
                          placeholder={tmpDomain ? tmpDomain : 'Select domain'}
                        />
                      </SelectTrigger>
                      <SelectContent>
                        {/* Add search input */}
                        <div className="p-2 relative">
                          <input
                            type="text"
                            value={searchQuery}
                            onChange={(e) => setSearchQuery(e.target.value)}
                            className="w-full p-2 border border-gray-300 rounded-lg text-sm"
                            placeholder="Search domains"
                          />
                          {searchQuery && (
                            <button
                              onClick={() => setSearchQuery('')}
                              className="absolute right-3 top-1/2 transform -translate-y-1/2 text-gray-500 hover:text-white text-xl transition-colors mr-2"
                            >
                              ×
                            </button>
                          )}
                        </div>
                        {/* Filtered domain list */}
                        {domains
                          .filter(
                            (domain: any) =>
                              domain.label
                                .toLowerCase()
                                .includes(searchQuery.toLowerCase()) &&
                              !currDomains.some(
                                (s: any) => s.name === domain.label,
                              ),
                          )
                          .map((domain: any, index: number) => (
                            <SelectItem key={index} value={domain.label}>
                              {domain.label}
                            </SelectItem>
                          ))}
                        {/* No matching domains */}
                        {domains.filter(
                          (Domain: any) =>
                            Domain.label
                              .toLowerCase()
                              .includes(searchQuery.toLowerCase()) &&
                            !currDomains.some(
                              (s: any) => s.name === domains.label,
                            ),
                        ).length === 0 && (
                          <div className="p-2 text-gray-500 italic text-center">
                            No matching domains
                          </div>
                        )}
                      </SelectContent>
                    </Select>
                    <Button
                      variant="outline"
                      type="button"
                      size="icon"
                      className="ml-2"
                      onClick={() => {
                        handleAddDomain();
                        setTmpDomain('');
                        setSearchQuery(''); // Reset search query
                      }}
                    >
                      <Plus className="h-4 w-4" />
                    </Button>
                  </div>
                  <div className="flex flex-wrap gap-2 mt-5">
                    {currDomains.map((Domain: any, index: number) => (
                      <Badge
                        className="uppercase text-xs font-normal bg-gray-300 flex items-center px-2 py-1"
                        key={index}
                      >
                        {Domain.name}
                        <button
                          type="button"
                          onClick={() => handleDeleteDomain(Domain.name)}
>>>>>>> 28b35883
                          className="ml-2 text-red-500 hover:text-red-700"
                        >
                          <X className="h-4 w-4" />
                        </button>
                      </Badge>
<<<<<<< HEAD
                    ),
                  )}
=======
                    ))}
                  </div>
                </div>
              </div>
              <div className="sm:col-span-2">
                <div className="flex-1 min-w-[350px] max-w-[500px] mt-5">
                  <FormLabel>Project Domains</FormLabel>
                  <div className="flex items-center mt-2">
                    <Select
                      onValueChange={(value) => {
                        setTmpProjectDomains(value);
                        setSearchQuery(''); // Reset search query when a value is selected
                      }}
                      value={tmpProjectDomains || ''}
                      onOpenChange={(open) => {
                        if (!open) setSearchQuery('');
                      }}
                    >
                      <SelectTrigger>
                        <SelectValue
                          placeholder={
                            tmpProjectDomains
                              ? tmpProjectDomains
                              : 'Select project domain'
                          }
                        />
                      </SelectTrigger>
                      <SelectContent>
                        {/* Add search input */}
                        <div className="p-2 relative">
                          <input
                            type="text"
                            value={searchQuery}
                            onChange={(e) => setSearchQuery(e.target.value)}
                            className="w-full p-2 border border-gray-300 rounded-lg text-sm"
                            placeholder="Search project domains"
                          />
                          {searchQuery && (
                            <button
                              onClick={() => setSearchQuery('')}
                              className="absolute right-3 top-1/2 transform -translate-y-1/2 text-gray-500 hover:text-white text-xl transition-colors mr-2"
                            >
                              ×
                            </button>
                          )}
                        </div>
                        {/* Filtered domain list */}
                        {projectDomains
                          .filter(
                            (projectDomain: any) =>
                              projectDomain.label
                                .toLowerCase()
                                .includes(searchQuery.toLowerCase()) &&
                              !currProjectDomains.some(
                                (s: any) => s.name === projectDomain.label,
                              ),
                          )
                          .map((projectDomain: any, index: number) => (
                            <SelectItem key={index} value={projectDomain.label}>
                              {projectDomain.label}
                            </SelectItem>
                          ))}
                        {/* No matching domains */}
                        {projectDomains.filter(
                          (projectDomain: any) =>
                            projectDomain.label
                              .toLowerCase()
                              .includes(searchQuery.toLowerCase()) &&
                            !currProjectDomains.some(
                              (s: any) => s.name === projectDomains.label,
                            ),
                        ).length === 0 && (
                          <div className="p-2 text-gray-500 italic text-center">
                            No matching domains
                          </div>
                        )}
                      </SelectContent>
                    </Select>
                    <Button
                      variant="outline"
                      type="button"
                      size="icon"
                      className="ml-2"
                      onClick={() => {
                        handleAddprojectDomain();
                        setTmpProjectDomains('');
                        setSearchQuery(''); // Reset search query
                      }}
                    >
                      <Plus className="h-4 w-4" />
                    </Button>
                  </div>
                  <div className="flex flex-wrap gap-2 mt-5">
                    {currProjectDomains.map(
                      (projectDomain: any, index: number) => (
                        <Badge
                          className="uppercase text-xs font-normal bg-gray-300 flex items-center px-2 py-1"
                          key={index}
                        >
                          {projectDomain.name}
                          <button
                            type="button"
                            onClick={() =>
                              handleDeleteProjDomain(projectDomain.name)
                            }
                            className="ml-2 text-red-500 hover:text-red-700"
                          >
                            <X className="h-4 w-4" />
                          </button>
                        </Badge>
                      ),
                    )}
                  </div>
>>>>>>> 28b35883
                </div>
              </div>
            </div>
          </div>
          <Separator className="sm:col-span-2 mt-0" />
          <FormField
            control={form.control}
            name="resume"
            render={({ field }) => (
              <FormItem className="flex flex-col items-start ">
                <FormLabel className="ml-2">Upload Resume</FormLabel>
                <div className="w-full sm:w-auto sm:mr-26">
                  <ResumeUpload user_id={user._id} />
                </div>
              </FormItem>
            )}
          />
          <Separator className="sm:col-span-2 mt-0" />
          <Button type="submit" className="sm:col-span-2">
            Update profile
          </Button>
          {isDialogOpen && (
            <Dialog
              open={isDialogOpen}
              onOpenChange={(isOpen) => setIsDialogOpen(isOpen)}
            >
              <DialogOverlay className="fixed inset-0 bg-black bg-opacity-50 backdrop-blur-sm z-40" />
              <DialogContent className="fixed inset-0 flex items-center justify-center z-50">
                <div className="bg-black rounded-md shadow-xl p-6 w-[90%] max-w-md">
                  {dialogType === 'skill' && (
                    <>
                      <h2 className="text-lg font-semibold text-white mb-4">
                        Add New Skill
                      </h2>
                      <form
                        onSubmit={(e) => {
                          e.preventDefault();
                          handleAddCustomSkill(); // Add custom skill logic
                        }}
                      >
                        <div className="mb-4">
                          <label
                            htmlFor="skillLabel"
                            className="block text-sm font-medium text-white mb-1"
                          >
                            Skill Label
                          </label>
                          <input
                            type="text"
                            value={customSkill.label}
                            onChange={(e) =>
                              setCustomSkill({
                                ...customSkill,
                                label: e.target.value,
                              })
                            }
                            placeholder="Enter skill label"
                            className="w-full px-3 py-2 rounded-md text-white bg-black placeholder-gray-400 border border-white"
                            required
                          />
                        </div>
                        <div className="flex justify-end space-x-3">
                          <Button
                            type="button"
                            variant="ghost"
                            onClick={() => setIsDialogOpen(false)}
                            className="mt-3"
                          >
                            Cancel
                          </Button>
                          <Button
                            type="button"
                            className="mt-3"
                            onClick={() => {
                              handleAddCustomSkill();
                              setCustomSkill({ label: '', description: '' });
                            }}
                          >
                            Add Skill
                          </Button>
                        </div>
                      </form>
                    </>
                  )}
                  {dialogType === 'domain' && (
                    <>
                      <h2 className="text-lg font-semibold text-white mb-4">
                        Add New Domain
                      </h2>
                      <form
                        onSubmit={(e) => {
                          e.preventDefault();
                          handleAddCustomDomain(); // Add custom domain logic
                        }}
                      >
                        <div className="mb-4">
                          <label
                            htmlFor="domainLabel"
                            className="block text-sm font-medium text-white mb-1"
                          >
                            Domain Label
                          </label>
                          <input
                            type="text"
                            value={customDomain.label}
                            onChange={(e) =>
                              setCustomDomain({
                                ...customDomain,
                                label: e.target.value,
                              })
                            }
                            placeholder="Enter Domain label"
                            className="w-full px-3 py-2 rounded-md text-white bg-black placeholder-gray-400 border border-white"
                            required
                          />
                        </div>
                        <div className="flex justify-end space-x-3">
                          <Button
                            type="button"
                            variant="ghost"
                            onClick={() => setIsDialogOpen(false)}
                            className="mt-3"
                          >
                            Cancel
                          </Button>
                          <Button
                            type="button"
                            className="mt-3"
                            onClick={() => {
                              handleAddCustomDomain();
                              setCustomDomain({ label: '', description: '' });
                            }}
                          >
                            Add Domain
                          </Button>
                        </div>
                      </form>
                    </>
                  )}
                  {dialogType === 'projectDomain' && (
                    <>
                      <h2 className="text-lg font-semibold text-white mb-4">
                        Add New Project Domain
                      </h2>
                      <form
                        onSubmit={(e) => {
                          e.preventDefault();
                          handleAddCustomProjectDomain(); // Add custom project domain logic
                        }}
                      >
                        <div className="mb-4">
                          <label
                            htmlFor="projectDomainLabel"
                            className="block text-sm font-medium text-white mb-1"
                          >
                            Project Domain Label
                          </label>
                          <input
                            type="text"
                            value={customProjectDomain.label}
                            onChange={(e) =>
                              setCustomProjectDomain({
                                ...customProjectDomain,
                                label: e.target.value,
                              })
                            }
                            placeholder="Enter Project Domain label"
                            className="w-full px-3 py-2 rounded-md text-white bg-black placeholder-gray-400 border border-white"
                            required
                          />
                        </div>
                        <div className="flex justify-end space-x-3">
                          <Button
                            type="button"
                            variant="ghost"
                            onClick={() => setIsDialogOpen(false)}
                            className="mt-3"
                          >
                            Cancel
                          </Button>
                          <Button
                            type="button"
                            className="mt-3"
                            onClick={() => {
                              handleAddCustomProjectDomain();
                              setCustomProjectDomain({
                                label: '',
                                description: '',
                              });
                            }}
                          >
                            Add Project Domain
                          </Button>
                        </div>
                      </form>
                    </>
                  )}
                </div>
              </DialogContent>
            </Dialog>
          )}
        </form>
      </Form>
    </Card>
  );
}<|MERGE_RESOLUTION|>--- conflicted
+++ resolved
@@ -126,7 +126,7 @@
     mode: 'all',
   });
 
-  const handleAddSkill = (type: string) => {
+  const handleAddSkill = () => {
     addSkill(tmpSkill, skills, setSkills);
     if (tmpSkill && !currSkills.some((skill: any) => skill.name === tmpSkill)) {
       setCurrSkills([
@@ -296,7 +296,7 @@
     }
   };
 
-  const handleAddDomain = (type: string) => {
+  const handleAddDomain = () => {
     addDomain(tmpDomain, domains, setDomains);
     if (
       tmpDomain &&
@@ -434,14 +434,6 @@
 
   async function onSubmit(data: ProfileFormValues) {
     try {
-<<<<<<< HEAD
-      console.log('API body', {
-        ...data,
-        skills: currSkills,
-        domain: currDomains,
-        projectDomains: currProjectDomains,
-      });
-=======
       const uploadedUrls = {
         frontImageUrl: data.frontImageUrl,
         backImageUrl: data.backImageUrl,
@@ -495,7 +487,6 @@
         liveCaptureUrl: uploadedUrls.liveCaptureUrl,
       };
 
->>>>>>> 28b35883
       await axiosInstance.put(`/freelancer/${user_id}`, {
         ...restData,
         skills: currSkills,
@@ -626,11 +617,7 @@
               <FormItem>
                 <FormLabel>Email</FormLabel>
                 <FormControl>
-<<<<<<< HEAD
-                  <Input disabled placeholder="Enter your email" {...field} />
-=======
                   <Input placeholder="Enter your email" {...field} readOnly />
->>>>>>> 28b35883
                 </FormControl>
                 <FormDescription>Non editable field</FormDescription>
                 <FormMessage />
@@ -684,235 +671,6 @@
               </FormItem>
             )}
           />
-<<<<<<< HEAD
-          <Separator className="sm:col-span-2 mt-0" />
-          <div className="sm:col-span-2">
-            <div className="grid gap-10 grid-cols-1 sm:grid-cols-6">
-              <div className="sm:col-span-2">
-                <FormLabel>Skills</FormLabel>
-                <div className="flex items-center mt-2">
-                  <Select
-                    onValueChange={(value) => {
-                      if (value === 'other') {
-                        setIsDialogOpen(true);
-                        setDialogType('skill');
-                      } else {
-                        setTmpSkill(value);
-                      }
-                    }}
-                    value={tmpSkill || ''}
-                  >
-                    <SelectTrigger>
-                      <SelectValue
-                        placeholder={tmpSkill ? tmpSkill : 'Select skill'}
-                      />
-                    </SelectTrigger>
-                    <SelectContent>
-                      {skills
-                        .filter(
-                          (skill: any) =>
-                            !currSkills.some(
-                              (s: any) => s.name === skill.label,
-                            ),
-                        )
-                        .map((skill: any, index: number) => (
-                          <SelectItem key={index} value={skill.label}>
-                            {skill.label}
-                          </SelectItem>
-                        ))}
-                      <SelectItem value="other">
-                        <span className="text-gray-500 italic">Other</span>
-                      </SelectItem>
-                    </SelectContent>
-                  </Select>
-                  <Button
-                    variant="outline"
-                    disabled={!tmpSkill}
-                    type="button"
-                    size="icon"
-                    className="ml-2"
-                    onClick={() => {
-                      handleAddSkill('skills');
-                      setTmpSkill('');
-                    }}
-                  >
-                    <Plus className="h-4 w-4" />
-                  </Button>
-                </div>
-                <div className="flex flex-wrap gap-2 mt-5">
-                  {currSkills.map((skill: any, index: number) => (
-                    <Badge
-                      className={`uppercase text-xs font-normal bg-gray-300 flex items-center px-2 py-1 ${
-                        lastAddedItems.skills.some(
-                          (item) => item.name === skill.name,
-                        )
-                          ? 'bg-blue-500 text-white hover:bg-[#4486eb] '
-                          : ''
-                      }`}
-                      key={index}
-                    >
-                      {skill.name}
-                      <button
-                        type="button"
-                        onClick={() => handleDeleteSkill(skill.name)}
-                        className="ml-2 text-red-500 hover:text-red-700"
-                      >
-                        <X className="h-4 w-4" />
-                      </button>
-                    </Badge>
-                  ))}
-                </div>
-              </div>
-              <div className="sm:col-span-2">
-                <FormLabel>Domains</FormLabel>
-                <div className="flex items-center mt-2">
-                  <Select
-                    onValueChange={(value) => {
-                      if (value === 'other') {
-                        setIsDialogOpen(true);
-                        setDialogType('domain');
-                      } else {
-                        setTmpDomain(value);
-                      }
-                    }}
-                    value={tmpDomain || ''}
-                  >
-                    <SelectTrigger>
-                      <SelectValue
-                        placeholder={tmpDomain ? tmpDomain : 'Select domain'}
-                      />
-                    </SelectTrigger>
-                    <SelectContent>
-                      {domains
-                        .filter(
-                          (domain: any) =>
-                            !currDomains.some(
-                              (d: any) => d.name === domain.label,
-                            ),
-                        )
-                        .map((domain: any, index: number) => (
-                          <SelectItem key={index} value={domain.label}>
-                            {domain.label}
-                          </SelectItem>
-                        ))}
-                      <SelectItem value="other">
-                        <span className="text-gray-500 italic">Other</span>
-                      </SelectItem>
-                    </SelectContent>
-                  </Select>
-                  <Button
-                    variant="outline"
-                    disabled={!tmpDomain}
-                    type="button"
-                    size="icon"
-                    className="ml-2"
-                    onClick={() => {
-                      handleAddDomain('domains');
-                      setTmpDomain('');
-                    }}
-                  >
-                    <Plus className="h-4 w-4" />
-                  </Button>
-                </div>
-                <div className="flex flex-wrap gap-2 mt-5">
-                  {currDomains.map((domain: any, index: number) => (
-                    <Badge
-                      className={`uppercase text-xs font-normal bg-gray-300 flex items-center px-2 py-1 ${
-                        lastAddedItems.domains.some(
-                          (item) => item.name === domain.name,
-                        )
-                          ? 'bg-blue-500 text-white'
-                          : ''
-                      }`}
-                      key={index}
-                    >
-                      {domain.name}
-                      <button
-                        type="button"
-                        onClick={() => handleDeleteDomain(domain.name)}
-                        className="ml-2 text-red-500 hover:text-red-700"
-                      >
-                        <X className="h-4 w-4" />
-                      </button>
-                    </Badge>
-                  ))}
-                </div>
-              </div>
-              <div className="sm:col-span-2">
-                <FormLabel>Project Domains</FormLabel>
-                <div className="flex items-center mt-2">
-                  <Select
-                    onValueChange={(value) => {
-                      if (value === 'other') {
-                        setIsDialogOpen(true);
-                        setDialogType('projectDomain');
-                      } else {
-                        setTmpProjectDomains(value);
-                      }
-                    }}
-                    value={tmpProjectDomains || ''}
-                  >
-                    <SelectTrigger>
-                      <SelectValue
-                        placeholder={
-                          tmpProjectDomains
-                            ? tmpProjectDomains
-                            : 'Select project domain'
-                        }
-                      />
-                    </SelectTrigger>
-                    <SelectContent>
-                      {projectDomains
-                        .filter(
-                          (projectDomains: any) =>
-                            !currProjectDomains.some(
-                              (d: any) => d.name === projectDomains.label,
-                            ),
-                        )
-                        .map((projectDomains: any, index: number) => (
-                          <SelectItem key={index} value={projectDomains.label}>
-                            {projectDomains.label}
-                          </SelectItem>
-                        ))}
-                      <SelectItem value="other">
-                        <span className="text-gray-500 italic">Other</span>
-                      </SelectItem>
-                    </SelectContent>
-                  </Select>
-                  <Button
-                    variant="outline"
-                    disabled={!tmpProjectDomains}
-                    type="button"
-                    size="icon"
-                    className="ml-2"
-                    onClick={() => {
-                      handleAddprojectDomain();
-                      setTmpProjectDomains('');
-                    }}
-                  >
-                    <Plus className="h-4 w-4" />
-                  </Button>
-                </div>
-                <div className="flex flex-wrap gap-2 mt-5">
-                  {currProjectDomains.map(
-                    (projectDomains: any, index: number) => (
-                      <Badge
-                        className={`uppercase text-xs font-normal bg-gray-300 flex items-center px-2 py-1 ${
-                          lastAddedItems.projectsDomains.some(
-                            (item) => item.name === projectDomains.name,
-                          )
-                            ? 'bg-blue-500 text-white'
-                            : ''
-                        }`}
-                        key={index}
-                      >
-                        {projectDomains.name}
-                        <button
-                          type="button"
-                          onClick={() =>
-                            handleDeleteProjDomain(projectDomains.name)
-                          }
-=======
 
           <FormField
             control={form.control}
@@ -1260,16 +1018,11 @@
                         <button
                           type="button"
                           onClick={() => handleDeleteDomain(Domain.name)}
->>>>>>> 28b35883
                           className="ml-2 text-red-500 hover:text-red-700"
                         >
                           <X className="h-4 w-4" />
                         </button>
                       </Badge>
-<<<<<<< HEAD
-                    ),
-                  )}
-=======
                     ))}
                   </div>
                 </div>
@@ -1383,12 +1136,11 @@
                       ),
                     )}
                   </div>
->>>>>>> 28b35883
                 </div>
               </div>
             </div>
           </div>
-          <Separator className="sm:col-span-2 mt-0" />
+          <Separator className="col-span-2 mt-0" />
           <FormField
             control={form.control}
             name="resume"
