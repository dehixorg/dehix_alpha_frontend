import React, { useEffect, useState } from 'react';
import { zodResolver } from '@hookform/resolvers/zod';
import { useForm } from 'react-hook-form';
import { z } from 'zod';
import { Plus, X } from 'lucide-react';
import { Dialog, DialogContent, DialogOverlay } from '@radix-ui/react-dialog';

import { Card } from '../ui/card';
import { Textarea } from '../ui/textarea';
import ProfilePictureUpload from '../fileUpload/profilePicture';
import ResumeUpload from '../fileUpload/resume';

import { axiosInstance } from '@/lib/axiosinstance';
import { Button } from '@/components/ui/button';
import {
  Form,
  FormControl,
  FormDescription,
  FormField,
  FormItem,
  FormLabel,
  FormMessage,
} from '@/components/ui/form';
import { Input } from '@/components/ui/input';
import { toast } from '@/components/ui/use-toast';
import { Separator } from '@/components/ui/separator';
import { Badge } from '@/components/ui/badge';
import {
  Select,
  SelectTrigger,
  SelectItem,
  SelectValue,
  SelectContent,
} from '@/components/ui/select';
import { Type } from '@/utils/enum';
import { StatusEnum } from '@/utils/freelancer/enum';
import { addSkill } from '@/utils/skillUtils';
import { addDomain } from '@/utils/DomainUtils';
import { addProjectDomain } from '@/utils/ProjectDomainUtils';

const profileFormSchema = z.object({
  firstName: z.string().min(2, {
    message: 'First Name must be at least 2 characters.',
  }),
  lastName: z.string().min(2, {
    message: 'Last Name must be at least 2 characters.',
  }),
  username: z
    .string()
    .min(2, {
      message: 'Username must be at least 2 characters.',
    })
    .max(30, {
      message: 'Username must not be longer than 30 characters.',
    }),
  email: z.string().email(),
  phone: z.string().min(10, {
    message: 'Phone number must be at least 10 digits.',
  }),
  role: z.string(),
  personalWebsite: z.string().url().optional(),
  resume: z.string().url().optional(),
  description: z.string().max(500, {
    message: 'Description cannot exceed 500 characters.',
  }),
});

type ProfileFormValues = z.infer<typeof profileFormSchema>;

export function ProfileForm({ user_id }: { user_id: string }) {
  const [user, setUser] = useState<any>({});
  const [skills, setSkills] = useState<any>([]);
  const [currSkills, setCurrSkills] = useState<any>([]);
  const [tmpSkill, setTmpSkill] = useState<any>('');
  const [domains, setDomains] = useState<any>([]);
  const [currDomains, setCurrDomains] = useState<any>([]);
  const [tmpDomain, setTmpDomain] = useState<any>('');
  const [projectDomains, setProjectDomains] = useState<any>([]);
  const [currProjectDomains, setCurrProjectDomains] = useState<any>([]);
  const [tmpProjectDomains, setTmpProjectDomains] = useState<any>('');
  const [loading, setLoading] = useState<boolean>(false);
  const [isDialogOpen, setIsDialogOpen] = useState(false);
  const [, setLastAddedItems] = useState<{
    skills: { name: string }[];
    projectsDomains: { name: string }[];
    domains: { name: string }[];
  }>({
    skills: [],
    projectsDomains: [],
    domains: [],
  });
  const [customSkill, setCustomSkill] = useState({
    label: '',
    description: '',
  });
  const [customDomain, setCustomDomain] = useState({
    label: '',
    description: '',
  });
  const [customProjectDomain, setCustomProjectDomain] = useState({
    label: '',
    description: '',
  });
  const [dialogType] = useState<'skill' | 'domain' | 'projectDomain' | null>(
    null,
  );

  const form = useForm<ProfileFormValues>({
    resolver: zodResolver(profileFormSchema),
    defaultValues: {
      firstName: '',
      lastName: '',
      username: '',
      email: '',
      phone: '',
      role: '',
    },
    mode: 'all',
  });

  const handleAddSkill = () => {
    addSkill(tmpSkill, skills, setSkills);
    if (tmpSkill && !currSkills.some((skill: any) => skill.name === tmpSkill)) {
      setCurrSkills([
        ...currSkills,
        {
          name: tmpSkill,
          level: '',
          experience: '',
          interviewStatus: StatusEnum.PENDING,
          interviewInfo: '',
          interviewerRating: 0,
        },
      ]);
      setLastAddedItems((prev) => ({
        ...prev,
        skills: [...prev.skills, { name: tmpSkill }],
      }));

      setTmpSkill('');
    }
  };

  const handleAddCustomSkill = async () => {
    if (!customSkill.label.trim()) {
      console.warn('Field is required.');
      return;
    }
    const customSkillData = {
      label: customSkill.label,
      interviewInfo: customSkill.description,
      createdBy: Type.FREELANCER,
      createdById: user_id,
      status: StatusEnum.ACTIVE,
    };

    try {
      await axiosInstance.post('/skills', customSkillData);

      const updatedSkills = [...skills, { label: customSkill.label }];
      setDomains(updatedSkills);

      setCurrSkills([
        ...currSkills,
        {
          name: customSkill.label,
          level: '',
          experience: '',
          interviewStatus: 'PENDING',
          interviewInfo: customSkill.description,
          interviewerRating: 0,
        },
      ]);

      setCustomSkill({ label: '', description: '' });
      setIsDialogOpen(false);
    } catch (error: any) {
      console.error(
        'Failed to add skill:',
        error.response?.data || error.message,
      );
      toast({
        variant: 'destructive',
        title: 'Error',
        description: 'Failed to add skill. Please try again.',
      });
    } finally {
      setLoading(false);
    }
  };

  const handleAddCustomDomain = async () => {
    if (!customDomain.label.trim()) {
      console.warn('Field is required.');
      return;
    }
    const customDomainData = {
      label: customDomain.label,
      interviewInfo: customSkill.description,
      createdBy: Type.FREELANCER,
      createdById: user_id,
      status: StatusEnum.ACTIVE,
    };

    try {
      await axiosInstance.post('/domain', customDomainData);

      const updatedDomains = [...domains, { label: customDomain.label }];
      setDomains(updatedDomains);

      setCurrDomains([
        ...currDomains,
        {
          name: customDomain.label,
          level: '',
          experience: '',
          interviewStatus: 'PENDING',
          interviewInfo: customDomain.description,
          interviewerRating: 0,
        },
      ]);

      setCustomDomain({ label: '', description: '' });
      setIsDialogOpen(false);
    } catch (error: any) {
      console.error(
        'Failed to add domain:',
        error.response?.data || error.message,
      );
      toast({
        variant: 'destructive',
        title: 'Error',
        description: 'Failed to add domain. Please try again.',
      });
    } finally {
      setLoading(false);
    }
  };

  const handleAddCustomProjectDomain = async () => {
    if (!customProjectDomain.label.trim()) {
      console.warn('Field is required.');
      return;
    }
    const customProjectDomainData = {
      label: customProjectDomain.label,
      createdBy: Type.FREELANCER,
      createdById: user_id,
      status: StatusEnum.ACTIVE,
    };

    try {
      await axiosInstance.post('/projectdomain', customProjectDomainData);

      const updatedProjectDomains = [
        ...projectDomains,
        { label: customProjectDomain.label },
      ];
      setProjectDomains(updatedProjectDomains);

      setCurrProjectDomains([
        ...currProjectDomains,
        {
          name: customProjectDomain.label,
          level: '',
          experience: '',
          interviewStatus: 'PENDING',
          interviewInfo: customProjectDomain.description,
          interviewerRating: 0,
        },
      ]);

      setCustomProjectDomain({ label: '', description: '' });
      setIsDialogOpen(false);
    } catch (error: any) {
      console.error(
        'Failed to add project domain:',
        error.response?.data || error.message,
      );
      toast({
        variant: 'destructive',
        title: 'Error',
        description: 'Failed to add project domain. Please try again.',
      });
    } finally {
      setLoading(false);
    }
  };

  const handleAddDomain = () => {
    addDomain(tmpDomain, domains, setDomains);
    if (
      tmpDomain &&
      !currDomains.some((domain: any) => domain.name === tmpDomain)
    ) {
      setCurrDomains([
        ...currDomains,
        {
          name: tmpDomain,
          level: '',
          experience: '',
          interviewStatus: StatusEnum.PENDING,
          interviewInfo: '',
          interviewerRating: 0,
        },
      ]);
      setLastAddedItems((prev) => ({
        ...prev,
        domains: [...prev.domains, { name: tmpDomain }],
      }));
      setTmpDomain('');
    }
  };
  const handleAddprojectDomain = () => {
    addProjectDomain(tmpProjectDomains, projectDomains, setProjectDomains);
    if (
      tmpProjectDomains &&
      !currProjectDomains.some(
        (projectDomains: any) => projectDomains.name === projectDomains,
      )
    ) {
      setCurrProjectDomains([
        ...currProjectDomains,
        {
          name: tmpProjectDomains,
          level: '',
          experience: '',
          interviewStatus: StatusEnum.PENDING,
          interviewInfo: '',
          interviewerRating: 0,
        },
      ]);
      setLastAddedItems((prev) => ({
        ...prev,
        projectsDomains: [...prev.projectsDomains, { name: tmpProjectDomains }],
      }));
      setTmpProjectDomains('');
    }
  };

  const handleDeleteSkill = (skillToDelete: string) => {
    setCurrSkills(
      currSkills.filter((skill: any) => skill.name !== skillToDelete),
    );
  };

  const handleDeleteDomain = (domainToDelete: string) => {
    setCurrDomains(
      currDomains.filter((domain: any) => domain.name !== domainToDelete),
    );
  };
  const handleDeleteProjDomain = (projectDomainToDelete: string) => {
    setCurrProjectDomains(
      currProjectDomains.filter(
        (projectDomain: any) => projectDomain.name !== projectDomainToDelete,
      ),
    );
  };

  const [searchQuery, setSearchQuery] = useState('');
  useEffect(() => {
    const fetchData = async () => {
      try {
        const userResponse = await axiosInstance.get(`/freelancer/${user_id}`);
        setUser(userResponse.data.data);
        const skillsResponse = await axiosInstance.get('/skills');
        const domainsResponse = await axiosInstance.get('/domain');
        const projectDomainResponse = await axiosInstance.get('/projectdomain');

        // Set options for dropdowns
        setSkills(skillsResponse.data.data);
        setDomains(domainsResponse.data.data);
        setProjectDomains(projectDomainResponse.data.data);

        setCurrSkills(userResponse.data.data.skills);
        setCurrDomains(userResponse.data.data.domain);
        setCurrProjectDomains(userResponse.data.data.projectDomain);

        form.reset({
          firstName: userResponse.data.data.firstName || '',
          lastName: userResponse.data.data.lastName || '',
          username: userResponse.data.data.userName || '',
          email: userResponse.data.data.email || '',
          phone: userResponse.data.data.phone || '',
          role: userResponse.data.data.role || '',
          personalWebsite: userResponse.data.data.personalWebsite || '',
          resume: userResponse.data.data.resume || '',
          description: userResponse.data.data.description || '',
        });
      } catch (error) {
        console.error('API Error:', error);
        toast({
          variant: 'destructive',
          title: 'Error',
          description: 'Something went wrong.Please try again.',
        });
      }
    };

    fetchData();
  }, [user_id, form]);

  useEffect(() => {
    form.reset({
      firstName: user?.firstName || '',
      lastName: user?.lastName || '',
      username: user?.userName || '',
      email: user?.email || '',
      phone: user?.phone || '',
      role: user?.role || '',
      personalWebsite: user?.personalWebsite || '',
      resume: user?.resume || '',
      description: user?.description || '',
    });
  }, [user, form]);

  async function onSubmit(data: ProfileFormValues) {
    setLoading(true);
    try {
      const { ...restData } = data;

      const updatedSkills = currSkills.map((skill: any) => ({
        ...skill,
        interviewInfo: skill.interviewInfo || '',
        interviewerRating: skill.interviewerRating || 0,
        interviewStatus: skill.interviewStatus || 'PENDING',
      }));

      await axiosInstance.put(`/freelancer`, {
        ...restData,
        resume: data.resume,
        skills: updatedSkills,
        domain: currDomains,
        projectDomain: currProjectDomains,
        description: data.description,
      });

      setUser({
        ...user,
        firstName: data.firstName,
        lastName: data.lastName,
        userName: data.username,
        email: data.email,
        phone: data.phone,
        role: data.role,
        personalWebsite: data.personalWebsite,
<<<<<<< HEAD
        resume: data.resume,
=======
        coverLetter: data.coverLetter,
        description: data.description,
>>>>>>> f01d0c03
        skills: updatedSkills,
        domain: currDomains,
        projectDomains: currProjectDomains,
      });
      toast({
        title: 'Profile Updated',
        description: 'Your profile has been successfully updated.',
      });
    } catch (error) {
      console.error('API Error:', error);
      toast({
        variant: 'destructive',
        title: 'Error',
        description: 'Failed to update profile. Please try again later.',
      });
    } finally {
      setLoading(false);
    }
  }

  return (
    <Card className="p-10">
      <Form {...form}>
        <ProfilePictureUpload
          profile={user.profilePic}
          entityType={Type.FREELANCER}
        />
        <form
          onSubmit={form.handleSubmit(onSubmit)}
          className="grid gap-10 grid-cols-1 sm:grid-cols-2 mt-4"
        >
          <FormField
            control={form.control}
            name="firstName"
            render={({ field }) => (
              <FormItem>
                <FormLabel>First Name</FormLabel>
                <FormControl>
                  <Input placeholder="Enter your first name" {...field} />
                </FormControl>
                <FormMessage />
              </FormItem>
            )}
          />
          <FormField
            control={form.control}
            name="lastName"
            render={({ field }) => (
              <FormItem>
                <FormLabel>Last Name</FormLabel>
                <FormControl>
                  <Input placeholder="Enter your last name" {...field} />
                </FormControl>
                <FormMessage />
              </FormItem>
            )}
          />
          <FormField
            control={form.control}
            name="username"
            render={({ field }) => (
              <FormItem>
                <FormLabel>Username</FormLabel>
                <FormControl>
                  <Input
                    placeholder="Enter your username"
                    {...field}
                    readOnly
                  />
                </FormControl>
                <FormMessage />
                <FormDescription>Non editable field</FormDescription>
              </FormItem>
            )}
          />
          <FormField
            control={form.control}
            name="email"
            render={({ field }) => (
              <FormItem>
                <FormLabel>Email</FormLabel>
                <FormControl>
                  <Input placeholder="Enter your email" {...field} readOnly />
                </FormControl>
                <FormDescription>Non editable field</FormDescription>
                <FormMessage />
              </FormItem>
            )}
          />
          <FormField
            control={form.control}
            name="description"
            render={({ field }) => (
              <FormItem className="sm:col-span-2">
                <FormLabel>Description</FormLabel>
                <FormControl>
                  <Textarea placeholder="Enter description" {...field} />
                </FormControl>
                <FormMessage />
              </FormItem>
            )}
          />
          <FormField
            control={form.control}
            name="phone"
            render={({ field }) => (
              <FormItem>
                <FormLabel>Phone Number</FormLabel>
                <FormControl>
                  <Input placeholder="+91" {...field} readOnly />
                </FormControl>
                <FormMessage />
                <FormDescription>Non editable field</FormDescription>
              </FormItem>
            )}
          />
          <FormField
            control={form.control}
            name="personalWebsite"
            render={({ field }) => (
              <FormItem>
                <FormLabel>Personal Website URL</FormLabel>
                <FormControl>
                  <Input
                    placeholder="Enter your LinkedIn URL"
                    type="url"
                    {...field}
                  />
                </FormControl>
                <FormDescription>
                  Enter your Personal Website URL
                </FormDescription>
                <FormMessage />
              </FormItem>
            )}
          />

          <FormField
            control={form.control}
            name="resume"
            render={({ field }) => (
              <FormItem>
                <FormLabel>Resume URL</FormLabel>
                <FormControl>
                  <Input
                    placeholder="Enter your Resume URL"
                    type="url"
                    {...field}
                  />
                </FormControl>
                <FormDescription>Enter your Resume URL</FormDescription>
                <FormMessage />
              </FormItem>
            )}
          />
          <Separator className="col-span-2" />
          <div className="sm:col-span-2">
            <div className="grid gap-10 grid-cols-1 sm:grid-cols-6">
              <div className="sm:col-span-2">
                <div className="flex-1 min-w-[350px] max-w-[500px] mt-5">
                  <FormLabel>Skills</FormLabel>
                  <div className="flex items-center mt-2">
                    <Select
                      onValueChange={(value) => {
                        setTmpSkill(value);
                        setSearchQuery(''); // Reset search query when a value is selected
                      }}
                      value={tmpSkill || ''}
                      onOpenChange={(open) => {
                        if (!open) setSearchQuery('');
                      }}
                    >
                      <SelectTrigger>
                        <SelectValue
                          placeholder={tmpSkill ? tmpSkill : 'Select skill'}
                        />
                      </SelectTrigger>
                      <SelectContent>
                        {/* Add search input */}
                        <div className="p-2 relative">
                          <input
                            type="text"
                            value={searchQuery}
                            onChange={(e) => setSearchQuery(e.target.value)}
                            className="w-full p-2 border border-gray-300 rounded-lg text-sm"
                            placeholder="Search skills"
                          />
                          {searchQuery && (
                            <button
                              onClick={() => setSearchQuery('')}
                              className="absolute right-3 top-1/2 transform -translate-y-1/2 text-gray-500 hover:text-white text-xl transition-colors mr-2"
                            >
                              ×
                            </button>
                          )}
                        </div>
                        {/* Filtered skill list */}
                        {skills
                          .filter(
                            (skill: any) =>
                              skill.label
                                .toLowerCase()
                                .includes(searchQuery.toLowerCase()) &&
                              !currSkills.some(
                                (s: any) => s.name === skill.label,
                              ),
                          )
                          .map((skill: any, index: number) => (
                            <SelectItem key={index} value={skill.label}>
                              {skill.label}
                            </SelectItem>
                          ))}
                        {/* No matching skills */}
                        {skills.filter(
                          (skill: any) =>
                            skill.label
                              .toLowerCase()
                              .includes(searchQuery.toLowerCase()) &&
                            !currSkills.some(
                              (s: any) => s.name === skill.label,
                            ),
                        ).length === 0 && (
                          <div className="p-2 text-gray-500 italic text-center">
                            No matching skills
                          </div>
                        )}
                      </SelectContent>
                    </Select>
                    <Button
                      variant="outline"
                      type="button"
                      size="icon"
                      className="ml-2"
                      disabled={!tmpSkill}
                      onClick={() => {
                        handleAddSkill();
                        setTmpSkill('');
                        setSearchQuery(''); // Reset search query
                      }}
                    >
                      <Plus className="h-4 w-4" />
                    </Button>
                  </div>
                  <div className="flex flex-wrap gap-2 mt-5">
                    {currSkills.map((skill: any, index: number) => (
                      <Badge
                        className="uppercase text-xs font-normal bg-gray-300 flex items-center px-2 py-1"
                        key={index}
                      >
                        {skill.name}
                        <button
                          type="button"
                          onClick={() => handleDeleteSkill(skill.name)}
                          className="ml-2 text-red-500 hover:text-red-700"
                        >
                          <X className="h-4 w-4" />
                        </button>
                      </Badge>
                    ))}
                  </div>
                </div>
              </div>
              <div className="sm:col-span-2">
                <div className="flex-1 min-w-[350px] max-w-[500px] mt-5">
                  <FormLabel>Domains</FormLabel>
                  <div className="flex items-center mt-2">
                    <Select
                      onValueChange={(value) => {
                        setTmpDomain(value);
                        setSearchQuery(''); // Reset search query when a value is selected
                      }}
                      value={tmpDomain || ''}
                      onOpenChange={(open) => {
                        if (!open) setSearchQuery('');
                      }}
                    >
                      <SelectTrigger>
                        <SelectValue
                          placeholder={tmpDomain ? tmpDomain : 'Select domain'}
                        />
                      </SelectTrigger>
                      <SelectContent>
                        {/* Add search input */}
                        <div className="p-2 relative">
                          <input
                            type="text"
                            value={searchQuery}
                            onChange={(e) => setSearchQuery(e.target.value)}
                            className="w-full p-2 border border-gray-300 rounded-lg text-sm"
                            placeholder="Search domains"
                          />
                          {searchQuery && (
                            <button
                              onClick={() => setSearchQuery('')}
                              className="absolute right-3 top-1/2 transform -translate-y-1/2 text-gray-500 hover:text-white text-xl transition-colors mr-2"
                            >
                              ×
                            </button>
                          )}
                        </div>
                        {/* Filtered domain list */}
                        {domains
                          .filter(
                            (domain: any) =>
                              domain.label
                                .toLowerCase()
                                .includes(searchQuery.toLowerCase()) &&
                              !currDomains.some(
                                (s: any) => s.name === domain.label,
                              ),
                          )
                          .map((domain: any, index: number) => (
                            <SelectItem key={index} value={domain.label}>
                              {domain.label}
                            </SelectItem>
                          ))}
                        {/* No matching domains */}
                        {domains.filter(
                          (Domain: any) =>
                            Domain.label
                              .toLowerCase()
                              .includes(searchQuery.toLowerCase()) &&
                            !currDomains.some(
                              (s: any) => s.name === domains.name,
                            ),
                        ).length === 0 && (
                          <div className="p-2 text-gray-500 italic text-center">
                            No matching domains
                          </div>
                        )}
                      </SelectContent>
                    </Select>
                    <Button
                      variant="outline"
                      type="button"
                      size="icon"
                      className="ml-2"
                      disabled={!tmpDomain}
                      onClick={() => {
                        handleAddDomain();
                        setTmpDomain('');
                        setSearchQuery(''); // Reset search query
                      }}
                    >
                      <Plus className="h-4 w-4" />
                    </Button>
                  </div>
                  <div className="flex flex-wrap gap-2 mt-5">
                    {currDomains.map((Domain: any, index: number) => (
                      <Badge
                        className="uppercase text-xs font-normal bg-gray-300 flex items-center px-2 py-1"
                        key={index}
                      >
                        {Domain.name}
                        <button
                          type="button"
                          onClick={() => handleDeleteDomain(Domain.name)}
                          className="ml-2 text-red-500 hover:text-red-700"
                        >
                          <X className="h-4 w-4" />
                        </button>
                      </Badge>
                    ))}
                  </div>
                </div>
              </div>
              <div className="sm:col-span-2">
                <div className="flex-1 min-w-[350px] max-w-[500px] mt-5">
                  <FormLabel>Project Domains</FormLabel>
                  <div className="flex items-center mt-2">
                    <Select
                      onValueChange={(value) => {
                        setTmpProjectDomains(value);
                        setSearchQuery(''); // Reset search query when a value is selected
                      }}
                      value={tmpProjectDomains || ''}
                      onOpenChange={(open) => {
                        if (!open) setSearchQuery('');
                      }}
                    >
                      <SelectTrigger>
                        <SelectValue
                          placeholder={
                            tmpProjectDomains
                              ? tmpProjectDomains
                              : 'Select project domain'
                          }
                        />
                      </SelectTrigger>
                      <SelectContent>
                        {/* Add search input */}
                        <div className="p-2 relative">
                          <input
                            type="text"
                            value={searchQuery}
                            onChange={(e) => setSearchQuery(e.target.value)}
                            className="w-full p-2 border border-gray-300 rounded-lg text-sm"
                            placeholder="Search project domains"
                          />
                          {searchQuery && (
                            <button
                              onClick={() => setSearchQuery('')}
                              className="absolute right-3 top-1/2 transform -translate-y-1/2 text-gray-500 hover:text-white text-xl transition-colors mr-2"
                            >
                              ×
                            </button>
                          )}
                        </div>
                        {/* Filtered domain list */}
                        {projectDomains
                          .filter(
                            (projectDomain: any) =>
                              projectDomain.label
                                .toLowerCase()
                                .includes(searchQuery.toLowerCase()) &&
                              !currProjectDomains.some(
                                (s: any) => s.name === projectDomain.label,
                              ),
                          )
                          .map((projectDomain: any, index: number) => (
                            <SelectItem key={index} value={projectDomain.label}>
                              {projectDomain.label}
                            </SelectItem>
                          ))}
                        {/* No matching domains */}
                        {projectDomains.filter(
                          (projectDomain: any) =>
                            projectDomain.label
                              .toLowerCase()
                              .includes(searchQuery.toLowerCase()) &&
                            !currProjectDomains.some(
                              (s: any) => s.name === projectDomains.name,
                            ),
                        ).length === 0 && (
                          <div className="p-2 text-gray-500 italic text-center">
                            No matching domains
                          </div>
                        )}
                      </SelectContent>
                    </Select>
                    <Button
                      variant="outline"
                      type="button"
                      size="icon"
                      className="ml-2"
                      disabled={!tmpProjectDomains}
                      onClick={() => {
                        handleAddprojectDomain();
                        setTmpProjectDomains('');
                        setSearchQuery(''); // Reset search query
                      }}
                    >
                      <Plus className="h-4 w-4" />
                    </Button>
                  </div>
                  <div className="flex flex-wrap gap-2 mt-5">
                    {currProjectDomains.map(
                      (projectDomain: any, index: number) => (
                        <Badge
                          className="uppercase text-xs font-normal bg-gray-300 flex items-center px-2 py-1"
                          key={index}
                        >
                          {projectDomain.name}
                          <button
                            type="button"
                            onClick={() =>
                              handleDeleteProjDomain(projectDomain.name)
                            }
                            className="ml-2 text-red-500 hover:text-red-700"
                          >
                            <X className="h-4 w-4" />
                          </button>
                        </Badge>
                      ),
                    )}
                  </div>
                </div>
              </div>
            </div>
          </div>
          <Separator className="col-span-2 mt-0" />
          <div className="col-span-2">
            <FormField
              control={form.control}
              name="resume"
              render={() => (
                <FormItem className="flex flex-col items-start ">
                  <FormLabel className="ml-2">Upload Resume</FormLabel>
                  <div className="w-full sm:w-auto sm:mr-26">
                    <ResumeUpload />
                  </div>
                </FormItem>
              )}
            />
            <Separator className="sm:col-span-2 mt-0" />
          </div>
          <div className="col-span-2">
            <Button
              type="submit"
              className="sm:col-span-2 w-full"
              disabled={loading}
            >
              {loading ? 'Loading...' : 'Update Profile'}
            </Button>
          </div>

          {isDialogOpen && (
            <Dialog
              open={isDialogOpen}
              onOpenChange={(isOpen) => setIsDialogOpen(isOpen)}
            >
              <DialogOverlay className="fixed inset-0 bg-black bg-opacity-50 backdrop-blur-sm z-40" />
              <DialogContent className="fixed inset-0 flex items-center justify-center z-50">
                <div className="bg-black rounded-md shadow-xl p-6 w-[90%] max-w-md">
                  {dialogType === 'skill' && (
                    <>
                      <h2 className="text-lg font-semibold text-white mb-4">
                        Add New Skill
                      </h2>
                      <form
                        onSubmit={(e) => {
                          e.preventDefault();
                          handleAddCustomSkill(); // Add custom skill logic
                        }}
                      >
                        <div className="mb-4">
                          <label
                            htmlFor="skillLabel"
                            className="block text-sm font-medium text-white mb-1"
                          >
                            Skill Label
                          </label>
                          <input
                            type="text"
                            value={customSkill.label}
                            onChange={(e) =>
                              setCustomSkill({
                                ...customSkill,
                                label: e.target.value,
                              })
                            }
                            placeholder="Enter skill label"
                            className="w-full px-3 py-2 rounded-md text-white bg-black placeholder-gray-400 border border-white"
                            required
                          />
                        </div>
                        <div className="flex justify-end space-x-3">
                          <Button
                            type="button"
                            variant="ghost"
                            onClick={() => setIsDialogOpen(false)}
                            className="mt-3"
                          >
                            Cancel
                          </Button>
                          <Button
                            type="button"
                            className="mt-3"
                            onClick={() => {
                              handleAddCustomSkill();
                              setCustomSkill({ label: '', description: '' });
                            }}
                          >
                            Add Skill
                          </Button>
                        </div>
                      </form>
                    </>
                  )}
                  {dialogType === 'domain' && (
                    <>
                      <h2 className="text-lg font-semibold text-white mb-4">
                        Add New Domain
                      </h2>
                      <form
                        onSubmit={(e) => {
                          e.preventDefault();
                          handleAddCustomDomain(); // Add custom domain logic
                        }}
                      >
                        <div className="mb-4">
                          <label
                            htmlFor="domainLabel"
                            className="block text-sm font-medium text-white mb-1"
                          >
                            Domain Label
                          </label>
                          <input
                            type="text"
                            value={customDomain.label}
                            onChange={(e) =>
                              setCustomDomain({
                                ...customDomain,
                                label: e.target.value,
                              })
                            }
                            placeholder="Enter Domain label"
                            className="w-full px-3 py-2 rounded-md text-white bg-black placeholder-gray-400 border border-white"
                            required
                          />
                        </div>
                        <div className="flex justify-end space-x-3">
                          <Button
                            type="button"
                            variant="ghost"
                            onClick={() => setIsDialogOpen(false)}
                            className="mt-3"
                          >
                            Cancel
                          </Button>
                          <Button
                            type="button"
                            className="mt-3"
                            onClick={() => {
                              handleAddCustomDomain();
                              setCustomDomain({ label: '', description: '' });
                            }}
                          >
                            Add Domain
                          </Button>
                        </div>
                      </form>
                    </>
                  )}
                  {dialogType === 'projectDomain' && (
                    <>
                      <h2 className="text-lg font-semibold text-white mb-4">
                        Add New Project Domain
                      </h2>
                      <form
                        onSubmit={(e) => {
                          e.preventDefault();
                          handleAddCustomProjectDomain(); // Add custom project domain logic
                        }}
                      >
                        <div className="mb-4">
                          <label
                            htmlFor="projectDomainLabel"
                            className="block text-sm font-medium text-white mb-1"
                          >
                            Project Domain Label
                          </label>
                          <input
                            type="text"
                            value={customProjectDomain.label}
                            onChange={(e) =>
                              setCustomProjectDomain({
                                ...customProjectDomain,
                                label: e.target.value,
                              })
                            }
                            placeholder="Enter Project Domain label"
                            className="w-full px-3 py-2 rounded-md text-white bg-black placeholder-gray-400 border border-white"
                            required
                          />
                        </div>
                        <div className="flex justify-end space-x-3">
                          <Button
                            type="button"
                            variant="ghost"
                            onClick={() => setIsDialogOpen(false)}
                            className="mt-3"
                          >
                            Cancel
                          </Button>
                          <Button
                            type="button"
                            className="mt-3"
                            onClick={() => {
                              handleAddCustomProjectDomain();
                              setCustomProjectDomain({
                                label: '',
                                description: '',
                              });
                            }}
                          >
                            Add Project Domain
                          </Button>
                        </div>
                      </form>
                    </>
                  )}
                </div>
              </DialogContent>
            </Dialog>
          )}
        </form>
      </Form>
    </Card>
  );
}<|MERGE_RESOLUTION|>--- conflicted
+++ resolved
@@ -444,12 +444,8 @@
         phone: data.phone,
         role: data.role,
         personalWebsite: data.personalWebsite,
-<<<<<<< HEAD
-        resume: data.resume,
-=======
         coverLetter: data.coverLetter,
         description: data.description,
->>>>>>> f01d0c03
         skills: updatedSkills,
         domain: currDomains,
         projectDomains: currProjectDomains,
