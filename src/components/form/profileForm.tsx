import React, { useEffect, useRef, useState } from 'react';
import { zodResolver } from '@hookform/resolvers/zod';
import { useForm } from 'react-hook-form';
import { string, z } from 'zod';
import { Camera, Plus, X } from 'lucide-react';
import { Dialog, DialogContent, DialogOverlay } from '@radix-ui/react-dialog';

import { Card } from '../ui/card';
import { Textarea } from '../ui/textarea';
import ProfilePictureUpload from '../fileUpload/profilePicture';
import ResumeUpload from '../fileUpload/resume';

import { axiosInstance } from '@/lib/axiosinstance';
import { Button } from '@/components/ui/button';
import {
  Form,
  FormControl,
  FormDescription,
  FormField,
  FormItem,
  FormLabel,
  FormMessage,
} from '@/components/ui/form';
import { Input } from '@/components/ui/input';
import { toast } from '@/components/ui/use-toast';
import { Separator } from '@/components/ui/separator';
import { Badge } from '@/components/ui/badge';
import {
  Select,
  SelectTrigger,
  SelectItem,
  SelectValue,
  SelectContent,
} from '@/components/ui/select';
import { Type } from '@/utils/enum';
import { kycBadgeColors, StatusEnum } from '@/utils/freelancer/enum';
import { addSkill } from '@/utils/skillUtils';
import { addDomain } from '@/utils/DomainUtils';
import { addProjectDomain } from '@/utils/ProjectDomainUtils';

const profileFormSchema = z.object({
  firstName: z.string().min(2, {
    message: 'First Name must be at least 2 characters.',
  }),
  lastName: z.string().min(2, {
    message: 'Last Name must be at least 2 characters.',
  }),
  username: z
    .string()
    .min(2, {
      message: 'Username must be at least 2 characters.',
    })
    .max(30, {
      message: 'Username must not be longer than 30 characters.',
    }),
  email: z.string().email(),
  phone: z.string().min(10, {
    message: 'Phone number must be at least 10 digits.',
  }),
  role: z.string(),
  personalWebsite: z.string().url().optional(),
  resume: z.string().url().optional(),
  description: z.string().max(500, {
    message: 'Description cannot exceed 500 characters.',
  }),
  aadharOrGovtId: z.string().optional(),
  frontImageUrl: z.instanceof(File).optional(),
  backImageUrl: z.instanceof(File).optional(),
  liveCaptureUrl: z.instanceof(File).optional(),
});

type ProfileFormValues = z.infer<typeof profileFormSchema>;

export function ProfileForm({ user_id }: { user_id: string }) {
  const [user, setUser] = useState<any>({});
  const [skills, setSkills] = useState<any>([]);
  const [currSkills, setCurrSkills] = useState<any>([]);
  const [tmpSkill, setTmpSkill] = useState<any>('');
  const [domains, setDomains] = useState<any>([]);
  const [currDomains, setCurrDomains] = useState<any>([]);
  const [tmpDomain, setTmpDomain] = useState<any>('');
  const [projectDomains, setProjectDomains] = useState<any>([]);
  const [currProjectDomains, setCurrProjectDomains] = useState<any>([]);
  const [tmpProjectDomains, setTmpProjectDomains] = useState<any>('');
  const [loading, setLoading] = useState(false);
  const [isDialogOpen, setIsDialogOpen] = useState(false);
  const [customSkill, setCustomSkill] = useState({
    label: '',
    description: '',
  });
  const [customDomain, setCustomDomain] = useState({
    label: '',
    description: '',
  });
  const [customProjectDomain, setCustomProjectDomain] = useState({
    label: '',
    description: '',
  });
  const [dialogType, setDialogType] = useState<
    'skill' | 'domain' | 'projectDomain' | null
  >(null);
  const [kycStatus, setKycStatus] = useState<string>('PENDING');
  const [showLiveCapture, setShowLiveCapture] = useState(false);
  const videoRef = useRef<HTMLVideoElement>(null);
  const canvasRef = useRef<HTMLCanvasElement>(null);

  const form = useForm<ProfileFormValues>({
    resolver: zodResolver(profileFormSchema),
    defaultValues: {
      firstName: '',
      lastName: '',
      username: '',
      email: '',
      phone: '',
      role: '',
    },
    mode: 'all',
  });

  const handleAddSkill = () => {
    addSkill(tmpSkill, skills, setSkills);
    if (tmpSkill && !currSkills.some((skill: any) => skill.name === tmpSkill)) {
      setCurrSkills([
        ...currSkills,
        {
          name: tmpSkill,
          level: '',
          experience: '',
          interviewStatus: StatusEnum.PENDING,
          interviewInfo: '',
          interviewerRating: 0,
        },
      ]);
      setTmpSkill('');
    }
  };

  const handleAddCustomSkill = async () => {
    if (!customSkill.label.trim()) {
      console.warn('Field is required.');
      return;
    }
    const customSkillData = {
      label: customSkill.label,
      createdBy: Type.FREELANCER,
      createdById: user_id,
      status: StatusEnum.ACTIVE,
    };

    try {
      const response = await axiosInstance.post('/skills', customSkillData);

      const updatedSkills = [...skills, { label: customSkill.label }];
      setDomains(updatedSkills);

      setCurrSkills([
        ...currSkills,
        {
          name: customSkill.label,
          level: '',
          experience: '',
          interviewStatus: 'PENDING',
          interviewInfo: customSkill.description,
          interviewerRating: 0,
        },
      ]);

      setCustomSkill({ label: '', description: '' });
      setIsDialogOpen(false);
    } catch (error: any) {
      console.error(
        'Failed to add skill:',
        error.response?.data || error.message,
      );
      toast({
        variant: 'destructive',
        title: 'Error',
        description: 'Failed to add skill. Please try again.',
      });
    } finally {
      setLoading(false);
    }
  };

  const handleAddCustomDomain = async () => {
    if (!customDomain.label.trim()) {
      console.warn('Field is required.');
      return;
    }
    const customDomainData = {
      label: customDomain.label,
      createdBy: Type.FREELANCER,
      createdById: user_id,
      status: StatusEnum.ACTIVE,
    };

    try {
      const response = await axiosInstance.post('/domain', customDomainData);

      const updatedDomains = [...domains, { label: customDomain.label }];
      setDomains(updatedDomains);

      setCurrDomains([
        ...currDomains,
        {
          name: customDomain.label,
          level: '',
          experience: '',
          interviewStatus: 'PENDING',
          interviewInfo: customDomain.description,
          interviewerRating: 0,
        },
      ]);

      setCustomDomain({ label: '', description: '' });
      setIsDialogOpen(false);
    } catch (error: any) {
      console.error(
        'Failed to add domain:',
        error.response?.data || error.message,
      );
      toast({
        variant: 'destructive',
        title: 'Error',
        description: 'Failed to add domain. Please try again.',
      });
    } finally {
      setLoading(false);
    }
  };

  const handleAddCustomProjectDomain = async () => {
    if (!customProjectDomain.label.trim()) {
      console.warn('Field is required.');
      return;
    }
    const customProjectDomainData = {
      label: customProjectDomain.label,
      createdBy: Type.FREELANCER,
      createdById: user_id,
      status: StatusEnum.ACTIVE,
    };

    try {
      const response = await axiosInstance.post(
        '/projectdomain',
        customProjectDomainData,
      );

      const updatedProjectDomains = [
        ...projectDomains,
        { label: customProjectDomain.label },
      ];
      setProjectDomains(updatedProjectDomains);

      setCurrProjectDomains([
        ...currProjectDomains,
        {
          name: customProjectDomain.label,
          level: '',
          experience: '',
          interviewStatus: 'PENDING',
          interviewInfo: customProjectDomain.description,
          interviewerRating: 0,
        },
      ]);

      setCustomProjectDomain({ label: '', description: '' });
      setIsDialogOpen(false);
    } catch (error: any) {
      console.error(
        'Failed to add project domain:',
        error.response?.data || error.message,
      );
      toast({
        variant: 'destructive',
        title: 'Error',
        description: 'Failed to add project domain. Please try again.',
      });
    } finally {
      setLoading(false);
    }
  };

  const handleAddDomain = () => {
    addDomain(tmpDomain, domains, setDomains);
    if (
      tmpDomain &&
      !currDomains.some((domain: any) => domain.name === tmpDomain)
    ) {
      setCurrDomains([
        ...currDomains,
        {
          name: tmpDomain,
          level: '',
          experience: '',
          interviewStatus: StatusEnum.PENDING,
          interviewInfo: '',
          interviewerRating: 0,
        },
      ]);
      setTmpDomain('');
    }
  };
  const handleAddprojectDomain = () => {
    addProjectDomain(tmpProjectDomains, projectDomains, setProjectDomains);
    if (
      tmpProjectDomains &&
      !currProjectDomains.some(
        (projectDomains: any) => projectDomains.name === projectDomains,
      )
    ) {
      setCurrProjectDomains([
        ...currProjectDomains,
        {
          name: tmpProjectDomains,
          level: '',
          experience: '',
          interviewStatus: StatusEnum.PENDING,
          interviewInfo: '',
          interviewerRating: 0,
        },
      ]);
      setTmpProjectDomains('');
    }
  };

  useEffect(() => {
    console.log('domain selected', currDomains);
  }, [currDomains]);

  const handleDeleteSkill = (skillToDelete: string) => {
    setCurrSkills(
      currSkills.filter((skill: any) => skill.name !== skillToDelete),
    );
  };

  const handleDeleteDomain = (domainToDelete: string) => {
    setCurrDomains(
      currDomains.filter((domain: any) => domain.name !== domainToDelete),
    );
  };
  const handleDeleteProjDomain = (projectDomainToDelete: string) => {
    setCurrProjectDomains(
      currProjectDomains.filter(
        (projectDomain: any) => projectDomain.name !== projectDomainToDelete,
      ),
    );
  };

  const [searchQuery, setSearchQuery] = useState('');
  useEffect(() => {
    const fetchData = async () => {
      try {
        const userResponse = await axiosInstance.get(`/freelancer/${user_id}`);
        const skillsResponse = await axiosInstance.get('/skills');
        const domainsResponse = await axiosInstance.get('/domain');
        const projectDomainResponse = await axiosInstance.get('/projectdomain');

        // Set options for dropdowns
        setSkills(skillsResponse.data.data);
        setDomains(domainsResponse.data.data);
        setProjectDomains(projectDomainResponse.data.data);

        setCurrSkills(userResponse.data.skills);
        setCurrDomains(userResponse.data.domain);
        setCurrProjectDomains(userResponse.data.projectDomain);
        setKycStatus(userResponse?.data?.kyc?.status);

        form.reset({
          firstName: userResponse.data.firstName || '',
          lastName: userResponse.data.lastName || '',
          username: userResponse.data.userName || '',
          email: userResponse.data.email || '',
          phone: userResponse.data.phone || '',
          role: userResponse.data.role || '',
          personalWebsite: userResponse.data.personalWebsite || '',
          resume: userResponse.data.resume || '',
          description: userResponse.data.description || '',
          aadharOrGovtId: userResponse.data.kyc.aadharOrGovtId || '',
          frontImageUrl: userResponse.data.kyc.frontImageUrl || '',
          backImageUrl: userResponse.data.kyc.backImageUrl || '',
          liveCaptureUrl: userResponse.data.kyc.liveCapture || '',
        });
      } catch (error) {
        console.error('API Error:', error);
      }
    };

    fetchData();
  }, [user_id]);

  useEffect(() => {
    form.reset({
      firstName: user?.firstName || '',
      lastName: user?.lastName || '',
      username: user?.userName || '',
      email: user?.email || '',
      phone: user?.phone || '',
      role: user?.role || '',
      personalWebsite: user?.personalWebsite || '',
      resume: user?.resume || '',
      description: user?.description || '',
      aadharOrGovtId: user?.aadharOrGovtId || '',
      frontImageUrl: user?.frontImageUrl || '',
      backImageUrl: user?.backImageUrl || '',
      liveCaptureUrl: user?.liveCaptureUrl || '',
    });
  }, [user, form]);

  async function onSubmit(data: ProfileFormValues) {
    try {
      const uploadedUrls = {
        frontImageUrl: data.frontImageUrl,
        backImageUrl: data.backImageUrl,
        liveCaptureUrl: data.liveCaptureUrl,
      };
      // Append files to the form data
      if (data.frontImageUrl) {
        const frontFormData = new FormData();
        frontFormData.append('frontImageUrl', data.frontImageUrl);

        const response = await axiosInstance.post(
          '/register/upload-image',
          frontFormData,
          { headers: { 'Content-Type': 'multipart/form-data' } },
        );
        uploadedUrls.frontImageUrl = response.data.data.Location;
      }
      if (data.backImageUrl) {
        const backFormData = new FormData();
        backFormData.append('backImageUrl', data.backImageUrl);

        const response = await axiosInstance.post(
          '/register/upload-image',
          backFormData,
          { headers: { 'Content-Type': 'multipart/form-data' } },
        );
        uploadedUrls.backImageUrl = response.data.data.Location;
      }
      if (data.liveCaptureUrl) {
        const liveFormData = new FormData();
        liveFormData.append('liveCaptureUrl', data.liveCaptureUrl);
        const response = await axiosInstance.post(
          '/register/upload-image',
          liveFormData,
          { headers: { 'Content-Type': 'multipart/form-data' } },
        );
        uploadedUrls.liveCaptureUrl = response.data.data.Location;
      }

      const {
        aadharOrGovtId,
        frontImageUrl,
        backImageUrl,
        liveCaptureUrl,
        ...restData
      } = data;
      const kyc = {
        aadharOrGovtId,
        frontImageUrl: uploadedUrls.frontImageUrl,
        backImageUrl: uploadedUrls.backImageUrl,
        liveCaptureUrl: uploadedUrls.liveCaptureUrl,
      };

      await axiosInstance.put(`/freelancer/${user_id}`, {
        ...restData,
        skills: currSkills,
        domain: currDomains,
        description: data.description,
        kyc,
      });

      setUser({
        ...user,
        firstName: data.firstName,
        lastName: data.lastName,
        userName: data.username,
        email: data.email,
        phone: data.phone,
        role: data.role,
        personalWebsite: data.personalWebsite,
        resume: data.resume,
        skills: currSkills,
        domain: currDomains,
        projectDomains: currProjectDomains,
        aadharOrGovtId: data.aadharOrGovtId,
        frontImageUrl: uploadedUrls.frontImageUrl,
        backImageUrl: uploadedUrls.backImageUrl,
        liveCaptureUrl: uploadedUrls.liveCaptureUrl,
      });

      toast({
        title: 'Profile Updated',
        description: 'Your profile has been successfully updated.',
      });
    } catch (error) {
      console.error('API Error:', error);
      toast({
        variant: 'destructive',
        title: 'Error',
        description: 'Failed to update profile. Please try again later.',
      });
    }
  }

  const startLiveCapture = async () => {
    setShowLiveCapture(true);
    try {
      const stream = await navigator.mediaDevices.getUserMedia({ video: true });
      if (videoRef.current) {
        videoRef.current.srcObject = stream;
      }
    } catch (err) {
      console.error('Error accessing camera:', err);
    }
  };

  const captureLiveImage = () => {
    if (videoRef.current && canvasRef.current) {
      const context = canvasRef.current.getContext('2d');
      if (context) {
        context.drawImage(videoRef.current, 0, 0, 640, 480);
        canvasRef.current.toBlob((blob) => {
          if (blob) {
            const file = new File([blob], 'live-capture.jpg', {
              type: 'image/jpeg',
            });
            form.setValue('liveCaptureUrl', file);
          }
        }, 'image/jpeg');
      }
    }
    setShowLiveCapture(false);
  };

  return (
    <Card className="p-10">
      <Form {...form}>
        <ProfilePictureUpload
          user_id={user.uid}
          profile={user.profilePic}
          entityType={Type.FREELANCER}
        />
        <form
          onSubmit={form.handleSubmit(onSubmit)}
          className="grid gap-10 grid-cols-2 mt-4"
        >
          <FormField
            control={form.control}
            name="firstName"
            render={({ field }) => (
              <FormItem>
                <FormLabel>First Name</FormLabel>
                <FormControl>
                  <Input placeholder="Enter your first name" {...field} />
                </FormControl>
                <FormMessage />
              </FormItem>
            )}
          />
          <FormField
            control={form.control}
            name="lastName"
            render={({ field }) => (
              <FormItem>
                <FormLabel>Last Name</FormLabel>
                <FormControl>
                  <Input placeholder="Enter your last name" {...field} />
                </FormControl>
                <FormMessage />
              </FormItem>
            )}
          />
          <FormField
            control={form.control}
            name="username"
            render={({ field }) => (
              <FormItem>
                <FormLabel>Username</FormLabel>
                <FormControl>
                  <Input placeholder="Enter your username" {...field} />
                </FormControl>
                <FormMessage />
              </FormItem>
            )}
          />
          <FormField
            control={form.control}
            name="email"
            render={({ field }) => (
              <FormItem>
                <FormLabel>Email</FormLabel>
                <FormControl>
                  <Input placeholder="Enter your email" {...field} readOnly />
                </FormControl>
                <FormDescription>Non editable field</FormDescription>
                <FormMessage />
              </FormItem>
            )}
          />

          <FormField
            control={form.control}
            name="description"
            render={({ field }) => (
              <FormItem className="col-span-2">
                <FormLabel>Description</FormLabel>
                <FormControl>
                  <Textarea placeholder="Enter description" {...field} />
                </FormControl>
                <FormMessage />
              </FormItem>
            )}
          />

          <FormField
            control={form.control}
            name="phone"
            render={({ field }) => (
              <FormItem>
                <FormLabel>Phone Number</FormLabel>
                <FormControl>
                  <Input placeholder="+91" {...field} readOnly />
                </FormControl>
                <FormMessage />
                <FormDescription>Non editable field</FormDescription>
              </FormItem>
            )}
          />
          <FormField
            control={form.control}
            name="personalWebsite"
            render={({ field }) => (
              <FormItem>
                <FormLabel>Personal Website URL</FormLabel>
                <FormControl>
                  <Input
                    placeholder="Enter your LinkedIn URL"
                    type="url"
                    {...field}
                  />
                </FormControl>
                <FormDescription>
                  Enter your Personal Website URL
                </FormDescription>
                <FormMessage />
              </FormItem>
            )}
          />
<<<<<<< HEAD

          <FormField
            control={form.control}
            name="resume"
            render={({ field }) => (
              <FormItem>
                <FormLabel>Resume URL</FormLabel>
                <FormControl>
                  <Input
                    placeholder="Enter your Resume URL"
                    type="url"
                    {...field}
                  />
                </FormControl>
                <FormDescription>Enter your Resume URL</FormDescription>
                <FormMessage />
              </FormItem>
            )}
          />

          <Separator className="col-span-2" />
          <div>
            KYC Status{' '}
            <Badge
              className={`text-xs py-0.5 ${kycBadgeColors[kycStatus] || ' '}`}
            >
              {kycStatus.toLowerCase()}
            </Badge>
          </div>
          <div></div>
          <FormField
            control={form.control}
            name="aadharOrGovtId"
            render={({ field }) => (
              <FormItem>
                <FormLabel>Aadhar or Govt Id</FormLabel>
                <FormControl>
                  <Input placeholder="Enter your Aadhar Id" {...field} />
                </FormControl>
                <FormMessage />
              </FormItem>
            )}
          />
          <FormField
            control={form.control}
            name="frontImageUrl"
            render={({ field }) => (
              <FormItem>
                <FormLabel>Document Front Img</FormLabel>
                <FormControl>
                  <Input
                    type="file"
                    onChange={(e) => {
                      const file = e.target.files?.[0]; // Optional chaining to check if files is not null
                      if (file) {
                        field.onChange(file); // Pass the file if it exists
                      }
                    }}
                    onBlur={field.onBlur}
                  />
                </FormControl>
                <FormMessage />
              </FormItem>
            )}
          />
          <FormField
            control={form.control}
            name="backImageUrl"
            render={({ field }) => (
              <FormItem>
                <FormLabel>Document Back Img</FormLabel>
                <FormControl>
                  <Input
                    type="file"
                    onChange={(e) => {
                      const file = e.target.files?.[0]; // Optional chaining to check if files is not null
                      if (file) {
                        field.onChange(file); // Pass the file if it exists
                      }
                    }}
                    onBlur={field.onBlur}
                  />
                </FormControl>
                <FormMessage />
              </FormItem>
            )}
          />
          <FormField
            control={form.control}
            name="liveCaptureUrl"
            render={({ field }) => (
              <FormItem>
                <FormLabel>Live Capture</FormLabel>
                <FormControl>
                  <div>
                    <div className="flex items-center space-x-2 mb-2">
                      <Input
                        type="file"
                        onChange={(e) => {
                          const file = e.target.files?.[0];
                          if (file) {
                            field.onChange(file);
                          }
                        }}
                        onBlur={field.onBlur}
                      />
                      <Button type="button" onClick={startLiveCapture}>
                        <Camera className="w-4 h-4 mr-2" />
                        Capture
                      </Button>
                    </div>

                    {showLiveCapture && (
                      <div className="mt-2">
                        <video
                          ref={videoRef}
                          autoPlay
                          style={{ width: '100%', maxWidth: '640px' }}
                        >
                          {/* Fix for lint error - Adding an empty <track> for accessibility */}
                          <track
                            kind="captions"
                            srcLang="en"
                            label="English captions"
                          />
                        </video>
                        <canvas
                          ref={canvasRef}
                          style={{ display: 'none' }}
                          width="640"
                          height="480"
                        />
                        <Button
                          type="button"
                          onClick={captureLiveImage}
                          className="mt-2"
                        >
                          Take Photo
                        </Button>
                      </div>
                    )}
                  </div>
                </FormControl>
                <FormMessage />
              </FormItem>
            )}
          />
=======
>>>>>>> 299a2c60
          <Separator className="col-span-2" />
          <div className="sm:col-span-2">
            <div className="grid gap-10 grid-cols-1 sm:grid-cols-6">
              <div className="sm:col-span-2">
                <div className="flex-1 min-w-[350px] max-w-[500px] mt-5">
                  <FormLabel>Skills</FormLabel>
                  <div className="flex items-center mt-2">
                    <Select
                      onValueChange={(value) => {
                        setTmpSkill(value);
                        setSearchQuery(''); // Reset search query when a value is selected
                      }}
                      value={tmpSkill || ''}
                      onOpenChange={(open) => {
                        if (!open) setSearchQuery('');
                      }}
                    >
                      <SelectTrigger>
                        <SelectValue
                          placeholder={tmpSkill ? tmpSkill : 'Select skill'}
                        />
                      </SelectTrigger>
                      <SelectContent>
                        {/* Add search input */}
                        <div className="p-2 relative">
                          <input
                            type="text"
                            value={searchQuery}
                            onChange={(e) => setSearchQuery(e.target.value)}
                            className="w-full p-2 border border-gray-300 rounded-lg text-sm"
                            placeholder="Search skills"
                          />
                          {searchQuery && (
                            <button
                              onClick={() => setSearchQuery('')}
                              className="absolute right-3 top-1/2 transform -translate-y-1/2 text-gray-500 hover:text-white text-xl transition-colors mr-2"
                            >
                              ×
                            </button>
                          )}
                        </div>
                        {/* Filtered skill list */}
                        {skills
                          .filter(
                            (skill: any) =>
                              skill.label
                                .toLowerCase()
                                .includes(searchQuery.toLowerCase()) &&
                              !currSkills.some(
                                (s: any) => s.name === skill.label,
                              ),
                          )
                          .map((skill: any, index: number) => (
                            <SelectItem key={index} value={skill.label}>
                              {skill.label}
                            </SelectItem>
                          ))}
                        {/* No matching skills */}
                        {skills.filter(
                          (skill: any) =>
                            skill.label
                              .toLowerCase()
                              .includes(searchQuery.toLowerCase()) &&
                            !currSkills.some(
                              (s: any) => s.name === skill.label,
                            ),
                        ).length === 0 && (
                          <div className="p-2 text-gray-500 italic text-center">
                            No matching skills
                          </div>
                        )}
                      </SelectContent>
                    </Select>
                    <Button
                      variant="outline"
                      type="button"
                      size="icon"
                      className="ml-2"
                      onClick={() => {
                        handleAddSkill();
                        setTmpSkill('');
                        setSearchQuery(''); // Reset search query
                      }}
                    >
                      <Plus className="h-4 w-4" />
                    </Button>
                  </div>
                  <div className="flex flex-wrap gap-2 mt-5">
                    {currSkills.map((skill: any, index: number) => (
                      <Badge
                        className="uppercase text-xs font-normal bg-gray-300 flex items-center px-2 py-1"
                        key={index}
                      >
                        {skill.name}
                        <button
                          type="button"
                          onClick={() => handleDeleteSkill(skill.name)}
                          className="ml-2 text-red-500 hover:text-red-700"
                        >
                          <X className="h-4 w-4" />
                        </button>
                      </Badge>
                    ))}
                  </div>
                </div>
              </div>
              <div className="sm:col-span-2">
                <div className="flex-1 min-w-[350px] max-w-[500px] mt-5">
                  <FormLabel>Domains</FormLabel>
                  <div className="flex items-center mt-2">
                    <Select
                      onValueChange={(value) => {
                        setTmpDomain(value);
                        setSearchQuery(''); // Reset search query when a value is selected
                      }}
                      value={tmpDomain || ''}
                      onOpenChange={(open) => {
                        if (!open) setSearchQuery('');
                      }}
                    >
                      <SelectTrigger>
                        <SelectValue
                          placeholder={tmpDomain ? tmpDomain : 'Select domain'}
                        />
                      </SelectTrigger>
                      <SelectContent>
                        {/* Add search input */}
                        <div className="p-2 relative">
                          <input
                            type="text"
                            value={searchQuery}
                            onChange={(e) => setSearchQuery(e.target.value)}
                            className="w-full p-2 border border-gray-300 rounded-lg text-sm"
                            placeholder="Search domains"
                          />
                          {searchQuery && (
                            <button
                              onClick={() => setSearchQuery('')}
                              className="absolute right-3 top-1/2 transform -translate-y-1/2 text-gray-500 hover:text-white text-xl transition-colors mr-2"
                            >
                              ×
                            </button>
                          )}
                        </div>
                        {/* Filtered domain list */}
                        {domains
                          .filter(
                            (domain: any) =>
                              domain.label
                                .toLowerCase()
                                .includes(searchQuery.toLowerCase()) &&
                              !currDomains.some(
                                (s: any) => s.name === domain.label,
                              ),
                          )
                          .map((domain: any, index: number) => (
                            <SelectItem key={index} value={domain.label}>
                              {domain.label}
                            </SelectItem>
                          ))}
                        {/* No matching domains */}
                        {domains.filter(
                          (Domain: any) =>
                            Domain.label
                              .toLowerCase()
                              .includes(searchQuery.toLowerCase()) &&
                            !currDomains.some(
                              (s: any) => s.name === domains.label,
                            ),
                        ).length === 0 && (
                          <div className="p-2 text-gray-500 italic text-center">
                            No matching domains
                          </div>
                        )}
                      </SelectContent>
                    </Select>
                    <Button
                      variant="outline"
                      type="button"
                      size="icon"
                      className="ml-2"
                      onClick={() => {
                        handleAddDomain();
                        setTmpDomain('');
                        setSearchQuery(''); // Reset search query
                      }}
                    >
                      <Plus className="h-4 w-4" />
                    </Button>
                  </div>
                  <div className="flex flex-wrap gap-2 mt-5">
                    {currDomains.map((Domain: any, index: number) => (
                      <Badge
                        className="uppercase text-xs font-normal bg-gray-300 flex items-center px-2 py-1"
                        key={index}
                      >
                        {Domain.name}
                        <button
                          type="button"
                          onClick={() => handleDeleteDomain(Domain.name)}
                          className="ml-2 text-red-500 hover:text-red-700"
                        >
                          <X className="h-4 w-4" />
                        </button>
                      </Badge>
                    ))}
                  </div>
                </div>
              </div>
              <div className="sm:col-span-2">
                <div className="flex-1 min-w-[350px] max-w-[500px] mt-5">
                  <FormLabel>Project Domains</FormLabel>
                  <div className="flex items-center mt-2">
                    <Select
                      onValueChange={(value) => {
                        setTmpProjectDomains(value);
                        setSearchQuery(''); // Reset search query when a value is selected
                      }}
                      value={tmpProjectDomains || ''}
                      onOpenChange={(open) => {
                        if (!open) setSearchQuery('');
                      }}
                    >
                      <SelectTrigger>
                        <SelectValue
                          placeholder={
                            tmpProjectDomains
                              ? tmpProjectDomains
                              : 'Select project domain'
                          }
                        />
                      </SelectTrigger>
                      <SelectContent>
                        {/* Add search input */}
                        <div className="p-2 relative">
                          <input
                            type="text"
                            value={searchQuery}
                            onChange={(e) => setSearchQuery(e.target.value)}
                            className="w-full p-2 border border-gray-300 rounded-lg text-sm"
                            placeholder="Search project domains"
                          />
                          {searchQuery && (
                            <button
                              onClick={() => setSearchQuery('')}
                              className="absolute right-3 top-1/2 transform -translate-y-1/2 text-gray-500 hover:text-white text-xl transition-colors mr-2"
                            >
                              ×
                            </button>
                          )}
                        </div>
                        {/* Filtered domain list */}
                        {projectDomains
                          .filter(
                            (projectDomain: any) =>
                              projectDomain.label
                                .toLowerCase()
                                .includes(searchQuery.toLowerCase()) &&
                              !currProjectDomains.some(
                                (s: any) => s.name === projectDomain.label,
                              ),
                          )
                          .map((projectDomain: any, index: number) => (
                            <SelectItem key={index} value={projectDomain.label}>
                              {projectDomain.label}
                            </SelectItem>
                          ))}
                        {/* No matching domains */}
                        {projectDomains.filter(
                          (projectDomain: any) =>
                            projectDomain.label
                              .toLowerCase()
                              .includes(searchQuery.toLowerCase()) &&
                            !currProjectDomains.some(
                              (s: any) => s.name === projectDomains.label,
                            ),
                        ).length === 0 && (
                          <div className="p-2 text-gray-500 italic text-center">
                            No matching domains
                          </div>
                        )}
                      </SelectContent>
                    </Select>
                    <Button
                      variant="outline"
                      type="button"
                      size="icon"
                      className="ml-2"
                      onClick={() => {
                        handleAddprojectDomain();
                        setTmpProjectDomains('');
                        setSearchQuery(''); // Reset search query
                      }}
                    >
                      <Plus className="h-4 w-4" />
                    </Button>
                  </div>
                  <div className="flex flex-wrap gap-2 mt-5">
                    {currProjectDomains.map(
                      (projectDomain: any, index: number) => (
                        <Badge
                          className="uppercase text-xs font-normal bg-gray-300 flex items-center px-2 py-1"
                          key={index}
                        >
                          {projectDomain.name}
                          <button
                            type="button"
                            onClick={() =>
                              handleDeleteProjDomain(projectDomain.name)
                            }
                            className="ml-2 text-red-500 hover:text-red-700"
                          >
                            <X className="h-4 w-4" />
                          </button>
                        </Badge>
                      ),
                    )}
                  </div>
                </div>
              </div>
            </div>
          </div>
          <Separator className="col-span-2 mt-0" />
          <FormField
            control={form.control}
            name="resume"
            render={({ field }) => (
              <FormItem className="flex flex-col items-start ">
                <FormLabel className="ml-2">Upload Resume</FormLabel>
                <div className="w-full sm:w-auto sm:mr-26">
                  <ResumeUpload user_id={user._id} />
                </div>
              </FormItem>
            )}
          />
          <Separator className="col-span-2 mt-0" />
          <Button type="submit" className="col-span-2">
            Update profile
          </Button>

          {isDialogOpen && (
            <Dialog
              open={isDialogOpen}
              onOpenChange={(isOpen) => setIsDialogOpen(isOpen)}
            >
              <DialogOverlay className="fixed inset-0 bg-black bg-opacity-50 backdrop-blur-sm z-40" />
              <DialogContent className="fixed inset-0 flex items-center justify-center z-50">
                <div className="bg-black rounded-md shadow-xl p-6 w-[90%] max-w-md">
                  {dialogType === 'skill' && (
                    <>
                      <h2 className="text-lg font-semibold text-white mb-4">
                        Add New Skill
                      </h2>
                      <form
                        onSubmit={(e) => {
                          e.preventDefault();
                          handleAddCustomSkill(); // Add custom skill logic
                        }}
                      >
                        <div className="mb-4">
                          <label
                            htmlFor="skillLabel"
                            className="block text-sm font-medium text-white mb-1"
                          >
                            Skill Label
                          </label>
                          <input
                            type="text"
                            value={customSkill.label}
                            onChange={(e) =>
                              setCustomSkill({
                                ...customSkill,
                                label: e.target.value,
                              })
                            }
                            placeholder="Enter skill label"
                            className="w-full px-3 py-2 rounded-md text-white bg-black placeholder-gray-400 border border-white"
                            required
                          />
                        </div>
                        <div className="flex justify-end space-x-3">
                          <Button
                            type="button"
                            variant="ghost"
                            onClick={() => setIsDialogOpen(false)}
                            className="mt-3"
                          >
                            Cancel
                          </Button>
                          <Button
                            type="button"
                            className="mt-3"
                            onClick={() => {
                              handleAddCustomSkill();
                              setCustomSkill({ label: '', description: '' });
                            }}
                          >
                            Add Skill
                          </Button>
                        </div>
                      </form>
                    </>
                  )}
                  {dialogType === 'domain' && (
                    <>
                      <h2 className="text-lg font-semibold text-white mb-4">
                        Add New Domain
                      </h2>
                      <form
                        onSubmit={(e) => {
                          e.preventDefault();
                          handleAddCustomDomain(); // Add custom domain logic
                        }}
                      >
                        <div className="mb-4">
                          <label
                            htmlFor="domainLabel"
                            className="block text-sm font-medium text-white mb-1"
                          >
                            Domain Label
                          </label>
                          <input
                            type="text"
                            value={customDomain.label}
                            onChange={(e) =>
                              setCustomDomain({
                                ...customDomain,
                                label: e.target.value,
                              })
                            }
                            placeholder="Enter Domain label"
                            className="w-full px-3 py-2 rounded-md text-white bg-black placeholder-gray-400 border border-white"
                            required
                          />
                        </div>
                        <div className="flex justify-end space-x-3">
                          <Button
                            type="button"
                            variant="ghost"
                            onClick={() => setIsDialogOpen(false)}
                            className="mt-3"
                          >
                            Cancel
                          </Button>
                          <Button
                            type="button"
                            className="mt-3"
                            onClick={() => {
                              handleAddCustomDomain();
                              setCustomDomain({ label: '', description: '' });
                            }}
                          >
                            Add Domain
                          </Button>
                        </div>
                      </form>
                    </>
                  )}
                  {dialogType === 'projectDomain' && (
                    <>
                      <h2 className="text-lg font-semibold text-white mb-4">
                        Add New Project Domain
                      </h2>
                      <form
                        onSubmit={(e) => {
                          e.preventDefault();
                          handleAddCustomProjectDomain(); // Add custom project domain logic
                        }}
                      >
                        <div className="mb-4">
                          <label
                            htmlFor="projectDomainLabel"
                            className="block text-sm font-medium text-white mb-1"
                          >
                            Project Domain Label
                          </label>
                          <input
                            type="text"
                            value={customProjectDomain.label}
                            onChange={(e) =>
                              setCustomProjectDomain({
                                ...customProjectDomain,
                                label: e.target.value,
                              })
                            }
                            placeholder="Enter Project Domain label"
                            className="w-full px-3 py-2 rounded-md text-white bg-black placeholder-gray-400 border border-white"
                            required
                          />
                        </div>
                        <div className="flex justify-end space-x-3">
                          <Button
                            type="button"
                            variant="ghost"
                            onClick={() => setIsDialogOpen(false)}
                            className="mt-3"
                          >
                            Cancel
                          </Button>
                          <Button
                            type="button"
                            className="mt-3"
                            onClick={() => {
                              handleAddCustomProjectDomain();
                              setCustomProjectDomain({
                                label: '',
                                description: '',
                              });
                            }}
                          >
                            Add Project Domain
                          </Button>
                        </div>
                      </form>
                    </>
                  )}
                </div>
              </DialogContent>
            </Dialog>
          )}
        </form>
      </Form>
    </Card>
  );
}<|MERGE_RESOLUTION|>--- conflicted
+++ resolved
@@ -648,7 +648,6 @@
               </FormItem>
             )}
           />
-<<<<<<< HEAD
 
           <FormField
             control={form.control}
@@ -796,8 +795,6 @@
               </FormItem>
             )}
           />
-=======
->>>>>>> 299a2c60
           <Separator className="col-span-2" />
           <div className="sm:col-span-2">
             <div className="grid gap-10 grid-cols-1 sm:grid-cols-6">
