import React, { useEffect, useState } from 'react';
import { zodResolver } from '@hookform/resolvers/zod';
import { useFieldArray, useForm } from 'react-hook-form';
import { z } from 'zod';
import { useSelector } from 'react-redux';
import { Plus, X } from 'lucide-react';

import { Card } from '../ui/card';

import { cn } from '@/lib/utils';
import { Button } from '@/components/ui/button';
import {
  Form,
  FormControl,
  FormDescription,
  FormField,
  FormItem,
  FormLabel,
  FormMessage,
} from '@/components/ui/form';
import { Input } from '@/components/ui/input';
import {
  Select,
  SelectContent,
  SelectItem,
  SelectTrigger,
  SelectValue,
} from '@/components/ui/select';
import { Textarea } from '@/components/ui/textarea';
import { toast } from '@/components/ui/use-toast';
import { axiosInstance } from '@/lib/axiosinstance';
import { RootState } from '@/lib/store';
import { Badge } from '@/components/ui/badge';

const profileFormSchema = z.object({
  projectName: z.string().min(2, {
    message: 'Project Name must be at least 2 characters.',
  }),
  email: z
    .string({
      required_error: 'Please select an email to display.',
    })
    .email(),
  //adddomain
  projectDomain: z.array(z.string()),

  urls: z
    .array(
      z.object({
        value: z.string().url({ message: 'Please enter a valid URL.' }),
      }),
    )
    .optional(),

  description: z.string().max(500).min(20).optional(),
  profiles: z
    .array(
      z.object({
        domain: z.string(),
        freelancersRequired: z.string().refine((val) => parseInt(val, 10) > 0, {
          message: 'Number of freelancers required must be greater than 0.',
        }),
        skills: z.array(z.string()),
        experience: z.string(),
        minConnect: z.string(),
        rate: z //condition for rate
          .string()
          .refine((val) => parseFloat(val) >= 0, {
            message: 'Rate per hour must be non-negative.',
          }),
        description: z.string().max(200).min(20),
      }),
    )
    .optional(),
});

type ProfileFormValues = z.infer<typeof profileFormSchema>;

const defaultValues: Partial<ProfileFormValues> = {
  projectName: '',
  email: '', //default field for email
  projectDomain: [],
  description: '',
  profiles: [
    {
      domain: '',
      freelancersRequired: '',
      skills: [],
      experience: '',
      minConnect: '',
      rate: '',
      description: '',
    },
  ],
};

interface Skill {
  _id: string;
  label: string;
}

interface Domain {
  _id: string;
  label: string;
}

interface projectDomain {
  _id: string;
  label: string;
}

export function CreateProjectBusinessForm() {
  const user = useSelector((state: RootState) => state.user);

  const [skills, setSkills] = useState<Skill[]>([]);
  const [currSkills, setCurrSkills] = useState<string[]>([]);

  const [domains, setDomains] = useState<Domain[]>([]);

  const [projectDomains, setProjectDomains] = useState<projectDomain[]>([]);
  const [currProjectDomains, setCurrProjectDomains] = useState<string[]>([]);
  const [tmpProjectDomains, setTmpProjectDomains] = useState<string>('');

  const [loading, setLoading] = useState(false);
  const handleAddProjectDomain = () => {
    if (tmpProjectDomains && !currProjectDomains.includes(tmpProjectDomains)) {
      setCurrProjectDomains([...currProjectDomains, tmpProjectDomains]);
      setTmpProjectDomains('');
    }
  };

  const handleDeleteProjectDomain = (domainToDelete: string) => {
    setCurrProjectDomains(
      currProjectDomains.filter((domain: any) => domain !== domainToDelete),
    );
  };

  useEffect(() => {
    const fetchData = async () => {
      try {
        const [projectDomainResponse, domainResponse, skillsResponse] =
          await Promise.all([
            axiosInstance.get('/projectdomain'),
            axiosInstance.get('/domain'),
            axiosInstance.get('/skills'),
          ]);
        if (domainResponse.status == 200 && domainResponse?.data?.data) {
          setDomains(
            domainResponse?.data?.data.map((domain: any) => ({
              value: domain?.label,
              label: domain?.label,
            })),
          );
        }
        if (skillsResponse.status == 200 && skillsResponse?.data?.data) {
          setSkills(
            skillsResponse?.data?.data.map((skill: any) => ({
              value: skill?.label,
              label: skill?.label,
            })),
          );
        }
        if (
          projectDomainResponse.status == 200 &&
          projectDomainResponse?.data?.data
        ) {
          setProjectDomains(
            projectDomainResponse?.data?.data.map((projectDoamin: any) => ({
              value: projectDoamin?.label,
              label: projectDoamin?.label,
            })),
          );
        }
      } catch (error) {
        console.error('API Error:', error);
        toast({
          variant: 'destructive',
          title: 'Error',
          description: 'Failed to load data. Please try again later.',
        });
      }
    };

    fetchData();
  }, []);

  const form = useForm<ProfileFormValues>({
    resolver: zodResolver(profileFormSchema),
    defaultValues,
    mode: 'onChange',
  });

  const { fields: urlFields, append: appendUrl } = useFieldArray({
    name: 'urls',
    control: form.control,
  });

  const {
    fields: profileFields,
    append: appendProfile,
    remove: removeProfile,
  } = useFieldArray({
    name: 'profiles',
    control: form.control,
  });

  // A function to add skills to a specific profile
  const handleAddSkillToProfile = (profileIndex: any, skill: any) => {
    const currentSkills = form.getValues(`profiles.${profileIndex}.skills`);
    if (!currentSkills.includes(skill)) {
      form.setValue(`profiles.${profileIndex}.skills`, [
        ...currentSkills,
        skill,
      ]);
    }
    if (!currSkills.includes(skill)) {
      setCurrSkills([...currSkills, skill]);
    }
  };

  // A function to remove skills from a specific profile
  const handleRemoveSkillFromProfile = (profileIndex: any, skill: any) => {
    const updatedSkills = form
      .getValues(`profiles.${profileIndex}.skills`)
      .filter((s) => s !== skill);
    form.setValue(`profiles.${profileIndex}.skills`, updatedSkills);

    setCurrSkills(currSkills.filter((skill) => skill !== skill));
  };

  async function onSubmit(data: ProfileFormValues) {
    setLoading(true);
    try {
      const response = await axiosInstance.post(
        `/project/business/${user.uid}`,
        {
          ...data,
          companyId: user.uid,
          role: '',
          projectType: '',
          projectDomain: currProjectDomains,
          skillsRequired: currSkills,
        },
      );
      if (response.status === 200) {
        toast({
          title: 'Project Added',
          description: 'Your project has been successfully added.',
        });
      } else {
        throw new Error('Failed to add project');
      }
    } catch (error) {
      console.error('API Error:', error);
      toast({
        variant: 'destructive',
        title: 'Error',
        description: 'Failed to add project. Please try again later.',
      });
    } finally {
      setLoading(false);
<<<<<<< HEAD
      form.reset(defaultValues); //add reset after form is submit
=======
>>>>>>> 54236628
    }
  }

  return (
    <Card className="p-10">
      <Form {...form}>
        <form
          onSubmit={form.handleSubmit(onSubmit)}
          className="gap-5 lg:grid lg:grid-cols-2 xl:grid-cols-2"
        >
          <FormField
            control={form.control}
            name="projectName"
            render={({ field }) => (
              <FormItem>
                <FormLabel>Project Name</FormLabel>
                <FormControl>
                  <Input placeholder="Enter your Project Name" {...field} />
                </FormControl>
                <FormDescription>Enter your Project name</FormDescription>
                <FormMessage />
              </FormItem>
            )}
          />
          <FormField
            control={form.control}
            name="email"
            render={({ field }) => (
              <FormItem>
                <FormLabel>Contact Email</FormLabel>
                <FormControl>
                  <Input placeholder="Enter your email" {...field} />
                </FormControl>
                <FormDescription>Enter your email</FormDescription>
                <FormMessage />
              </FormItem>
            )}
          />
          <FormField
            control={form.control}
            name="projectDomain"
            render={() => (
              <FormItem className="col-span-2">
                <FormLabel>Project Domain</FormLabel>
                <FormControl>
                  <div>
                    <div className="flex items-center mt-2">
                      <Select
                        onValueChange={(value) => setTmpProjectDomains(value)}
                        value={tmpProjectDomains || ''}
                      >
                        <SelectTrigger>
                          <SelectValue
                            placeholder={
                              tmpProjectDomains
                                ? tmpProjectDomains
                                : 'Select project domain'
                            }
                          />
                        </SelectTrigger>
                        <SelectContent>
                          {projectDomains
                            .filter(
                              (projectDomains: any) =>
                                !currProjectDomains.some(
                                  (d: any) => d.name === projectDomains.label,
                                ),
                            )
                            .map((projectDomains: any, index: number) => (
                              <SelectItem
                                key={index}
                                value={projectDomains.label}
                              >
                                {projectDomains.label}
                              </SelectItem>
                            ))}
                        </SelectContent>
                      </Select>
                      <Button
                        variant="outline"
                        type="button"
                        size="icon"
                        className="ml-2"
                        onClick={handleAddProjectDomain}
                      >
                        <Plus className="h-4 w-4" />
                      </Button>
                    </div>
                    <div className="flex flex-wrap mt-5">
                      {currProjectDomains.map((domain: any, index: number) => (
                        <Badge
                          className="uppercase mx-1 text-xs font-normal bg-gray-400 flex items-center"
                          key={index}
                        >
                          {domain}
                          <button
                            type="button"
                            onClick={() => handleDeleteProjectDomain(domain)}
                            className="ml-2 text-red-500 hover:text-red-700"
                          >
                            <X className="h-4 w-4" />
                          </button>
                        </Badge>
                      ))}
                    </div>
                  </div>
                </FormControl>
                <FormMessage />
              </FormItem>
            )}
          />

          <FormField
            control={form.control}
            name="description"
            render={({ field }) => (
              <FormItem className="col-span-2">
                <FormLabel>Description</FormLabel>
                <FormControl>
                  <Textarea placeholder="Enter description" {...field} />
                </FormControl>
                <FormMessage />
              </FormItem>
            )}
          />
          <div className="lg:col-span-2 xl:col-span-2">
            {urlFields.map((field, index) => (
              <FormField
                control={form.control}
                key={index}
                name={`urls.${index}.value`}
                render={({ field }) => (
                  <FormItem>
                    <FormLabel className={cn(index !== 0 && 'sr-only')}>
                      URLs
                    </FormLabel>
                    <FormDescription className={cn(index !== 0 && 'sr-only')}>
                      Enter URL of your account
                    </FormDescription>
                    <FormControl>
                      <Input {...field} />
                    </FormControl>
                    <FormMessage />
                  </FormItem>
                )}
              />
            ))}
            <Button
              type="button"
              variant="outline"
              size="sm"
              onClick={() => appendUrl({ value: '' })}
            >
              Add URL
            </Button>
          </div>
          <div className="lg:col-span-2 xl:col-span-2">
            {profileFields.map((field, index) => (
              <div key={index} className="border p-4 mb-4 rounded-md">
                <FormField
                  control={form.control}
                  name={`profiles.${index}.domain`}
                  render={({ field }) => (
                    <FormItem className="mb-4">
                      <FormLabel>Profile Domain</FormLabel>
                      <FormControl>
                        <Select
                          onValueChange={field.onChange}
                          defaultValue={field.value}
                        >
                          <FormControl>
                            <SelectTrigger>
                              <SelectValue placeholder="Select domain" />
                            </SelectTrigger>
                          </FormControl>
                          <SelectContent>
                            {domains.map((domain: any, index: number) => (
                              <SelectItem key={index} value={domain.label}>
                                {domain.label}
                              </SelectItem>
                            ))}
                          </SelectContent>
                        </Select>
                      </FormControl>
                      <FormMessage />
                    </FormItem>
                  )}
                />
                <FormField
                  control={form.control}
                  name={`profiles.${index}.freelancersRequired`}
                  render={({ field }) => (
                    <FormItem className="mb-4">
                      <FormLabel>Number of Freelancers Required</FormLabel>
                      <FormControl>
                        <Input
                          type="number"
                          placeholder="Enter number"
                          min={1}
                          {...field}
                        />
                      </FormControl>
                      <FormMessage />
                    </FormItem>
                  )}
                />
                <FormField
                  control={form.control}
                  name={`profiles.${index}.skills`}
                  render={() => (
                    <FormItem className="mb-4">
                      <FormLabel>Skills</FormLabel>
                      <FormControl>
                        <div>
                          <div className="flex items-center mt-2">
                            <Select
                              onValueChange={(value) =>
                                handleAddSkillToProfile(index, value)
                              }
                            >
                              <SelectTrigger>
                                <SelectValue placeholder="Select skill" />
                              </SelectTrigger>
                              <SelectContent>
                                {skills.map((skill) => (
                                  <SelectItem
                                    key={skill._id}
                                    value={skill.label}
                                  >
                                    {skill.label}
                                  </SelectItem>
                                ))}
                              </SelectContent>
                            </Select>
                            {/* <Button
                              variant="outline"
                              type="button"
                              size="icon"
                              className="ml-2"
                              onClick={handleAddSkill}
                            >
                              <Plus className="h-4 w-4" />
                            </Button> */}
                          </div>
                          <div className="flex flex-wrap mt-5">
                            {form
                              .getValues(`profiles.${index}.skills`)
                              .map((skill, skillIndex) => (
                                <Badge
                                  key={skillIndex}
                                  className="uppercase mx-1 text-xs font-normal bg-gray-400 flex items-center"
                                >
                                  {skill}
                                  <button
                                    type="button"
                                    onClick={() =>
                                      handleRemoveSkillFromProfile(index, skill)
                                    }
                                    className="ml-2 text-red-500 hover:text-red-700"
                                  >
                                    <X className="h-4 w-4" />
                                  </button>
                                </Badge>
                              ))}
                          </div>
                        </div>
                      </FormControl>
                      <FormMessage />
                    </FormItem>
                  )}
                />
                <FormField
                  control={form.control}
                  name={`profiles.${index}.experience`}
                  render={({ field }) => (
                    <FormItem className="mb-4">
                      <FormLabel>Experience</FormLabel>
                      <FormControl>
                        <Input
                          type="number"
                          placeholder="Enter experience"
                          min={0}
                          max={60}
                          {...field}
                        />
                      </FormControl>
                      <FormMessage />
                    </FormItem>
                  )}
                />
                <FormField
                  control={form.control}
                  name={`profiles.${index}.minConnect`}
                  render={({ field }) => (
                    <FormItem className="mb-4">
                      <FormLabel>Min Connect</FormLabel>
                      <FormControl>
                        <Input placeholder="Enter Min Connects" {...field} />
                      </FormControl>
                      <FormMessage />
                    </FormItem>
                  )}
                />
                <FormField
                  control={form.control}
                  name={`profiles.${index}.rate`}
                  render={({ field }) => (
                    <FormItem className="mb-4">
                      <FormLabel>Per Hour Rate</FormLabel>
                      <FormControl>
                        <Input
                          type="number"
                          placeholder="Enter rate"
                          min={0}
                          max={200}
                          {...field}
                        />
                      </FormControl>
                      <FormMessage />
                    </FormItem>
                  )}
                />
                <FormField
                  control={form.control}
                  name={`profiles.${index}.description`}
                  render={({ field }) => (
                    <FormItem className="mb-4">
                      <FormLabel>Description</FormLabel>
                      <FormControl>
                        <Textarea placeholder="Enter description" {...field} />
                      </FormControl>
                      <FormMessage />
                    </FormItem>
                  )}
                />
                <Button
                  type="button"
                  variant="outline"
                  size="sm"
                  className="mt-2"
                  onClick={() => removeProfile(index)}
                >
                  Remove Profile
                </Button>
              </div>
            ))}
            <Button
              type="button"
              variant="outline"
              size="sm"
              className="mt-2"
              onClick={() =>
                appendProfile({
                  domain: '',
                  freelancersRequired: '',
                  skills: [],
                  experience: '',
                  minConnect: '',
                  rate: '',
                  description: '',
                })
              }
            >
              Add Profile
            </Button>
          </div>
          <Button
            type="submit"
            className="lg:col-span-2 xl:col-span-2 mt-4"
            disabled={loading}
          >
            {loading ? 'Loading...' : 'Create Project'}
          </Button>
        </form>
      </Form>
    </Card>
  );
}<|MERGE_RESOLUTION|>--- conflicted
+++ resolved
@@ -259,10 +259,7 @@
       });
     } finally {
       setLoading(false);
-<<<<<<< HEAD
       form.reset(defaultValues); //add reset after form is submit
-=======
->>>>>>> 54236628
     }
   }
 
