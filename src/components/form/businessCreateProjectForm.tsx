--- conflicted
+++ resolved
@@ -234,20 +234,12 @@
 export function CreateProjectBusinessForm() {
   const user = useSelector((state: RootState) => state.user);
   const [skills, setSkills] = useState<any[]>([]);
-<<<<<<< HEAD
   const [currSkills, setCurrSkills] = useState<{ [key: number]: string[] }>({});
   const [tmpSkills, setTmpSkills] = useState<{ [key: number]: string }>({});
   const [domains, setDomains] = useState<any[]>([]);
   const [projectDomains, setProjectDomains] = useState<any[]>([]);
   const [currProjectDomains, setCurrProjectDomains] = useState<string[]>([]);
   const [tmpProjectDomains, setTmpProjectDomains] = useState('');
-=======
-  const [currSkills, setCurrSkills] = useState<any[]>([]);
-  const [domains, setDomains] = useState<any[]>([]);
-  const [projectDomains, setProjectDomains] = useState<any[]>([]);
-  const [currProjectDomains, setCurrProjectDomains] = useState<any[]>([]);
-  const [currDomains, setCurrDomains] = useState<any[]>([]);
->>>>>>> 06a2b8d0
   const [loading, setLoading] = useState(false);
   const [profileType, setProfileType] = useState<'Freelancer' | 'Consultant'>(
     'Freelancer',
@@ -396,12 +388,8 @@
     if (val && !currProjectDomains.includes(val)) {
       const updatedDomains = [...currProjectDomains, val];
       setCurrProjectDomains(updatedDomains);
-<<<<<<< HEAD
       setTmpProjectDomains('');
       form.setValue('projectDomain', updatedDomains, { shouldValidate: true });
-=======
-      form.setValue('projectDomain', updatedDomains);
->>>>>>> 06a2b8d0
     }
   };
 
@@ -414,7 +402,6 @@
   };
 
   // Skills handlers
-<<<<<<< HEAD
   const handleAddSkill = (profileIndex: number) => {
     const skillToAdd = tmpSkills[profileIndex]?.trim();
     if (skillToAdd) {
@@ -447,36 +434,6 @@
         shouldValidate: true,
       });
       return updated;
-=======
-  const handleAddSkill = (profileIndex: number, val: string) => {
-    setCurrSkills((prevSkills) => {
-      const updatedSkills = [...prevSkills];
-      if (!updatedSkills[profileIndex]) updatedSkills[profileIndex] = [];
-      if (!updatedSkills[profileIndex].includes(val)) {
-        updatedSkills[profileIndex].push(val);
-      }
-      form.setValue(
-        `profiles.${profileIndex}.skills`,
-        updatedSkills[profileIndex],
-      );
-      return updatedSkills;
-    });
-  };
-
-  const handleRemoveSkill = (profileIndex: number, val: string) => {
-    setCurrSkills((prevSkills) => {
-      const updatedSkills = [...prevSkills];
-      if (updatedSkills[profileIndex]) {
-        updatedSkills[profileIndex] = updatedSkills[profileIndex].filter(
-          (skill: string) => skill !== val,
-        );
-        form.setValue(
-          `profiles.${profileIndex}.skills`,
-          updatedSkills[profileIndex],
-        );
-      }
-      return updatedSkills;
->>>>>>> 06a2b8d0
     });
   };
 
@@ -884,7 +841,6 @@
           <FormItem className="col-span-2">
             <FormLabel className="text-foreground">Project Domain</FormLabel>
             <FormControl>
-<<<<<<< HEAD
               <div>
                 <SelectTagPicker
                   label=""
@@ -911,23 +867,6 @@
                   optionLabelKey="label"
                 />
               </div>
-=======
-              <SelectTagPicker
-                label="Project Domain"
-                options={projectDomains.map((d: any) => ({
-                  label: d.label,
-                  _id: d.value,
-                }))}
-                selected={currProjectDomains.map((d: string) => ({ name: d }))}
-                onAdd={handleAddProjectDomain}
-                onRemove={handleRemoveProjectDomain}
-                className="w-full"
-                optionLabelKey="label"
-                selectedNameKey="name"
-                selectPlaceholder="Select project domain"
-                searchPlaceholder="Search domains..."
-              />
->>>>>>> 06a2b8d0
             </FormControl>
             <FormMessage />
           </FormItem>
@@ -1104,7 +1043,6 @@
                   <FormItem className="mb-4">
                     <FormControl>
                       <SelectTagPicker
-<<<<<<< HEAD
                         label=""
                         options={skills.map((skill) => ({
                           value: skill.label,
@@ -1151,23 +1089,6 @@
                         searchPlaceholder="Search skills..."
                         className="w-full"
                         optionLabelKey="label"
-=======
-                        label="Skills"
-                        options={skills.map((s: any) => ({
-                          label: s.label,
-                          _id: s.label,
-                        }))}
-                        selected={(currSkills[index] || []).map(
-                          (s: string) => ({ name: s }),
-                        )}
-                        onAdd={(val) => handleAddSkill(index, val)}
-                        onRemove={(val) => handleRemoveSkill(index, val)}
-                        className="w-full"
-                        optionLabelKey="label"
-                        selectedNameKey="name"
-                        selectPlaceholder="Select skills"
-                        searchPlaceholder="Search skills..."
->>>>>>> 06a2b8d0
                       />
                     </FormControl>
                     <FormMessage />
