import React, { useEffect, useState } from 'react';
import { zodResolver } from '@hookform/resolvers/zod';
import { useFieldArray, useForm } from 'react-hook-form';
import { z } from 'zod';
import { useSelector } from 'react-redux';
import { Plus, X } from 'lucide-react';

import { Card } from '../ui/card';

import { cn } from '@/lib/utils';
import { Button } from '@/components/ui/button';
import {
  Form,
  FormControl,
  FormDescription,
  FormField,
  FormItem,
  FormLabel,
  FormMessage,
} from '@/components/ui/form';
import { Input } from '@/components/ui/input';
import {
  Select,
  SelectContent,
  SelectItem,
  SelectTrigger,
  SelectValue,
} from '@/components/ui/select';
import { Textarea } from '@/components/ui/textarea';
import { toast } from '@/components/ui/use-toast';
<<<<<<< HEAD
import { MultiSelect } from '@/components/customFormComponents/multiselect';
=======
>>>>>>> dc6d71d6
import { axiosInstance } from '@/lib/axiosinstance';
import { RootState } from '@/lib/store';
import { Badge } from '@/components/ui/badge';

const profileFormSchema = z.object({
  projectName: z.string().min(2, {
    message: 'Project Name must be at least 2 characters.',
  }),
  email: z
    .string({
      required_error: 'Please select an email to display.',
    })
    .email(),
  urls: z
    .array(
      z.object({
        value: z.string().url({ message: 'Please enter a valid URL.' }),
      }),
    )
    .optional(),
  description: z.string().max(160).min(4).optional(),
  profiles: z
    .array(
      z.object({
        domain: z.string(),
        freelancersRequired: z.string(),
        skills: z.array(z.string()),
        experience: z
          .number()
          .min(0, 'Experience must be at least 0 years')
          .max(60, 'Experience must not exceed 60 years')
          .optional(),
        minConnect: z.string(),
        rate: z.string(),
        description: z.string().max(160).min(4),
      }),
    )
    .optional(),
});

type ProfileFormValues = z.infer<typeof profileFormSchema>;

const defaultValues: Partial<ProfileFormValues> = {
  projectName: '',
  description: '',
  profiles: [
    {
      domain: '',
      freelancersRequired: '',
      skills: [],
      minConnect: '',
      rate: '',
      description: '',
    },
  ],
};

interface Skill {
  _id: string;
  label: string;
}

interface Domain {
  _id: string;
  label: string;
}

export function CreateProjectBusinessForm() {
  const user = useSelector((state: RootState) => state.user);

  const [skills, setSkills] = useState<any>([]);
  const [currSkills, setCurrSkills] = useState<any>([]);
  const [tmpSkill, setTmpSkill] = useState<any>('');

  const [domains, setDomains] = useState<any>([]);
  const [currDomains, setCurrDomains] = useState<any>([]);

  const handleAddSkill = () => {
    if (tmpSkill && !currSkills.some((skill: any) => skill === tmpSkill)) {
      setCurrSkills([...currSkills, tmpSkill]);
      setTmpSkill('');
    }
  };

  const handleDeleteSkill = (skillToDelete: string) => {
    setCurrSkills(currSkills.filter((skill: any) => skill !== skillToDelete));
  };

  useEffect(() => {
    const fetchData = async () => {
      try {
        const domainResponse = await axiosInstance.get('/domain/all');
        console.log('Domain API Response get:', domainResponse.data.data);
        const transformedDomain = domainResponse.data.data.map(
          (skill: Domain) => ({
            value: skill.label, // Set the value to label
            label: skill.label, // Set the label to label
          }),
        );
        setDomains(transformedDomain);

        const skillsResponse = await axiosInstance.get('/skills/all');
        console.log('Skills API Response get:', skillsResponse.data.data);
        const transformedSkills = skillsResponse.data.data.map(
          (skill: Skill) => ({
            value: skill.label, // Set the value to label
            label: skill.label, // Set the label to label
          }),
        );
        setSkills(transformedSkills);
      } catch (error) {
        console.error('API Error:', error);
      }
    };
    fetchData();
  }, []);

  const form = useForm<ProfileFormValues>({
    resolver: zodResolver(profileFormSchema),
    defaultValues,
    mode: 'onChange',
  });

  const { fields: urlFields, append: appendUrl } = useFieldArray({
    name: 'urls',
    control: form.control,
  });

  const {
    fields: profileFields,
    append: appendProfile,
    remove: removeProfile,
  } = useFieldArray({
    name: 'profiles',
    control: form.control,
  });

  async function onSubmit(data: ProfileFormValues) {
    try {
<<<<<<< HEAD
      const transformedData = {
        ...data,
        profiles: data.profiles?.map((profile) => ({
          ...profile,
          experience:
            profile.experience != null ? Number(profile.experience) : undefined,
        })),
      };

      console.log('Form data:', transformedData);
      const response = await axiosInstance.put(
        `/business/${user.uid}/project`,
        transformedData,
=======
      console.log('Form body:', {
        ...data,
        skills: currSkills,
        domains: currDomains,
      });

      const response = await axiosInstance.put(
        `/business/${user.uid}/project`,
        {
          ...data,
          skills: currSkills,
          domains: currDomains,
        },
>>>>>>> dc6d71d6
      );
      console.log('API Response:', response.data);

      toast({
        title: 'Profile Updated',
        description: 'Your project has been successfully added.',
      });
    } catch (error) {
      console.error('API Error:', error);
      toast({
        variant: 'destructive',
        title: 'Error',
        description: 'Failed to add project. Please try again later.',
      });
    }
  }

  return (
    <Card className="p-10">
      <Form {...form}>
        <form
          onSubmit={form.handleSubmit(onSubmit)}
          className="gap-10 lg:grid lg:grid-cols-2 xl:grid-cols-2"
        >
          <FormField
            control={form.control}
            name="projectName"
            render={({ field }) => (
              <FormItem>
                <FormLabel>Project Name</FormLabel>
                <FormControl>
                  <Input placeholder="Enter your Project Name" {...field} />
                </FormControl>
                <FormDescription>Enter your Project name</FormDescription>
                <FormMessage />
              </FormItem>
            )}
          />
          <FormField
            control={form.control}
            name="email"
            render={({ field }) => (
              <FormItem>
                <FormLabel>Contact Email</FormLabel>
                <FormControl>
                  <Input placeholder="Enter your email" {...field} />
                </FormControl>
                <FormDescription>Enter your email</FormDescription>
                <FormMessage />
              </FormItem>
            )}
          />
          <FormField
            control={form.control}
            name="description"
            render={({ field }) => (
              <FormItem className="col-span-2">
                <FormLabel>Description</FormLabel>
                <FormControl>
                  <Textarea placeholder="Enter description" {...field} />
                </FormControl>
                <FormMessage />
              </FormItem>
            )}
          />

          <div className="lg:col-span-2 xl:col-span-2">
            {urlFields.map((field, index) => (
              <FormField
                control={form.control}
                key={field.id}
                name={`urls.${index}.value`}
                render={({ field }) => (
                  <FormItem>
                    <FormLabel className={cn(index !== 0 && 'sr-only')}>
                      URLs
                    </FormLabel>
                    <FormDescription className={cn(index !== 0 && 'sr-only')}>
                      Enter URL of your account
                    </FormDescription>
                    <FormControl>
                      <Input {...field} />
                    </FormControl>
                    <FormMessage />
                  </FormItem>
                )}
              />
            ))}
            <Button
              type="button"
              variant="outline"
              size="sm"
              className="mt-2"
              onClick={() => appendUrl({ value: '' })}
            >
              Add URL
            </Button>
          </div>
          <div className="lg:col-span-2 xl:col-span-2">
            {profileFields.map((field, index) => (
              <div key={field.id} className="border p-4 mb-4 rounded-md">
                <FormField
                  control={form.control}
                  name={`profiles.${index}.domain`}
                  render={({ field }) => (
                    <FormItem>
                      <FormLabel>Profile Domain</FormLabel>
                      <FormControl>
                        <Select
                          value={field.value}
                          onValueChange={(value) => field.onChange(value)}
                        >
                          <FormControl>
                            <SelectTrigger>
                              <SelectValue placeholder="Select domain" />
                            </SelectTrigger>
                          </FormControl>
                          <SelectContent>
                            {domains.map((domain: any, index: number) => (
                              <SelectItem key={index} value={domain.label}>
                                {domain.label}
                              </SelectItem>
                            ))}
                          </SelectContent>
                        </Select>
                      </FormControl>
                      <FormMessage />
                    </FormItem>
                  )}
                />
                <FormField
                  control={form.control}
                  name={`profiles.${index}.freelancersRequired`}
                  render={({ field }) => (
                    <FormItem>
                      <FormLabel>Number of Freelancers Required</FormLabel>
                      <FormControl>
                        <Input
                          type="number"
                          placeholder="Enter number"
                          {...field}
                        />
                      </FormControl>
                      <FormMessage />
                    </FormItem>
                  )}
                />

                <FormField
                  control={form.control}
                  name={`profiles.${index}.skills`}
                  render={({ field }) => (
                    <FormItem>
                      <FormLabel>Skills</FormLabel>
                      <FormControl>
                        <div>
                          <div className="flex items-center mt-2">
                            <Select
                              onValueChange={(value) => setTmpSkill(value)}
                            >
                              <SelectTrigger>
                                <SelectValue placeholder="Select skill" />
                              </SelectTrigger>
                              <SelectContent>
                                {skills.map((skill: any, index: number) => (
                                  <SelectItem key={index} value={skill.label}>
                                    {skill.label}
                                  </SelectItem>
                                ))}
                              </SelectContent>
                            </Select>
                            <Button
                              variant="outline"
                              type="button"
                              size="icon"
                              className="ml-2"
                              onClick={handleAddSkill}
                            >
                              <Plus className="h-4 w-4" />
                            </Button>
                          </div>
                          <div className="flex flex-wrap mt-5">
                            {currSkills.map((skill: any, index: number) => (
                              <Badge
                                className="uppercase mx-1 text-xs font-normal bg-gray-400 flex items-center"
                                key={index}
                              >
                                {skill}
                                <button
                                  type="button"
                                  onClick={() => handleDeleteSkill(skill)}
                                  className="ml-2 text-red-500 hover:text-red-700"
                                >
                                  <X className="h-4 w-4" />
                                </button>
                              </Badge>
                            ))}
                          </div>
                        </div>
                      </FormControl>
                      <FormMessage />
                    </FormItem>
                  )}
                />

                <FormField
                  control={form.control}
                  name={`profiles.${index}.experience`}
                  render={({ field }) => (
                    <FormItem>
                      <FormLabel>Experience (Years)</FormLabel>
                      <FormControl>
                        <Input
                          type="number"
                          placeholder="Enter experience"
                          value={field.value ?? ''}
                          onChange={(e) =>
                            field.onChange(
                              e.target.value
                                ? Number(e.target.value)
                                : undefined,
                            )
                          }
                        />
                      </FormControl>
                      <FormMessage />
                    </FormItem>
                  )}
                />
                <FormField
                  control={form.control}
                  name={`profiles.${index}.minConnect`}
                  render={({ field }) => (
                    <FormItem>
                      <FormLabel>Min Connect</FormLabel>
                      <FormControl>
                        <Input placeholder="Enter Min Connects" {...field} />
                      </FormControl>
                      <FormMessage />
                    </FormItem>
                  )}
                />
                <FormField
                  control={form.control}
                  name={`profiles.${index}.rate`}
                  render={({ field }) => (
                    <FormItem>
                      <FormLabel>Per Hour Rate</FormLabel>
                      <FormControl>
                        <Input
                          type="number"
                          placeholder="Enter rate"
                          {...field}
                        />
                      </FormControl>
                      <FormMessage />
                    </FormItem>
                  )}
                />
                <FormField
                  control={form.control}
                  name={`profiles.${index}.description`}
                  render={({ field }) => (
                    <FormItem>
                      <FormLabel>Description</FormLabel>
                      <FormControl>
                        <Textarea placeholder="Enter description" {...field} />
                      </FormControl>
                      <FormMessage />
                    </FormItem>
                  )}
                />
                <Button
                  type="button"
                  variant="outline"
                  size="sm"
                  className="mt-2"
                  onClick={() => removeProfile(index)}
                >
                  Remove Profile
                </Button>
              </div>
            ))}
            <Button
              type="button"
              variant="outline"
              size="sm"
              className="mt-2"
              onClick={() =>
                appendProfile({
                  domain: '',
                  freelancersRequired: '',
                  skills: [],
                  minConnect: '',
                  rate: '',
                  description: '',
                  experience: undefined,
                })
              }
            >
              Add Profile
            </Button>
          </div>
          <Button type="submit" className="lg:col-span-2 xl:col-span-2">
            Create Project
          </Button>
        </form>
      </Form>
    </Card>
  );
}<|MERGE_RESOLUTION|>--- conflicted
+++ resolved
@@ -28,10 +28,7 @@
 } from '@/components/ui/select';
 import { Textarea } from '@/components/ui/textarea';
 import { toast } from '@/components/ui/use-toast';
-<<<<<<< HEAD
 import { MultiSelect } from '@/components/customFormComponents/multiselect';
-=======
->>>>>>> dc6d71d6
 import { axiosInstance } from '@/lib/axiosinstance';
 import { RootState } from '@/lib/store';
 import { Badge } from '@/components/ui/badge';
@@ -171,7 +168,12 @@
 
   async function onSubmit(data: ProfileFormValues) {
     try {
-<<<<<<< HEAD
+      console.log('Form body:', {
+        ...data,
+        skills: currSkills,
+        domains: currDomains,
+      });
+
       const transformedData = {
         ...data,
         profiles: data.profiles?.map((profile) => ({
@@ -184,22 +186,12 @@
       console.log('Form data:', transformedData);
       const response = await axiosInstance.put(
         `/business/${user.uid}/project`,
-        transformedData,
-=======
-      console.log('Form body:', {
-        ...data,
-        skills: currSkills,
-        domains: currDomains,
-      });
-
-      const response = await axiosInstance.put(
-        `/business/${user.uid}/project`,
         {
           ...data,
           skills: currSkills,
           domains: currDomains,
         },
->>>>>>> dc6d71d6
+        transformedData,
       );
       console.log('API Response:', response.data);
 
