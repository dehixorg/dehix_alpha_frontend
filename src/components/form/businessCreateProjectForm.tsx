import React, { useEffect, useState } from 'react';
import { zodResolver } from '@hookform/resolvers/zod';
import { useFieldArray, useForm } from 'react-hook-form';
import { z } from 'zod';
import { useSelector } from 'react-redux';
import { Plus, X } from 'lucide-react';

import { Card } from '../ui/card';

import { cn } from '@/lib/utils';
import { Button } from '@/components/ui/button';
import {
  Form,
  FormControl,
  FormDescription,
  FormField,
  FormItem,
  FormLabel,
  FormMessage,
} from '@/components/ui/form';
import { Input } from '@/components/ui/input';
import {
  Select,
  SelectContent,
  SelectItem,
  SelectTrigger,
  SelectValue,
} from '@/components/ui/select';
import { Textarea } from '@/components/ui/textarea';
import { toast } from '@/components/ui/use-toast';
import { axiosInstance } from '@/lib/axiosinstance';
import { RootState } from '@/lib/store';
import { Badge } from '@/components/ui/badge';

const profileFormSchema = z.object({
  projectName: z.string().min(2, {
    message: 'Project Name must be at least 2 characters.',
  }),
  email: z.string().email({ message: 'Please provide a valid email.' }),
  projectDomain: z.array(z.string()),
  urls: z
    .array(
      z.object({
        value: z.string().url({ message: 'Please enter a valid URL.' }),
      }),
    )
    .optional(),
  description: z.string().max(250).min(4).optional(),
  profiles: z
    .array(
      z.object({
        domain: z.string(),
        freelancersRequired: z.string().refine((val) => parseInt(val, 10) > 0, {
          message: 'Number of freelancers required must be greater than 0.',
        }),
        skills: z.array(z.string()),
        experience: z.string(),
        minConnect: z.string(),
        rate: z.string().refine((val) => parseFloat(val) >= 0, {
          message: 'Rate per hour must be non-negative.',
        }),
        description: z.string().max(250).min(4),
      }),
    )
    .optional(),
});

type ProfileFormValues = z.infer<typeof profileFormSchema>;

const defaultValues: Partial<ProfileFormValues> = {
  projectName: '',
  email: '',
  projectDomain: [],
  description: '',
  profiles: [
    {
      domain: '',
      freelancersRequired: '',
      skills: [],
      experience: '',
      minConnect: '',
      rate: '',
      description: '',
    },
  ],
};

interface Skill {
  _id: string;
  label: string;
}

interface Domain {
  _id: string;
  label: string;
}

interface projectDomain {
  _id: string;
  label: string;
}

export function CreateProjectBusinessForm() {
  const user = useSelector((state: RootState) => state.user);

  const [skills, setSkills] = useState<Skill[]>([]);
  const [currSkills, setCurrSkills] = useState<string[]>([]);

  const [domains, setDomains] = useState<Domain[]>([]);

  const [projectDomains, setProjectDomains] = useState<projectDomain[]>([]);
  const [currProjectDomains, setCurrProjectDomains] = useState<string[]>([]);
  const [tmpProjectDomains, setTmpProjectDomains] = useState<string>('');

  const [loading, setLoading] = useState(false);

  const handleAddProjectDomain = () => {
    if (tmpProjectDomains && !currProjectDomains.includes(tmpProjectDomains)) {
      setCurrProjectDomains([...currProjectDomains, tmpProjectDomains]);
      setTmpProjectDomains('');
    }
  };

  const handleDeleteProjectDomain = (domainToDelete: string) => {
    setCurrProjectDomains(
      currProjectDomains.filter((domain) => domain !== domainToDelete),
    );
  };

  // Fetch data from APIs
  useEffect(() => {
    const fetchData = async () => {
      try {
<<<<<<< HEAD
        const [projectDomainResponse, domainResponse, skillsResponse] =
          await Promise.all([
            axiosInstance.get('/projectDomain/all'),
            axiosInstance.get('/domain/all'),
            axiosInstance.get('/skills/all'),
          ]);
        if (domainResponse?.data && domainResponse?.data?.data) {
          setDomains(
            domainResponse?.data?.data.map((domain: any) => ({
              value: domain?.label,
              label: domain?.label,
            })),
          );
        }
        if (skillsResponse?.data && skillsResponse?.data?.data) {
          setSkills(
            skillsResponse?.data?.data.map((skill: any) => ({
              value: skill?.label,
              label: skill?.label,
            })),
          );
        }
        if (projectDomainResponse?.data && projectDomainResponse?.data?.data) {
          setProjectDomains(
            projectDomainResponse?.data?.data.map((projectDoamin: any) => ({
              value: projectDoamin?.label,
              label: projectDoamin?.label,
            })),
          );
        }
=======
        const projectDomainResponse = await axiosInstance.get('/projectdomain');
        console.log(
          'projectDomain API Response get:',
          projectDomainResponse.data.data,
        );
        const transformedProjectDomain = projectDomainResponse.data.data.map(
          (skill: projectDomain) => ({
            value: skill.label, // Set the value to label
            label: skill.label, // Set the label to label
          }),
        );
        setProjectDomains(transformedProjectDomain);

        const domainResponse = await axiosInstance.get('/domain');
        console.log('Domain API Response get:', domainResponse.data.data);
        const transformedDomain = domainResponse.data.data.map(
          (skill: Domain) => ({
            value: skill.label, // Set the value to label
            label: skill.label, // Set the label to label
          }),
        );
        setDomains(transformedDomain);

        const skillsResponse = await axiosInstance.get('/skills');
        console.log('Skills API Response get:', skillsResponse.data.data);
        const transformedSkills = skillsResponse.data.data.map(
          (skill: Skill) => ({
            value: skill.label, // Set the value to label
            label: skill.label, // Set the label to label
          }),
        );
        setSkills(transformedSkills);
>>>>>>> 844b5961
      } catch (error) {
        console.error('API Error:', error);
        toast({
          variant: 'destructive',
          title: 'Error',
          description: 'Failed to load data. Please try again later.',
        });
      }
    };

    fetchData();
  }, []);

  const form = useForm<ProfileFormValues>({
    resolver: zodResolver(profileFormSchema),
    defaultValues,
    mode: 'onChange',
  });

  const { fields: urlFields, append: appendUrl } = useFieldArray({
    name: 'urls',
    control: form.control,
  });

  const {
    fields: profileFields,
    append: appendProfile,
    remove: removeProfile,
  } = useFieldArray({
    name: 'profiles',
    control: form.control,
  });

  // A function to add skills to a specific profile
  const handleAddSkillToProfile = (profileIndex: any, skill: any) => {
    const currentSkills = form.getValues(`profiles.${profileIndex}.skills`);
    if (!currentSkills.includes(skill)) {
      form.setValue(`profiles.${profileIndex}.skills`, [
        ...currentSkills,
        skill,
      ]);
    }
    if (!currSkills.includes(skill)) {
      setCurrSkills([...currSkills, skill]);
    }
  };

  // A function to remove skills from a specific profile
  const handleRemoveSkillFromProfile = (profileIndex: any, skill: any) => {
    const updatedSkills = form
      .getValues(`profiles.${profileIndex}.skills`)
      .filter((s) => s !== skill);
    form.setValue(`profiles.${profileIndex}.skills`, updatedSkills);

    setCurrSkills(currSkills.filter((skill) => skill !== skill));
  };

  async function onSubmit(data: ProfileFormValues) {
    setLoading(true);
    try {
<<<<<<< HEAD
      const response = await axiosInstance.post(
        `/project/${user.uid}/project`,
        {
          ...data,
          companyId: user.uid,
          role: '',
          projectType: '',
          projectDomain: currProjectDomains,
          skillsRequired: currSkills,
        },
      );
      if (response.status === 200) {
        toast({
          title: 'Project Added',
          description: 'Your project has been successfully added.',
        });
      } else {
        throw new Error('Failed to add project');
      }
=======
      console.log('Form body:', {
        ...data,
        role: '',
        projectType: '',
        skillsRequired: currSkills,
        domains: currDomains,
      });

      const response = await axiosInstance.post(`/project/${user.uid}`, {
        ...data,
        role: '',
        projectType: '',
        skillsRequired: currSkills,
        domains: currDomains,
      });
      console.log('API Response:', response.data);

      toast({
        title: 'Project Added',
        description: 'Your project has been successfully added.',
      });
>>>>>>> 844b5961
    } catch (error) {
      toast({
        variant: 'destructive',
        title: 'Error',
        description: 'Failed to add project. Please try again later.',
      });
    } finally {
      setLoading(false);
      form.reset(defaultValues);
    }
  }

  return (
    <Card className="p-10">
      <Form {...form}>
        <form
          onSubmit={form.handleSubmit(onSubmit)}
          className="gap-5 lg:grid lg:grid-cols-2 xl:grid-cols-2"
        >
          <FormField
            control={form.control}
            name="projectName"
            render={({ field }) => (
              <FormItem>
                <FormLabel>Project Name</FormLabel>
                <FormControl>
                  <Input placeholder="Enter your Project Name" {...field} />
                </FormControl>
                <FormDescription>Enter your Project name</FormDescription>
                <FormMessage />
              </FormItem>
            )}
          />
          <FormField
            control={form.control}
            name="email"
            render={({ field }) => (
              <FormItem>
                <FormLabel>Contact Email</FormLabel>
                <FormControl>
                  <Input placeholder="Enter your email" {...field} />
                </FormControl>
                <FormDescription>Enter your email</FormDescription>
                <FormMessage />
              </FormItem>
            )}
          />
          <FormField
            control={form.control}
            name="projectDomain"
            render={() => (
              <FormItem className="col-span-2">
                <FormLabel>Project Domain</FormLabel>
                <FormControl>
                  <div>
                    <div className="flex items-center mt-2">
                      <Select
                        onValueChange={(value) => setTmpProjectDomains(value)}
                        value={tmpProjectDomains || ''}
                      >
                        <SelectTrigger>
                          <SelectValue
                            placeholder={
                              tmpProjectDomains
                                ? tmpProjectDomains
                                : 'Select project domain'
                            }
                          />
                        </SelectTrigger>
                        <SelectContent>
                          {projectDomains
                            .filter(
                              (projectDomains: any) =>
                                !currProjectDomains.some(
                                  (d: any) => d.name === projectDomains.label,
                                ),
                            )
                            .map((projectDomains: any, index: number) => (
                              <SelectItem
                                key={index}
                                value={projectDomains.label}
                              >
                                {projectDomains.label}
                              </SelectItem>
                            ))}
                        </SelectContent>
                      </Select>
                      <Button
                        variant="outline"
                        type="button"
                        size="icon"
                        className="ml-2"
                        onClick={handleAddProjectDomain}
                      >
                        <Plus className="h-4 w-4" />
                      </Button>
                    </div>
                    <div className="flex flex-wrap mt-5">
                      {currProjectDomains.map((domain: any, index: number) => (
                        <Badge
                          className="uppercase mx-1 text-xs font-normal bg-gray-400 flex items-center"
                          key={index}
                        >
                          {domain}
                          <button
                            type="button"
                            onClick={() => handleDeleteProjectDomain(domain)}
                            className="ml-2 text-red-500 hover:text-red-700"
                          >
                            <X className="h-4 w-4" />
                          </button>
                        </Badge>
                      ))}
                    </div>
                  </div>
                </FormControl>
                <FormMessage />
              </FormItem>
            )}
          />

          <FormField
            control={form.control}
            name="description"
            render={({ field }) => (
              <FormItem className="col-span-2">
                <FormLabel>Description</FormLabel>
                <FormControl>
                  <Textarea placeholder="Enter description" {...field} />
                </FormControl>
                <FormMessage />
              </FormItem>
            )}
          />
          <div className="lg:col-span-2 xl:col-span-2">
            {urlFields.map((field, index) => (
              <FormField
                control={form.control}
                key={index}
                name={`urls.${index}.value`}
                render={({ field }) => (
                  <FormItem>
                    <FormLabel className={cn(index !== 0 && 'sr-only')}>
                      URLs
                    </FormLabel>
                    <FormDescription className={cn(index !== 0 && 'sr-only')}>
                      Enter URL of your account
                    </FormDescription>
                    <FormControl>
                      <Input {...field} />
                    </FormControl>
                    <FormMessage />
                  </FormItem>
                )}
              />
            ))}
            <Button
              type="button"
              variant="outline"
              size="sm"
              onClick={() => appendUrl({ value: '' })}
            >
              Add URL
            </Button>
          </div>
          <div className="lg:col-span-2 xl:col-span-2">
            {profileFields.map((field, index) => (
              <div key={index} className="border p-4 mb-4 rounded-md">
                <FormField
                  control={form.control}
                  name={`profiles.${index}.domain`}
                  render={({ field }) => (
                    <FormItem className="mb-4">
                      <FormLabel>Profile Domain</FormLabel>
                      <FormControl>
                        <Select
                          onValueChange={field.onChange}
                          defaultValue={field.value}
                        >
                          <FormControl>
                            <SelectTrigger>
                              <SelectValue placeholder="Select domain" />
                            </SelectTrigger>
                          </FormControl>
                          <SelectContent>
                            {domains.map((domain: any, index: number) => (
                              <SelectItem key={index} value={domain.label}>
                                {domain.label}
                              </SelectItem>
                            ))}
                          </SelectContent>
                        </Select>
                      </FormControl>
                      <FormMessage />
                    </FormItem>
                  )}
                />
                <FormField
                  control={form.control}
                  name={`profiles.${index}.freelancersRequired`}
                  render={({ field }) => (
                    <FormItem className="mb-4">
                      <FormLabel>Number of Freelancers Required</FormLabel>
                      <FormControl>
                        <Input
                          type="number"
                          placeholder="Enter number"
                          {...field}
                        />
                      </FormControl>
                      <FormMessage />
                    </FormItem>
                  )}
                />
                <FormField
                  control={form.control}
                  name={`profiles.${index}.skills`}
                  render={() => (
                    <FormItem className="mb-4">
                      <FormLabel>Skills</FormLabel>
                      <FormControl>
                        <div>
                          <div className="flex items-center mt-2">
                            <Select
                              onValueChange={(value) =>
                                handleAddSkillToProfile(index, value)
                              }
                            >
                              <SelectTrigger>
                                <SelectValue placeholder="Select skill" />
                              </SelectTrigger>
                              <SelectContent>
                                {skills.map((skill) => (
                                  <SelectItem
                                    key={skill._id}
                                    value={skill.label}
                                  >
                                    {skill.label}
                                  </SelectItem>
                                ))}
                              </SelectContent>
                            </Select>
                            {/* <Button
                              variant="outline"
                              type="button"
                              size="icon"
                              className="ml-2"
                            >
                              <Plus className="h-4 w-4" />
                            </Button> */}
                          </div>
                          <div className="flex flex-wrap mt-5">
                            {form
                              .getValues(`profiles.${index}.skills`)
                              .map((skill, skillIndex) => (
                                <Badge
                                  key={skillIndex}
                                  className="uppercase mx-1 text-xs font-normal bg-gray-400 flex items-center"
                                >
                                  {skill}
                                  <button
                                    type="button"
                                    onClick={() =>
                                      handleRemoveSkillFromProfile(index, skill)
                                    }
                                    className="ml-2 text-red-500 hover:text-red-700"
                                  >
                                    <X className="h-4 w-4" />
                                  </button>
                                </Badge>
                              ))}
                          </div>
                        </div>
                      </FormControl>
                      <FormMessage />
                    </FormItem>
                  )}
                />
                <FormField
                  control={form.control}
                  name={`profiles.${index}.experience`}
                  render={({ field }) => (
                    <FormItem className="mb-4">
                      <FormLabel>Experience</FormLabel>
                      <FormControl>
                        <Input placeholder="Enter experience" {...field} />
                      </FormControl>
                      <FormMessage />
                    </FormItem>
                  )}
                />
                <FormField
                  control={form.control}
                  name={`profiles.${index}.minConnect`}
                  render={({ field }) => (
                    <FormItem className="mb-4">
                      <FormLabel>Min Connect</FormLabel>
                      <FormControl>
                        <Input placeholder="Enter Min Connects" {...field} />
                      </FormControl>
                      <FormMessage />
                    </FormItem>
                  )}
                />
                <FormField
                  control={form.control}
                  name={`profiles.${index}.rate`}
                  render={({ field }) => (
                    <FormItem className="mb-4">
                      <FormLabel>Per Hour Rate</FormLabel>
                      <FormControl>
                        <Input
                          type="number"
                          placeholder="Enter rate"
                          {...field}
                        />
                      </FormControl>
                      <FormMessage />
                    </FormItem>
                  )}
                />
                <FormField
                  control={form.control}
                  name={`profiles.${index}.description`}
                  render={({ field }) => (
                    <FormItem className="mb-4">
                      <FormLabel>Description</FormLabel>
                      <FormControl>
                        <Textarea placeholder="Enter description" {...field} />
                      </FormControl>
                      <FormMessage />
                    </FormItem>
                  )}
                />
                <Button
                  type="button"
                  variant="outline"
                  size="sm"
                  className="mt-2"
                  onClick={() => removeProfile(index)}
                >
                  Remove Profile
                </Button>
              </div>
            ))}
            <Button
              type="button"
              variant="outline"
              size="sm"
              className="mt-2"
              onClick={() =>
                appendProfile({
                  domain: '',
                  freelancersRequired: '',
                  skills: [],
                  experience: '',
                  minConnect: '',
                  rate: '',
                  description: '',
                })
              }
            >
              Add Profile
            </Button>
          </div>
          <Button
            type="submit"
            className="lg:col-span-2 xl:col-span-2 mt-4"
            disabled={loading}
          >
            {loading ? 'Loading...' : 'Create Project'}
          </Button>
        </form>
      </Form>
    </Card>
  );
}<|MERGE_RESOLUTION|>--- conflicted
+++ resolved
@@ -131,12 +131,11 @@
   useEffect(() => {
     const fetchData = async () => {
       try {
-<<<<<<< HEAD
         const [projectDomainResponse, domainResponse, skillsResponse] =
           await Promise.all([
-            axiosInstance.get('/projectDomain/all'),
-            axiosInstance.get('/domain/all'),
-            axiosInstance.get('/skills/all'),
+            axiosInstance.get('/projectdomain'),
+            axiosInstance.get('/domain'),
+            axiosInstance.get('/skills'),
           ]);
         if (domainResponse?.data && domainResponse?.data?.data) {
           setDomains(
@@ -162,40 +161,6 @@
             })),
           );
         }
-=======
-        const projectDomainResponse = await axiosInstance.get('/projectdomain');
-        console.log(
-          'projectDomain API Response get:',
-          projectDomainResponse.data.data,
-        );
-        const transformedProjectDomain = projectDomainResponse.data.data.map(
-          (skill: projectDomain) => ({
-            value: skill.label, // Set the value to label
-            label: skill.label, // Set the label to label
-          }),
-        );
-        setProjectDomains(transformedProjectDomain);
-
-        const domainResponse = await axiosInstance.get('/domain');
-        console.log('Domain API Response get:', domainResponse.data.data);
-        const transformedDomain = domainResponse.data.data.map(
-          (skill: Domain) => ({
-            value: skill.label, // Set the value to label
-            label: skill.label, // Set the label to label
-          }),
-        );
-        setDomains(transformedDomain);
-
-        const skillsResponse = await axiosInstance.get('/skills');
-        console.log('Skills API Response get:', skillsResponse.data.data);
-        const transformedSkills = skillsResponse.data.data.map(
-          (skill: Skill) => ({
-            value: skill.label, // Set the value to label
-            label: skill.label, // Set the label to label
-          }),
-        );
-        setSkills(transformedSkills);
->>>>>>> 844b5961
       } catch (error) {
         console.error('API Error:', error);
         toast({
@@ -256,9 +221,8 @@
   async function onSubmit(data: ProfileFormValues) {
     setLoading(true);
     try {
-<<<<<<< HEAD
       const response = await axiosInstance.post(
-        `/project/${user.uid}/project`,
+        `/project/${user.uid}`,
         {
           ...data,
           companyId: user.uid,
@@ -276,29 +240,6 @@
       } else {
         throw new Error('Failed to add project');
       }
-=======
-      console.log('Form body:', {
-        ...data,
-        role: '',
-        projectType: '',
-        skillsRequired: currSkills,
-        domains: currDomains,
-      });
-
-      const response = await axiosInstance.post(`/project/${user.uid}`, {
-        ...data,
-        role: '',
-        projectType: '',
-        skillsRequired: currSkills,
-        domains: currDomains,
-      });
-      console.log('API Response:', response.data);
-
-      toast({
-        title: 'Project Added',
-        description: 'Your project has been successfully added.',
-      });
->>>>>>> 844b5961
     } catch (error) {
       toast({
         variant: 'destructive',
