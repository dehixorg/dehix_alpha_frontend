--- conflicted
+++ resolved
@@ -87,15 +87,9 @@
         status: 'OPEN',
         ...(imageMetaArray.length > 0 && { imageMeta: imageMetaArray }),
       };
-
-<<<<<<< HEAD
-      const res = await apiHelperService.createReport(finalPayload);
-      console.log('Report submitted successfully:', res);
-      // Close dialog if consumer provided a handler
+      
+      await apiHelperService.createReport(finalPayload);
       onSubmitted?.();
-=======
-      await apiHelperService.createReport(finalPayload);
->>>>>>> 85c4b46d
     } catch (error) {
       console.error('Failed to submit report:', error);
     } finally {
