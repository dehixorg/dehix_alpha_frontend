--- conflicted
+++ resolved
@@ -1,8 +1,4 @@
-<<<<<<< HEAD
-import React, { useState } from 'react';
-=======
 import React from 'react';
->>>>>>> f01d0c03
 import { PlusCircle, X } from 'lucide-react';
 
 import { Button } from '@/components/ui/button';
@@ -71,18 +67,6 @@
             </div>
           </div>
         ))}
-<<<<<<< HEAD
-      </form>
-
-      <div className="flex justify-center mt-4">
-        <Button
-          onClick={handleAddSkill}
-          className="text-center justify-items-centerdark:text-black  light:bg-black"
-        >
-          <PlusCircle />
-        </Button>
-=======
->>>>>>> f01d0c03
       </div>
 
       <div className="flex justify-center mt-4">
