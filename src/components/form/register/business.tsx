import { zodResolver } from '@hookform/resolvers/zod';
import { ToastAction } from '@radix-ui/react-toast';
import {
  ArrowLeft,
  ArrowRight,
  Briefcase,
  CheckCircle2,
  Eye,
  EyeOff,
  LoaderCircle,
  Rocket,
  Shield,
  User,
} from 'lucide-react';
import { useRouter } from 'next/navigation';
import React, { useState } from 'react';
import { Controller, useForm } from 'react-hook-form';
import { z } from 'zod';
import Link from 'next/link';

import countries from '../../../country-codes.json';

import PhoneNumberForm from './phoneNumberChecker';

import TextInput from '@/components/shared/input';
import OtpLogin from '@/components/shared/otpDialog';
import { Button } from '@/components/ui/button';
import {
  Form,
  FormControl,
  FormField,
  FormItem,
  FormMessage,
} from '@/components/ui/form';
import { Input } from '@/components/ui/input';
import { Label } from '@/components/ui/label';
import {
  Select,
  SelectContent,
  SelectGroup,
  SelectItem,
  SelectTrigger,
  SelectValue,
} from '@/components/ui/select';
import { toast } from '@/components/ui/use-toast';
import { axiosInstance } from '@/lib/axiosinstance';
import { cn } from '@/lib/utils';

interface StepperProps {
  currentStep: number;
}

const Stepper = ({ currentStep = 0 }: StepperProps) => {
  const steps = [
    { id: 0, title: 'Personal Info', icon: User },
    { id: 1, title: 'Company Info', icon: Briefcase },
    { id: 2, title: 'Verification', icon: Shield },
  ];

  return (
    <div className="w-full max-w-5xl mx-auto sm:py-6 mb-4 sm:mb-8">
      <div className="flex items-center justify-center sm:mt-8 px-2 sm:px-0">
        {steps.map((step, index) => (
          <React.Fragment key={step.id}>
            <div className="relative">
              <div
                className={`w-8 h-8 sm:w-12 sm:h-12 flex items-center justify-center rounded-full border-2 transition-all duration-300
                ${
                  currentStep > step.id
                    ? 'bg-primary border-primary'
                    : currentStep === step.id
                      ? 'border-primary bg-background text-primary'
                      : 'border-muted bg-background text-muted'
                }`}
              >
                {currentStep > step.id ? (
                  <CheckCircle2 className="w-4 h-4 sm:w-6 sm:h-6 text-background" />
                ) : (
                  <step.icon className="w-4 h-4 sm:w-6 sm:h-6" />
                )}
              </div>
              <span
                className={`absolute -bottom-6 left-1/2 -translate-x-1/2 text-xs sm:text-sm whitespace-nowrap font-medium
                ${currentStep >= step.id ? 'text-primary' : 'text-muted-foreground'}`}
              >
                {step.title}
              </span>
            </div>
            {index < steps.length - 1 && (
              <div className="w-20 sm:w-40 mx-2 sm:mx-4 h-[2px] bg-muted">
                <div
                  className="h-full bg-primary transition-all duration-500"
                  style={{ width: currentStep > step.id ? '100%' : '0%' }}
                />
              </div>
            )}
          </React.Fragment>
        ))}
      </div>
    </div>
  );
};

const businessRegisterSchema = z
  .object({
    firstName: z.string().min(1, 'First name is required'),
    lastName: z.string().min(1, 'Last name is required'),
    userName: z.string().min(1, 'Username is required'),
    companyName: z.string().min(1, 'Company name is required'),
    companySize: z.string().min(1, 'Company size is required'),
    position: z.string().min(1, 'Position is required'),
    email: z.string().email('Invalid email address'),
    phone: z.string().min(1, 'Phone number is required'),
    linkedin: z
      .string()
      .url('Invalid URL')
      .optional()
      .refine(
        (value) => !value || value.startsWith('https://www.linkedin.com/in/'),
        {
          message:
            'LinkedIn URL must start with "https://www.linkedin.com/in/"',
        },
      ),
    personalWebsite: z.string().url('Invalid URL').optional(),
    password: z.string().min(8, 'Password must be at least 8 characters long'),
    confirmPassword: z
      .string()
      .min(8, 'Confirm Password must be at least 8 characters long'),
  })
  .refine((data) => data.password === data.confirmPassword, {
    path: ['confirmPassword'], // Associate the error with the `confirmPassword` field
    message: 'Passwords do not match',
  });

type BusinessRegisterFormValues = z.infer<typeof businessRegisterSchema>;

export default function BusinessRegisterPage() {
  const [currentStep, setCurrentStep] = useState(0);

  return (
<<<<<<< HEAD
    <div className="flex w-full items-center justify-center">
      <div className="w-full max-w-5xl px-4 sm:px-6 lg:px-4">
=======
    <div className="flex min-h-screen w-full items-center justify-center">
      <div className="w-full max-w-5xl px-4 sm:px-6 lg:px-4 py-4 sm:py-8">
        <div className="text-center space-y-2">
          <h1 className="text-3xl font-bold">
            Create Your Business <span className="block">Account</span>
          </h1>
          <p className="text-muted-foreground">
            Join our community and find the best talent in web3 space
          </p>
        </div>
        <div className="my-4 text-center text-xs sm:text-sm">
          Are you a Freelancer?{' '}
          <Button variant="outline" size="sm" className="ml-2" asChild>
            <Link href="/auth/sign-up/freelancer">Register</Link>
          </Button>
        </div>
>>>>>>> d3981516
        <Stepper currentStep={currentStep} />
        <div className="flex justify-center w-full">
          <div className="w-full max-w-4xl">
            <BusinessRegisterForm
              currentStep={currentStep}
              setCurrentStep={setCurrentStep}
            />
          </div>
        </div>
      </div>
    </div>
  );
}

interface BusinessRegisterFormProps {
  currentStep: number;
  setCurrentStep: (step: number) => void;
}

function BusinessRegisterForm({
  currentStep,
  setCurrentStep,
}: BusinessRegisterFormProps) {
  const [isLoading, setIsLoading] = useState<boolean>(false);
  const [showPassword, setShowPassword] = useState<boolean>(false);
  const [code, setCode] = useState<string>('IN');
  const [phone, setPhone] = useState<string>('');
  const [isChecked, setIsChecked] = useState<boolean>(false);
  const [isModalOpen, setIsModalOpen] = useState<boolean>(false);
  const [Isverified, setIsVerified] = useState<boolean>(false);
  const router = useRouter();

  const togglePasswordVisibility = () => {
    setShowPassword((prev) => !prev);
  };

  const form = useForm<BusinessRegisterFormValues>({
    resolver: zodResolver(businessRegisterSchema),
    defaultValues: {
      firstName: '',
      lastName: '',
      userName: '',
      companyName: '',
      companySize: '',
      position: '',
      email: '',
      phone: '',
      linkedin: '',
      personalWebsite: '',
      password: '',
    },
    mode: 'all',
  });

  const handlePreviousStep = async () => {
    setCurrentStep(currentStep - 1);
  };

  const handleNextStep = async () => {
    if (currentStep === 0) {
      const isValid = await form.trigger([
        'firstName',
        'lastName',
        'userName',
        'email',
        'password',
        'confirmPassword',
      ]);
      if (isValid) {
        setCurrentStep(currentStep + 1);
      } else {
        toast({
          variant: 'destructive',
          title: 'Validation Error',
          description: 'Please fill in all required fields before proceeding.',
        });
      }
    } else if (currentStep === 1) {
      const isValid = await form.trigger([
        'companyName',
        'companySize',
        'position',
        'linkedin',
        'personalWebsite',
      ]);
      if (isValid) {
        setCurrentStep(currentStep + 1);
      } else {
        toast({
          variant: 'destructive',
          title: 'Validation Error',
          description: 'Please fill in all required fields before proceeding.',
        });
      }
    }
  };

  const onSubmit = async (data: BusinessRegisterFormValues) => {
    setIsLoading(true);
    setPhone(
      `${countries.find((c) => c.code === code)?.dialCode}${data.phone}`,
    );
    const formData = {
      ...data,
      phone: `${countries.find((c) => c.code === code)?.dialCode}${data.phone}`,
      isBusiness: true,
      connects: 0,
      otp: '123456',
      otpverified: 'No',
      ProjectList: [],
      Appliedcandidates: [],
      hirefreelancer: [],
      refer: '',
      verified: '',
      isVerified: false,
    };
    try {
      await axiosInstance.post('/register/business', formData);
      toast({
        title: 'Account created successfully!',
        description: 'Your business account has been created.',
      });
      setIsModalOpen(true);
    } catch (error: any) {
      console.error('API Error:', error);
      toast({
        variant: 'destructive',
        title: 'Uh oh! Something went wrong.',
        description: `Error: ${error.response?.data || 'Something went wrong!'}`,
        action: <ToastAction altText="Try again">Try again</ToastAction>,
      });
    } finally {
      setIsLoading(false);
    }
  };

  return (
    <Form {...form}>
      <form onSubmit={form.handleSubmit(onSubmit)} className="w-full">
        <div className="w-full p-4 sm:p-6 rounded-lg shadow-sm border">
          <div className="grid gap-4 sm:gap-6 w-full">
            {/* First Step */}
            <div
              className={cn('grid gap-4', currentStep === 0 ? '' : 'hidden')}
            >
              <div className="grid gap-4 sm:grid-cols-2">
                <TextInput
                  control={form.control}
                  name="firstName"
                  label="First name"
                  placeholder="First Name"
                />
                <TextInput
                  control={form.control}
                  name="lastName"
                  label="Last name"
                  placeholder="Last Name"
                />
              </div>
              <div className="grid gap-4 sm:grid-cols-2">
                <TextInput
                  control={form.control}
                  name="userName"
                  label="Username"
                  placeholder="Username"
                />
                <TextInput
                  control={form.control}
                  name="email"
                  label="Email"
                  placeholder="Enter your email"
                  type="email"
                />
              </div>
              <div className="space-y-2">
                <Label>Password</Label>
                <FormField
                  control={form.control}
                  name="password"
                  render={({ field }) => (
                    <FormItem>
                      <FormControl>
                        <div className="relative">
                          <Input
                            placeholder="Enter your password"
                            type={showPassword ? 'text' : 'password'}
                            className="pr-10"
                            {...field}
                          />
                          <button
                            type="button"
                            onClick={togglePasswordVisibility}
                            className="absolute inset-y-0 right-0 px-3 flex items-center"
                          >
                            {showPassword ? (
                              <Eye className="h-4 w-4 sm:h-5 sm:w-5" />
                            ) : (
                              <EyeOff className="h-4 w-4 sm:h-5 sm:w-5" />
                            )}
                          </button>
                        </div>
                      </FormControl>
                      <FormMessage />
                    </FormItem>
                  )}
                />
              </div>
              <div className="space-y-2">
                <Label>Confirm Password</Label>
                <FormField
                  control={form.control}
                  name="confirmPassword"
                  render={({ field }) => (
                    <FormItem>
                      <FormControl>
                        <div className="relative">
                          <Input
                            placeholder="Confirm your password"
                            type={showPassword ? 'text' : 'password'}
                            className="pr-10"
                            {...field}
                          />
                          <button
                            type="button"
                            onClick={togglePasswordVisibility}
                            className="absolute inset-y-0 right-0 px-3 flex items-center"
                          >
                            {showPassword ? (
                              <Eye className="h-4 w-4 sm:h-5 sm:w-5" />
                            ) : (
                              <EyeOff className="h-4 w-4 sm:h-5 sm:w-5" />
                            )}
                          </button>
                        </div>
                      </FormControl>
                      <FormMessage />
                    </FormItem>
                  )}
                />
              </div>
              <div className="flex gap-2 justify-end mt-4">
                <Button
                  type="button"
                  onClick={handleNextStep}
                  className="w-full sm:w-auto"
                >
                  Next
                  <ArrowRight className="w-4 h-4 ml-2" />
                </Button>
              </div>
            </div>

            {/* Second Step */}
            <div
              className={cn('grid gap-4', currentStep === 1 ? '' : 'hidden')}
            >
              <TextInput
                control={form.control}
                name="companyName"
                label="Company Name"
                placeholder="Company Name"
              />
              <div className="grid gap-2">
                <Label htmlFor="company-size">Company Size</Label>
                <Controller
                  control={form.control}
                  name="companySize"
                  render={({ field }) => (
                    <Select onValueChange={field.onChange} value={field.value}>
                      <SelectTrigger id="company-size">
                        <SelectValue placeholder="Select Size" />
                      </SelectTrigger>
                      <SelectContent>
                        <SelectGroup>
                          <SelectItem value="0-20">0-20</SelectItem>
                          <SelectItem value="20-50">20-50</SelectItem>
                          <SelectItem value="50-100">50-100</SelectItem>
                          <SelectItem value="100-500">100-500</SelectItem>
                          <SelectItem value="500+">500 +</SelectItem>
                        </SelectGroup>
                      </SelectContent>
                    </Select>
                  )}
                />
              </div>
              <TextInput
                control={form.control}
                name="position"
                label="Position"
                placeholder="CTO"
              />
              <div className="grid gap-4 sm:grid-cols-2">
                <TextInput
                  control={form.control}
                  name="linkedin"
                  label="LinkedIn"
                  placeholder="https://www.linkedin.com/in/username"
                  type="url"
                />
                <TextInput
                  control={form.control}
                  name="personalWebsite"
                  label="Portfolio Url"
                  type="url"
                  placeholder="https://www.yourwebsite.com"
                />
              </div>
              <div className="flex gap-2 justify-between mt-4">
                <Button
                  type="button"
                  onClick={handlePreviousStep}
                  className="w-full sm:w-auto"
                >
                  <ArrowLeft className="w-4 h-4 mr-2" />
                  Previous
                </Button>
                <Button
                  type="button"
                  onClick={handleNextStep}
                  className="w-full sm:w-auto"
                >
                  Next
                  <ArrowRight className="w-4 h-4 ml-2" />
                </Button>
              </div>
            </div>

            {/* Third Step */}
            <div
              className={cn('grid gap-4', currentStep === 2 ? '' : 'hidden')}
            >
              <div className="space-y-2">
                <Label htmlFor="phone">Phone Number</Label>
                <PhoneNumberForm
                  control={form.control}
                  setCode={setCode}
                  code={code}
                />
              </div>
              <div className="flex items-center gap-2 mt-4">
                <input
                  type="checkbox"
                  id="terms"
                  checked={isChecked}
                  onChange={() => setIsChecked(!isChecked)}
                  className="rounded border-gray-300 text-primary focus:ring-primary"
                />
                <label htmlFor="terms" className="text-sm text-gray-600">
                  I agree to the{' '}
                  <a href="/terms" className="text-primary hover:underline">
                    Terms and Conditions
                  </a>
                </label>
              </div>
              <div className="flex gap-2 flex-col sm:flex-row justify-between mt-4">
                <Button
                  type="button"
                  onClick={handlePreviousStep}
                  className="w-full sm:w-auto"
                >
                  <ArrowLeft className="w-4 h-4 mr-2" />
                  Previous
                </Button>
                <Button
                  type="submit"
                  className="w-full sm:w-auto"
                  disabled={isLoading || !isChecked}
                >
                  {isLoading ? (
                    <LoaderCircle className="mr-2 h-4 w-4 animate-spin" />
                  ) : (
                    <Rocket className="mr-2 h-4 w-4" />
                  )}
                  Create account
                </Button>
              </div>
            </div>
          </div>
        </div>
        <OtpLogin
          phoneNumber={phone}
          isModalOpen={isModalOpen}
          setIsModalOpen={setIsModalOpen}
        />
      </form>
    </Form>
  );
}<|MERGE_RESOLUTION|>--- conflicted
+++ resolved
@@ -139,27 +139,8 @@
   const [currentStep, setCurrentStep] = useState(0);
 
   return (
-<<<<<<< HEAD
     <div className="flex w-full items-center justify-center">
       <div className="w-full max-w-5xl px-4 sm:px-6 lg:px-4">
-=======
-    <div className="flex min-h-screen w-full items-center justify-center">
-      <div className="w-full max-w-5xl px-4 sm:px-6 lg:px-4 py-4 sm:py-8">
-        <div className="text-center space-y-2">
-          <h1 className="text-3xl font-bold">
-            Create Your Business <span className="block">Account</span>
-          </h1>
-          <p className="text-muted-foreground">
-            Join our community and find the best talent in web3 space
-          </p>
-        </div>
-        <div className="my-4 text-center text-xs sm:text-sm">
-          Are you a Freelancer?{' '}
-          <Button variant="outline" size="sm" className="ml-2" asChild>
-            <Link href="/auth/sign-up/freelancer">Register</Link>
-          </Button>
-        </div>
->>>>>>> d3981516
         <Stepper currentStep={currentStep} />
         <div className="flex justify-center w-full">
           <div className="w-full max-w-4xl">
