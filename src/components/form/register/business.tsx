'use client';

import React, { useState } from 'react';
import { LoaderCircle, Rocket, Eye, EyeOff } from 'lucide-react';
import { ToastAction } from '@radix-ui/react-toast';
import { z } from 'zod';
import { useForm, Controller } from 'react-hook-form';
import { zodResolver } from '@hookform/resolvers/zod';

import countries from '../../../country-codes.json';

import PhoneNumberForm from './phoneNumberChecker';

import {
  Form,
  FormControl,
  FormDescription,
  FormField,
  FormItem,
  FormMessage,
} from '@/components/ui/form';
import TextInput from '@/components/shared/input'; // Adjust the import path as needed
import { Button } from '@/components/ui/button';
import {
  Select,
  SelectContent,
  SelectGroup,
  SelectItem,
  SelectLabel,
  SelectTrigger,
  SelectValue,
} from '@/components/ui/select';
import { toast } from '@/components/ui/use-toast';
import { Label } from '@/components/ui/label';
import { axiosInstance } from '@/lib/axiosinstance';
import { Input } from '@/components/ui/input';
import OtpLogin from '@/components/shared/otpDialog';

const businessRegisterSchema = z.object({
  firstName: z.string().min(1, 'First name is required'),
  lastName: z.string().min(1, 'Last name is required'),
  companyName: z.string().min(1, 'Company name is required'),
  companySize: z.string().min(1, 'Company size is required'),
  position: z.string().min(1, 'Position is required'),
  email: z.string().email('Invalid email address'),
  phone: z.string().min(1, 'Phone number is required'),
  linkedin: z
    .string()
    .url('Invalid URL')
    .optional()
    .refine(
      (value) => !value || value.startsWith('https://www.linkedin.com/in/'),
      {
        message: 'LinkedIn URL must start with "https://www.linkedin.com/in/"',
      },
    ),
  personalWebsite: z.string().url('Invalid URL').optional(),
  password: z.string().min(8, 'Password must be at least 8 characters long'),
});

type BusinessRegisterFormValues = z.infer<typeof businessRegisterSchema>;

export default function BusinessRegisterForm() {
  const [isLoading, setIsLoading] = useState<boolean>(false);
  const [showPassword, setShowPassword] = useState<boolean>(false);
  const [code, setCode] = useState<string>('IN');
  const [phone, setPhone] = useState<string>('');
<<<<<<< HEAD
  const [passwordStrength, setPasswordStrength] = useState<string>('');
  const [passwordStrengthClass, setPasswordStrengthClass] =
    useState<string>('');
=======
<<<<<<< HEAD
  const [passwordStrength, setPasswordStrength] = useState<string>('');
  const [passwordStrengthClass, setPasswordStrengthClass] = useState<string>('');
=======
  const [isChecked, setIsChecked] = useState<boolean>(false); // State for checkbox
>>>>>>> ccdd639 (updated the signup formby dividing into 2 columns and moving terms and condition above submit button)
>>>>>>> 734f69d4

  const [isModalOpen, setIsModalOpen] = useState<boolean>(false);

  const togglePasswordVisibility = () => {
    setShowPassword((prev) => !prev);
  };

<<<<<<< HEAD
  const checkPasswordStrength = (password: string) => {
=======
  const checkPasswordStrength = (password:string) => {
>>>>>>> 734f69d4
    let strength = '';
    let className = '';

    const strongRegex = new RegExp(
<<<<<<< HEAD
      '^(?=.*[a-z])(?=.*[A-Z])(?=.*\\d)(?=.*[!@#$%^&*])[A-Za-z\\d!@#$%^&*]{12,}$',
    );
    const mediumRegex = new RegExp(
      '^(?=.*[a-z])(?=.*[A-Z])(?=.*\\d)[A-Za-z\\d!@#$%^&*]{8,}$',
=======
      '^(?=.*[a-z])(?=.*[A-Z])(?=.*\\d)(?=.*[!@#$%^&*])[A-Za-z\\d!@#$%^&*]{12,}$'
    );
    const mediumRegex = new RegExp(
      '^(?=.*[a-z])(?=.*[A-Z])(?=.*\\d)[A-Za-z\\d!@#$%^&*]{8,}$'
>>>>>>> 734f69d4
    );

    if (strongRegex.test(password)) {
      strength = 'Strong';
      className = 'text-green-500';
    } else if (mediumRegex.test(password)) {
      strength = 'Medium';
      className = 'text-yellow-500';
    } else if (password.length > 0) {
      strength = 'Weak';
      className = 'text-red-500';
    }

    setPasswordStrength(strength);
    setPasswordStrengthClass(className);
  };

  const form = useForm<BusinessRegisterFormValues>({
    resolver: zodResolver(businessRegisterSchema),
    defaultValues: {
      firstName: '',
      lastName: '',
      companyName: '',
      companySize: '',
      position: '',
      email: '',
      phone: '',
      linkedin: '',
      personalWebsite: '',
      password: '',
    },
    mode: 'all',
  });

  const onSubmit = async (data: BusinessRegisterFormValues) => {
    setIsLoading(true);
    setPhone(
      `${countries.find((c) => c.code === code)?.dialCode}${data.phone}`,
    );
    const formData = {
      ...data,
      phone: `${countries.find((c) => c.code === code)?.dialCode}${data.phone}`,
      isBusiness: true,
      connects: 0,
      otp: '123456',
      otpverified: 'No',
      ProjectList: [],
      Appliedcandidates: [],
      hirefreelancer: [],
      refer: '',
      verified: '',
      isVerified: false,
    };
    try {
      await axiosInstance.post('/register/business', formData);
      toast({
        title: 'Account created successfully!',
        description: 'Your business account has been created.',
      });
      setIsModalOpen(true);
      // handleLogin(data.email, data.password);
    } catch (error: any) {
      console.error('API Error:', error);
      toast({
        variant: 'destructive',
        title: 'Uh oh! Something went wrong.',
        description: `Error: ${error.response?.data || 'Something went wrong!'}`,
        action: <ToastAction altText="Try again">Try again</ToastAction>,
      });
    } finally {
      setIsLoading(false);
    }
  };

  return (
    <Form {...form}>
      <form onSubmit={form.handleSubmit(onSubmit)}>
        <div className="grid gap-4 grid-cols-2">
          <div className="grid gap-2">
            <TextInput
              control={form.control}
              name="firstName"
              label="First name"
              placeholder="John"
            />
          </div>
          <div className="grid gap-2">
            <TextInput
              control={form.control}
              name="lastName"
              label="Last name"
              placeholder="Doe"
            />
          </div>

          <div className="grid gap-2">
            <TextInput
              control={form.control}
              name="companyName"
              label="Company Name"
              placeholder="Tech Innovators"
            />
          </div>
          <div className="grid gap-2">
            <Label htmlFor="company-size">Company Size</Label>
            <Controller
              control={form.control}
              name="companySize"
              render={({ field }) => (
                <Select onValueChange={field.onChange} value={field.value}>
                  <SelectTrigger id="company-size" className="w-auto">
                    <SelectValue placeholder="Select a Company Size" />
                  </SelectTrigger>
                  <SelectContent>
                    <SelectGroup>
                      <SelectLabel>Company Size</SelectLabel>
                      <SelectItem value="0-20">0-20</SelectItem>
                      <SelectItem value="20-50">20-50</SelectItem>
                      <SelectItem value="50-100">50-100</SelectItem>
                      <SelectItem value="100-500">100-500</SelectItem>
                      <SelectItem value="500+">500 +</SelectItem>
                    </SelectGroup>
                  </SelectContent>
                </Select>
              )}
            />
          </div>

          <div className="grid gap-2">
            <TextInput
              control={form.control}
              name="position"
              label="Position"
              placeholder="CTO"
            />
          </div>
          <div className="grid gap-2">
            <TextInput
              control={form.control}
              name="email"
              label="Email"
              placeholder="john.doe@techinnovators.com"
              type="email"
            />
          </div>
          <div className="grid gap-2">
            <Label htmlFor="phone">Phone Number</Label>
            <PhoneNumberForm
              control={form.control}
              setCode={setCode}
              code={code}
            />
          </div>

          <div className="grid gap-2">
            <TextInput
              control={form.control}
              name="linkedin"
              label="LinkedIn"
<<<<<<< HEAD
              placeholder="https://www.linkedin.com/in/username"
=======
>>>>>>> ccdd639 (updated the signup formby dividing into 2 columns and moving terms and condition above submit button)
              type="url"
              placeholder="https://linkedin.com/in/yourprofile"
              className="w-full"
            />
          </div>

          <div className="grid gap-2">
            <TextInput
              control={form.control}
              name="personalWebsite"
              label="Personal Website"
              type="url"
              placeholder="https://www.yourwebsite.com"
              className="w-full"
            />
          </div>
<<<<<<< HEAD
          <div className="space-y-2">
      <Label>Password</Label>
      <div className="relative">
        <FormField
          control={form.control}
          name="password"
          render={({ field }) => (
            <FormItem>
              <FormControl>
                <div className="relative">
                  <Input
                    placeholder="Enter your password"
                    type={showPassword ? 'text' : 'password'}
                    {...field}
                    onChange={(e) => {
                      field.onChange(e);
                      checkPasswordStrength(e.target.value);
                    }}
                  />
                  <button
                    type="button"
                    onClick={togglePasswordVisibility}
                    className="absolute inset-y-0 right-0 px-3 flex items-center"
                  >
                    {showPassword ? (
                      <Eye className="h-5 w-5" />
                    ) : (
                      <EyeOff className="h-5 w-5" />
                    )}
                  </button>
                </div>
              </FormControl>
              <FormDescription>
                Password must:
                <ul className="list-disc ml-4 mt-1 text-sm text-gray-600">
                  <li>Be at least 12 characters long</li>
                  <li>Include uppercase and lowercase letters</li>
                  <li>Contain numbers and special characters</li>
                </ul>
              </FormDescription>
              <div className="mt-2 text-sm text-gray-600">
                Password Strength:{' '}
                <span className={passwordStrengthClass}>{passwordStrength}</span>
              </div>
              <FormMessage />
            </FormItem>
          )}
        />
      </div>
    </div>
          <Button type="submit" className="w-full" disabled={isLoading}>
            {isLoading ? (
              <LoaderCircle className="mr-2 h-4 w-4 animate-spin" />
            ) : (
              <Rocket className="mr-2 h-4 w-4" />
            )}{' '}
            Create an account
          </Button>
          <OtpLogin
            phoneNumber={phone}
            isModalOpen={isModalOpen}
            setIsModalOpen={setIsModalOpen}
          />
=======

          <div className="space-y-2 col-span-2">
            <Label>Password</Label>
            <div className="relative">
              <FormField
                control={form.control}
                name="password"
                render={({ field }) => (
                  <FormItem>
                    <FormControl>
                      <div className="relative">
                        <Input
                          placeholder="Enter your password"
                          type={showPassword ? 'text' : 'password'}
                          {...field}
                          onChange={(e) => {
                            field.onChange(e);
                            checkPasswordStrength(e.target.value);
                          }}
                        />
                        <button
                          type="button"
                          onClick={togglePasswordVisibility}
                          className="absolute inset-y-0 right-0 px-3 flex items-center"
                        >
                          {showPassword ? (
                            <Eye className="h-5 w-5" />
                          ) : (
                            <EyeOff className="h-5 w-5" />
                          )}
                        </button>
                      </div>
                    </FormControl>
                    <FormDescription>
                      Password must:
                      <ul className="list-disc ml-4 mt-1 text-sm text-gray-600">
                        <li>Be at least 12 characters long</li>
                        <li>Include uppercase and lowercase letters</li>
                        <li>Contain numbers and special characters</li>
                      </ul>
                    </FormDescription>
                    <div className="mt-2 text-sm text-gray-600">
                      Password Strength:{' '}
                      <span className={passwordStrengthClass}>
                        {passwordStrength}
                      </span>
                    </div>
                    <FormMessage />
                  </FormItem>
                )}
              />
            </div>
          </div>

          <div className="flex items-center gap-2 col-span-2">
            <input
              type="checkbox"
              id="terms"
              checked={isChecked}
              onChange={() => setIsChecked(!isChecked)}
            />
            <label htmlFor="terms">
              I agree to the <a href="/terms">Terms and Conditions</a>
            </label>
          </div>

          <div className="col-span-2">
            <Button
              type="submit"
              className="w-full"
              disabled={isLoading || !isChecked} // Button disabled when loading or checkbox unchecked
            >
              {isLoading ? (
                <LoaderCircle className="mr-2 h-4 w-4 animate-spin" />
              ) : (
                <Rocket className="mr-2 h-4 w-4" />
              )}{' '}
              Create an account
            </Button>
          </div>
>>>>>>> ccdd639 (updated the signup formby dividing into 2 columns and moving terms and condition above submit button)
        </div>

        <OtpLogin
          phoneNumber={phone}
          isModalOpen={isModalOpen}
          setIsModalOpen={setIsModalOpen}
        />
      </form>
    </Form>
  );
}<|MERGE_RESOLUTION|>--- conflicted
+++ resolved
@@ -65,18 +65,16 @@
   const [showPassword, setShowPassword] = useState<boolean>(false);
   const [code, setCode] = useState<string>('IN');
   const [phone, setPhone] = useState<string>('');
-<<<<<<< HEAD
+
   const [passwordStrength, setPasswordStrength] = useState<string>('');
   const [passwordStrengthClass, setPasswordStrengthClass] =
     useState<string>('');
-=======
-<<<<<<< HEAD
+
   const [passwordStrength, setPasswordStrength] = useState<string>('');
   const [passwordStrengthClass, setPasswordStrengthClass] = useState<string>('');
-=======
+
   const [isChecked, setIsChecked] = useState<boolean>(false); // State for checkbox
->>>>>>> ccdd639 (updated the signup formby dividing into 2 columns and moving terms and condition above submit button)
->>>>>>> 734f69d4
+
 
   const [isModalOpen, setIsModalOpen] = useState<boolean>(false);
 
@@ -84,26 +82,16 @@
     setShowPassword((prev) => !prev);
   };
 
-<<<<<<< HEAD
+
   const checkPasswordStrength = (password: string) => {
-=======
+
   const checkPasswordStrength = (password:string) => {
->>>>>>> 734f69d4
+
     let strength = '';
     let className = '';
 
     const strongRegex = new RegExp(
-<<<<<<< HEAD
-      '^(?=.*[a-z])(?=.*[A-Z])(?=.*\\d)(?=.*[!@#$%^&*])[A-Za-z\\d!@#$%^&*]{12,}$',
-    );
-    const mediumRegex = new RegExp(
-      '^(?=.*[a-z])(?=.*[A-Z])(?=.*\\d)[A-Za-z\\d!@#$%^&*]{8,}$',
-=======
-      '^(?=.*[a-z])(?=.*[A-Z])(?=.*\\d)(?=.*[!@#$%^&*])[A-Za-z\\d!@#$%^&*]{12,}$'
-    );
-    const mediumRegex = new RegExp(
-      '^(?=.*[a-z])(?=.*[A-Z])(?=.*\\d)[A-Za-z\\d!@#$%^&*]{8,}$'
->>>>>>> 734f69d4
+
     );
 
     if (strongRegex.test(password)) {
@@ -263,10 +251,10 @@
               control={form.control}
               name="linkedin"
               label="LinkedIn"
-<<<<<<< HEAD
+
               placeholder="https://www.linkedin.com/in/username"
-=======
->>>>>>> ccdd639 (updated the signup formby dividing into 2 columns and moving terms and condition above submit button)
+
+
               type="url"
               placeholder="https://linkedin.com/in/yourprofile"
               className="w-full"
@@ -283,7 +271,7 @@
               className="w-full"
             />
           </div>
-<<<<<<< HEAD
+
           <div className="space-y-2">
       <Label>Password</Label>
       <div className="relative">
@@ -347,7 +335,7 @@
             isModalOpen={isModalOpen}
             setIsModalOpen={setIsModalOpen}
           />
-=======
+
 
           <div className="space-y-2 col-span-2">
             <Label>Password</Label>
@@ -428,7 +416,6 @@
               Create an account
             </Button>
           </div>
->>>>>>> ccdd639 (updated the signup formby dividing into 2 columns and moving terms and condition above submit button)
         </div>
 
         <OtpLogin
