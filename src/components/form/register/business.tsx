--- conflicted
+++ resolved
@@ -1,21 +1,14 @@
 'use client';
 
-<<<<<<< HEAD
 import { useState, useRef, useEffect } from 'react';
-=======
-import { useState, useRef } from 'react';
->>>>>>> 87b300ef
 import { LoaderCircle, Rocket, Eye, EyeOff } from 'lucide-react';
 import { ToastAction } from '@radix-ui/react-toast';
 import { useRouter } from 'next/navigation';
 import { useDispatch } from 'react-redux';
 import { UserCredential } from 'firebase/auth';
-<<<<<<< HEAD
 import { z, ZodError } from 'zod';
 
 import PhoneNumberForm from './phoneNumberChecker';
-=======
->>>>>>> 87b300ef
 
 import { Button } from '@/components/ui/button';
 import {
@@ -30,22 +23,19 @@
 import { Input } from '@/components/ui/input';
 import { Label } from '@/components/ui/label';
 import { axiosInstance, initializeAxiosWithToken } from '@/lib/axiosinstance';
+import { axiosInstance, initializeAxiosWithToken } from '@/lib/axiosinstance';
 import { toast } from '@/components/ui/use-toast';
 import { loginUser } from '@/lib/utils';
 import { setUser } from '@/lib/userSlice';
-<<<<<<< HEAD
 
 // Define Zod schema for password validation
 const passwordSchema = z
   .string()
   .min(8, 'Password must be at least 8 characters long');
-=======
->>>>>>> 87b300ef
 
 export default function BusinessRegisterForm() {
   const [isLoading, setIsLoading] = useState<boolean>(false);
   const [showPassword, setShowPassword] = useState<boolean>(false);
-<<<<<<< HEAD
   const [password, setPassword] = useState<string>('');
   const [passwordError, setPasswordError] = useState<string>('');
   const [phoneNumber, setPhoneNumber] = useState<string>('');
@@ -53,42 +43,9 @@
   const formRef = useRef<HTMLFormElement>(null);
   const router = useRouter();
   const dispatch = useDispatch();
-=======
-  const formRef = useRef<HTMLFormElement>(null);
-  const router = useRouter();
-  const dispatch = useDispatch();
 
   const handleLogin = async (email: string, pass: string): Promise<void> => {
     try {
-      const userCredential: UserCredential = await loginUser(email, pass);
-      const user = userCredential.user;
-
-      // Get the ID token
-      const accessToken = await user.getIdToken();
-      console.log('Bearer ' + accessToken);
-      initializeAxiosWithToken(accessToken);
-      const claims = await user.getIdTokenResult();
-      console.log('Type:', claims.claims.type);
-      console.log('User ID ' + userCredential.user.uid);
-      dispatch(setUser({ ...userCredential.user, type: claims.claims.type }));
-      console.log(userCredential.user);
-      router.replace(`/dashboard/${claims.claims.type}`);
-    } catch (error: any) {
-      // Optionally handle error based on its type
-      setIsLoading(false);
-      console.error(error.message);
-      return error.message;
-    }
-  };
-
-  const toggleShowPassword = () => {
-    setShowPassword((prev) => !prev);
-  };
->>>>>>> 87b300ef
-
-  const handleLogin = async (email: string, pass: string): Promise<void> => {
-    try {
-<<<<<<< HEAD
       const userCredential: UserCredential = await loginUser(email, pass);
       const user = userCredential.user;
 
@@ -98,15 +55,6 @@
       const claims = await user.getIdTokenResult();
       dispatch(setUser({ ...userCredential.user, type: claims.claims.type }));
       router.replace(`/dashboard/${claims.claims.type}`);
-=======
-      await axiosInstance.post('/register/business', formData);
-      toast({
-        title: 'Account created successfully!',
-        description: 'Your business account has been created.',
-      });
-      handleLogin(formData.email, formData.password);
-      formRef.current?.reset();
->>>>>>> 87b300ef
     } catch (error: any) {
       setIsLoading(false);
       console.error(error.message);
@@ -282,11 +230,8 @@
             <Input
               id="password"
               type={showPassword ? 'text' : 'password'}
-<<<<<<< HEAD
               value={password}
               onChange={handlePasswordChange}
-=======
->>>>>>> 87b300ef
               required
             />
             <button
@@ -301,12 +246,9 @@
               )}
             </button>
           </div>
-<<<<<<< HEAD
           {passwordError && (
             <p className="text-red-500 text-xs mt-1">{passwordError}</p>
           )}
-=======
->>>>>>> 87b300ef
         </div>
         <Button type="submit" className="w-full" disabled={isLoading}>
           {isLoading ? (
