'use client';

import React, { useState } from 'react';
import { LoaderCircle, Rocket, Eye, EyeOff } from 'lucide-react';
import { ToastAction } from '@radix-ui/react-toast';
import { z } from 'zod';
import { useForm, Controller } from 'react-hook-form';
import { zodResolver } from '@hookform/resolvers/zod';

import countries from '../../../country-codes.json';

import PhoneNumberForm from './phoneNumberChecker';

import {
  Form,
  FormControl,
  FormDescription,
  FormField,
  FormItem,
  FormMessage,
} from '@/components/ui/form';
import TextInput from '@/components/shared/input'; // Adjust the import path as needed
import { Button } from '@/components/ui/button';
import {
  Select,
  SelectContent,
  SelectGroup,
  SelectItem,
  SelectLabel,
  SelectTrigger,
  SelectValue,
} from '@/components/ui/select';
import { toast } from '@/components/ui/use-toast';
import { Label } from '@/components/ui/label';
import { axiosInstance } from '@/lib/axiosinstance';
import { Input } from '@/components/ui/input';
import OtpLogin from '@/components/shared/otpDialog';

const businessRegisterSchema = z.object({
  firstName: z.string().min(1, 'First name is required'),
  lastName: z.string().min(1, 'Last name is required'),
  companyName: z.string().min(1, 'Company name is required'),
  companySize: z.string().min(1, 'Company size is required'),
  position: z.string().min(1, 'Position is required'),
  email: z.string().email('Invalid email address'),
  phone: z.string().min(1, 'Phone number is required'),
  linkedin: z
    .string()
    .url('Invalid URL')
    .optional()
    .refine(
      (value) => !value || value.startsWith('https://www.linkedin.com/in/'),
      {
        message: 'LinkedIn URL must start with "https://www.linkedin.com/in/"',
      },
    ),
  personalWebsite: z.string().url('Invalid URL').optional(),
  password: z.string().min(8, 'Password must be at least 8 characters long'),
});

type BusinessRegisterFormValues = z.infer<typeof businessRegisterSchema>;

export default function BusinessRegisterForm() {
  const [isLoading, setIsLoading] = useState<boolean>(false);
  const [showPassword, setShowPassword] = useState<boolean>(false);
  const [code, setCode] = useState<string>('IN');
  const [phone, setPhone] = useState<string>('');
  const [passwordStrength, setPasswordStrength] = useState<string>('');
  const [passwordStrengthClass, setPasswordStrengthClass] =
    useState<string>('');
  const [isChecked, setIsChecked] = useState<boolean>(false); // State for checkbox
<<<<<<< HEAD
=======

>>>>>>> 08505cbc
  const [isModalOpen, setIsModalOpen] = useState<boolean>(false);

  const togglePasswordVisibility = () => {
    setShowPassword((prev) => !prev);
  };

  const checkPasswordStrength = (password: string) => {
    let strength = '';
    let className = '';

    const strongRegex = new RegExp(
      '^(?=.*[a-z])(?=.*[A-Z])(?=.*\\d)(?=.*[!@#$%^&*])[A-Za-z\\d!@#$%^&*]{12,}$',
    );
    const mediumRegex = new RegExp(
      '^(?=.*[a-z])(?=.*[A-Z])(?=.*\\d)[A-Za-z\\d!@#$%^&*]{8,}$',
    );

    if (strongRegex.test(password)) {
      strength = 'Strong';
      className = 'text-green-500';
    } else if (mediumRegex.test(password)) {
      strength = 'Medium';
      className = 'text-yellow-500';
    } else if (password.length > 0) {
      strength = 'Weak';
      className = 'text-red-500';
    }

    setPasswordStrength(strength);
    setPasswordStrengthClass(className);
  };

  const form = useForm<BusinessRegisterFormValues>({
    resolver: zodResolver(businessRegisterSchema),
    defaultValues: {
      firstName: '',
      lastName: '',
      companyName: '',
      companySize: '',
      position: '',
      email: '',
      phone: '',
      linkedin: '',
      personalWebsite: '',
      password: '',
    },
    mode: 'all',
  });

  const onSubmit = async (data: BusinessRegisterFormValues) => {
    setIsLoading(true);
    setPhone(
      `${countries.find((c) => c.code === code)?.dialCode}${data.phone}`,
    );
    const formData = {
      ...data,
      phone: `${countries.find((c) => c.code === code)?.dialCode}${data.phone}`,
      isBusiness: true,
      connects: 0,
      otp: '123456',
      otpverified: 'No',
      ProjectList: [],
      Appliedcandidates: [],
      hirefreelancer: [],
      refer: '',
      verified: '',
      isVerified: false,
    };
    try {
      await axiosInstance.post('/register/business', formData);
      toast({
        title: 'Account created successfully!',
        description: 'Your business account has been created.',
      });
      setIsModalOpen(true);
      // handleLogin(data.email, data.password);
    } catch (error: any) {
      console.error('API Error:', error);
      toast({
        variant: 'destructive',
        title: 'Uh oh! Something went wrong.',
        description: `Error: ${error.response?.data || 'Something went wrong!'}`,
        action: <ToastAction altText="Try again">Try again</ToastAction>,
      });
    } finally {
      setIsLoading(false);
    }
  };

  return (
    <Form {...form}>
      <form onSubmit={form.handleSubmit(onSubmit)}>
        <div className="grid gap-4 grid-cols-2">
          <div className="grid gap-2">
            <TextInput
              control={form.control}
              name="firstName"
              label="First name"
              placeholder="John"
            />
          </div>
          <div className="grid gap-2">
            <TextInput
              control={form.control}
              name="lastName"
              label="Last name"
              placeholder="Doe"
            />
          </div>

          <div className="grid gap-2">
            <TextInput
              control={form.control}
              name="companyName"
              label="Company Name"
              placeholder="Tech Innovators"
            />
          </div>
          <div className="grid gap-2">
            <Label htmlFor="company-size">Company Size</Label>
            <Controller
              control={form.control}
              name="companySize"
              render={({ field }) => (
                <Select onValueChange={field.onChange} value={field.value}>
                  <SelectTrigger id="company-size" className="w-auto">
                    <SelectValue placeholder="Select a Company Size" />
                  </SelectTrigger>
                  <SelectContent>
                    <SelectGroup>
                      <SelectLabel>Company Size</SelectLabel>
                      <SelectItem value="0-20">0-20</SelectItem>
                      <SelectItem value="20-50">20-50</SelectItem>
                      <SelectItem value="50-100">50-100</SelectItem>
                      <SelectItem value="100-500">100-500</SelectItem>
                      <SelectItem value="500+">500 +</SelectItem>
                    </SelectGroup>
                  </SelectContent>
                </Select>
              )}
            />
          </div>

          <div className="grid gap-2">
            <TextInput
              control={form.control}
              name="position"
              label="Position"
              placeholder="CTO"
            />
          </div>
          <div className="grid gap-2">
            <TextInput
              control={form.control}
              name="email"
              label="Email"
              placeholder="john.doe@techinnovators.com"
              type="email"
            />
          </div>
          <div className="grid gap-2">
            <Label htmlFor="phone">Phone Number</Label>
            <PhoneNumberForm
              control={form.control}
              setCode={setCode}
              code={code}
            />
          </div>

          <div className="grid gap-2">
            <TextInput
              control={form.control}
              name="linkedin"
              label="LinkedIn"
              type="url"
              className="w-full"
              placeholder="https://www.linkedin.com/in/username"
            />
          </div>

          <div className="grid gap-2">
            <TextInput
              control={form.control}
              name="personalWebsite"
              label="Personal Website"
              type="url"
              placeholder="https://www.yourwebsite.com"
              className="w-full"
            />
          </div>
<<<<<<< HEAD

          {/* Password */}
=======
>>>>>>> 08505cbc
          <div className="space-y-2">
            <Label>Password</Label>
            <div className="relative">
              <FormField
                control={form.control}
                name="password"
                render={({ field }) => (
                  <FormItem>
                    <FormControl>
                      <div className="relative">
                        <Input
                          placeholder="Enter your password"
                          type={showPassword ? 'text' : 'password'}
                          {...field}
                          onChange={(e) => {
                            field.onChange(e);
                            checkPasswordStrength(e.target.value);
                          }}
                        />
                        <button
                          type="button"
                          onClick={togglePasswordVisibility}
                          className="absolute inset-y-0 right-0 px-3 flex items-center"
                        >
                          {showPassword ? (
                            <Eye className="h-5 w-5" />
                          ) : (
                            <EyeOff className="h-5 w-5" />
                          )}
                        </button>
                      </div>
                    </FormControl>
                    <FormDescription>
                      Password must:
                      <ul className="list-disc ml-4 mt-1 text-sm text-gray-600">
                        <li>Be at least 12 characters long</li>
                        <li>Include uppercase and lowercase letters</li>
                        <li>Contain numbers and special characters</li>
                      </ul>
                    </FormDescription>
                    <div className="mt-2 text-sm text-gray-600">
                      Password Strength:{' '}
                      <span className={passwordStrengthClass}>
                        {passwordStrength}
                      </span>
                    </div>
                    <FormMessage />
                  </FormItem>
                )}
              />
            </div>
          </div>

          {/* Terms and Conditions */}
          <div className="flex items-center gap-2 col-span-2">
            <input
              type="checkbox"
              id="terms"
              checked={isChecked}
              onChange={() => setIsChecked(!isChecked)}
            />
            <label htmlFor="terms">
              I agree to the <a href="/terms">Terms and Conditions</a>
            </label>
          </div>

          {/* Submit Button */}
          <div className="col-span-2">
            <Button
              type="submit"
              className="w-full"
              disabled={isLoading || !isChecked} // Button disabled when loading or checkbox unchecked
            >
              {isLoading ? (
                <LoaderCircle className="mr-2 h-4 w-4 animate-spin" />
              ) : (
                <Rocket className="mr-2 h-4 w-4" />
              )}{' '}
              Create an account
            </Button>
          </div>
        </div>

        <OtpLogin
          phoneNumber={phone}
          isModalOpen={isModalOpen}
          setIsModalOpen={setIsModalOpen}
        />
      </form>
    </Form>
  );
}<|MERGE_RESOLUTION|>--- conflicted
+++ resolved
@@ -69,10 +69,6 @@
   const [passwordStrengthClass, setPasswordStrengthClass] =
     useState<string>('');
   const [isChecked, setIsChecked] = useState<boolean>(false); // State for checkbox
-<<<<<<< HEAD
-=======
-
->>>>>>> 08505cbc
   const [isModalOpen, setIsModalOpen] = useState<boolean>(false);
 
   const togglePasswordVisibility = () => {
@@ -263,11 +259,8 @@
               className="w-full"
             />
           </div>
-<<<<<<< HEAD
-
+          
           {/* Password */}
-=======
->>>>>>> 08505cbc
           <div className="space-y-2">
             <Label>Password</Label>
             <div className="relative">
