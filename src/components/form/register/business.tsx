--- conflicted
+++ resolved
@@ -65,17 +65,12 @@
   const [showPassword, setShowPassword] = useState<boolean>(false);
   const [code, setCode] = useState<string>('IN');
   const [phone, setPhone] = useState<string>('');
-<<<<<<< HEAD
+
   const [passwordStrength, setPasswordStrength] = useState<string>('');
-<<<<<<< HEAD
-  const [passwordStrengthClass, setPasswordStrengthClass] =
-    useState<string>('');
-=======
+
   const [passwordStrengthClass, setPasswordStrengthClass] = useState<string>('');
-=======
+
   const [isChecked, setIsChecked] = useState<boolean>(false); // State for checkbox
->>>>>>> ccdd639 (updated the signup formby dividing into 2 columns and moving terms and condition above submit button)
->>>>>>> a54e9a4b
 
   const [isModalOpen, setIsModalOpen] = useState<boolean>(false);
 
@@ -251,12 +246,11 @@
               control={form.control}
               name="linkedin"
               label="LinkedIn"
-<<<<<<< HEAD
+
               placeholder="https://www.linkedin.com/in/username"
-=======
->>>>>>> ccdd639 (updated the signup formby dividing into 2 columns and moving terms and condition above submit button)
+
+
               type="url"
-              placeholder="https://linkedin.com/in/yourprofile"
               className="w-full"
             />
           </div>
@@ -271,7 +265,6 @@
               className="w-full"
             />
           </div>
-<<<<<<< HEAD
           <div className="space-y-2">
             <Label>Password</Label>
             <div className="relative">
@@ -337,7 +330,7 @@
             isModalOpen={isModalOpen}
             setIsModalOpen={setIsModalOpen}
           />
-=======
+
 
           <div className="space-y-2 col-span-2">
             <Label>Password</Label>
@@ -403,7 +396,6 @@
               Create an account
             </Button>
           </div>
->>>>>>> ccdd639 (updated the signup formby dividing into 2 columns and moving terms and condition above submit button)
         </div>
 
         <OtpLogin
