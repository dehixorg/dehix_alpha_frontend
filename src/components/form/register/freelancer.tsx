'use client';

import { useState, useRef } from 'react';
import { z, ZodError } from 'zod';
import { LoaderCircle, Rocket, Eye, EyeOff } from 'lucide-react';
import { useRouter } from 'next/navigation';
import { UserCredential } from 'firebase/auth';
import { useDispatch } from 'react-redux';
import { z } from 'zod';
import { useForm, FormProvider } from 'react-hook-form';
import { signInWithPhoneNumber, RecaptchaVerifier } from 'firebase/auth';
import { zodResolver } from '@hookform/resolvers/zod';
import { ToastAction } from '@radix-ui/react-toast';

import DatePicker from './datepicker';
import PhoneNumberForm from './phoneNumberChecker';

import { Button } from '@/components/ui/button';
import { Input } from '@/components/ui/input';
import { Label } from '@/components/ui/label';
import { axiosInstance, initializeAxiosWithToken } from '@/lib/axiosinstance';
import { toast } from '@/components/ui/use-toast';
import { loginUser } from '@/lib/utils';
import { setUser } from '@/lib/userSlice';
<<<<<<< HEAD
import {
  Form,
  FormControl,
  FormField,
  FormItem,
  FormMessage,
} from '@/components/ui/form';
import {
  InputOTP,
  InputOTPGroup,
  InputOTPSlot,
} from '@/components/ui/input-otp';
import {
  Dialog,
  DialogContent,
  DialogOverlay,
  DialogTitle,
  DialogFooter,
  DialogClose,
} from '@/components/ui/dialog';
import { auth } from '@/config/firebaseConfig';

const FormSchema = z.object({
  otp: z.string().length(6, 'OTP must be exactly 6 digits').optional(),
});

declare global {
  interface Window {
    recaptchaVerifier?: RecaptchaVerifier | undefined;
    confirmationResult?: any;
  }
}
=======
import 'react-datepicker/dist/react-datepicker.css';

// Define Zod schema for password validation
const passwordSchema = z
  .string()
  .min(8, 'Password must be at least 8 characters long');
const workExperienceSchema = z
  .number()
  .min(0, 'Work experience must be at least 0 years')
  .max(60, 'Work experience must not exceed 60 years');
>>>>>>> 13be1f9d

export default function FreelancerRegisterForm() {
  const [isLoading, setIsLoading] = useState<boolean>(false);
  const [password, setPassword] = useState<string>('');
  const [passwordError, setPasswordError] = useState<string>('');
  const [showPassword, setShowPassword] = useState<boolean>(false);
<<<<<<< HEAD
  const [isModalOpen, setIsModalOpen] = useState<boolean>(false);
  const [otp, setOtp] = useState<string>('');
=======
  const [workExperience, setWorkExperience] = useState<number | string>('');
  const [workExperienceError, setWorkExperienceError] = useState<string>('');
  const [dob, setDob] = useState<Date | null>(null);
>>>>>>> 13be1f9d
  const [phoneNumber, setPhoneNumber] = useState<string>('');
  const formRef = useRef<HTMLFormElement>(null);
  const router = useRouter();
  const dispatch = useDispatch();
  const maxDate = new Date();

  const formMethods = useForm<z.infer<typeof FormSchema>>({
    resolver: zodResolver(FormSchema),
  });

  const handleLogin = async (email: string, pass: string): Promise<void> => {
    try {
      const userCredential: UserCredential = await loginUser(email, pass);
      const user = userCredential.user;

      // Get the ID token
      const accessToken = await user.getIdToken();
      console.log('Bearer ' + accessToken);
      initializeAxiosWithToken(accessToken);
      const claims = await user.getIdTokenResult();
      console.log('Type:', claims.claims.type);
      console.log('User ID ' + userCredential.user.uid);
      dispatch(setUser({ ...userCredential.user, type: claims.claims.type }));
      console.log(userCredential.user);
      router.replace(`/dashboard/${claims.claims.type}`);
    } catch (error: any) {
      setIsLoading(false);
      console.error(error.message);
<<<<<<< HEAD
=======
      toast({
        variant: 'destructive',
        title: 'Uh oh! Something went wrong.',
        description: `Error: ${error.message}`,
        action: <ToastAction altText="Try again">Try again</ToastAction>,
      });
>>>>>>> 13be1f9d
    }
  };

  const togglePasswordVisibility = () => {
    setShowPassword(!showPassword);
  };

<<<<<<< HEAD
  const handleOTPSubmit = async (data: z.infer<typeof FormSchema>) => {
    console.log('OTP Submitted:', data.otp);
    const submittedOTP: string = data.otp || '';
    setOtp(submittedOTP);
    handleVerifyOTP();
  };

  const sendOtp = async () => {
    const recaptchaVerifier = window.recaptchaVerifier as RecaptchaVerifier;

    try {
      console.log('Passed reCAPTCHA');

      const confirmationResult = await signInWithPhoneNumber(
        auth,
        phoneNumber,
        recaptchaVerifier,
      );
      window.confirmationResult = confirmationResult;

      console.log('OTP sent', confirmationResult);
    } catch (error) {
      console.error('Error sending OTP', error);
    }
  };

  const handleSendOTP = async () => {
    console.log('Sending OTP to:', phoneNumber);
    try {
      if (!window.recaptchaVerifier) {
        window.recaptchaVerifier = new RecaptchaVerifier(
          auth,
          'recaptcha-container',
          {
            size: 'invisible',
            callback: async (response: any) => {
              console.log('recpatcha initated');
              await sendOtp();
            },
            'expired-callback': () => {
              console.log('reCAPTCHA expired');
            },
          },
        );
      }
    } catch (error) {
      console.error('Error sending OTP', error);
    }
  };

  const handleVerifyOTP = async () => {
    try {
      console.log('Verifying OTP:', otp);
      if (!window.confirmationResult) {
        throw new Error('No OTP confirmation result found');
      }
      const result = await window.confirmationResult.confirm(otp);
      const user = result.user;
      console.log('User registered successfully:', user);
      // await handleLogin(formData.email, formData.password);
      setIsModalOpen(false);
    } catch (error) {
      console.error('OTP Verification Error:', error);
    }
  };

  async function onSubmit(data: z.infer<typeof FormSchema>) {
=======
  const handlePasswordChange = (e: React.ChangeEvent<HTMLInputElement>) => {
    const value = e.target.value;
    setPassword(value);
    setPasswordError(''); // Clear the error message as user types
  };
  const handleWorkExperienceChange = (
    e: React.ChangeEvent<HTMLInputElement>,
  ) => {
    const value = e.target.value;
    setWorkExperience(value);
    setWorkExperienceError(''); // Clear the error message as user types
  };
  const handleDateChange = (date: Date | null) => {
    setDob(date);
    console.log('Selected Date:', date);
  };
  const handlePhoneNumberChange = (value: string) => {
    setPhoneNumber(value);
  };

  async function onSubmit(event: React.SyntheticEvent) {
    event.preventDefault();
>>>>>>> 13be1f9d
    setIsLoading(true);

    const formData = {
      firstName: (document.getElementById('first-name') as HTMLInputElement)
        .value,
      lastName: (document.getElementById('last-name') as HTMLInputElement)
        .value,
      email: (document.getElementById('email') as HTMLInputElement).value,
      phone: phoneNumber,
      userName: (document.getElementById('username') as HTMLInputElement).value,
      githubLink: (document.getElementById('github') as HTMLInputElement).value,
      linkedin: (document.getElementById('linkedin') as HTMLInputElement).value,
      personalWebsite: (
        document.getElementById('personalWebsite') as HTMLInputElement
      ).value,
      perHourPrice: (
        document.getElementById('perHourPrice') as HTMLInputElement
      ).value,
      resume: (document.getElementById('resume') as HTMLInputElement).value,
      password: (document.getElementById('password') as HTMLInputElement).value,
      dob: '2024-07-06T20:12:22.047Z',
      workExperience: (
        document.getElementById('workExperience') as HTMLInputElement
      ).value,
      connects: 0,
      professionalInfo: {},
      skills: [],
      education: {},
      role: 'freelancer',
      projects: {},
      isFreelancer: true,
      refer: { name: 'string', contact: 'string' },
      consultant: { status: 'notApplied' },
      pendingProject: [],
      rejectedProject: [],
      acceptedProject: [],
      oracleProject: [],
      userDataForVerification: [],
      interviewsAligned: [],
      oracleStatus: 'notApplied',
    };

    setPhoneNumber(formData.phone);
    console.log('Form Data:', formData.phone);

    try {
<<<<<<< HEAD
      const response = await axiosInstance.post(
        '/register/freelancer',
        formData,
      );
      if (response.status === 200) {
        handleSendOTP();
        toast({ title: 'Account created successfully!' });
        setIsModalOpen(true);
      }
=======
      // Validate password using Zod schema
      passwordSchema.parse(password);
      workExperienceSchema.parse(Number(workExperience));
      // comment the API call

      await axiosInstance.post('/register/freelancer', formData);
      toast({ title: 'Account created successfully!' });
      handleLogin(formData.email, formData.password);
>>>>>>> 13be1f9d
      formRef.current?.reset();
    } catch (error: any) {
      // Handle Zod validation error
      if (error instanceof ZodError) {
        setPasswordError(error.errors[0].message);
      } else if (error.errors[0].path.includes('workExperience')) {
        setWorkExperienceError(error.errors[0].message);
      } else {
        console.error('API Error:', error);
        toast({
          variant: 'destructive',
          title: 'Uh oh! Something went wrong.',
          description: `Error: ${error.response?.data || 'Something went wrong!'}`,
          action: <ToastAction altText="Try again">Try again</ToastAction>,
        });
      }
    } finally {
      setIsLoading(false);
    }
  }

  return (
<<<<<<< HEAD
    <>
      <FormProvider {...formMethods}>
        <form onSubmit={formMethods.handleSubmit(onSubmit)} ref={formRef}>
          <div className="grid gap-4">
            <div className="grid grid-cols-2 gap-4">
              <div className="grid gap-2">
                <Label htmlFor="first-name">First name</Label>
                <Input id="first-name" placeholder="Max" required />
              </div>
              <div className="grid gap-2">
                <Label htmlFor="last-name">Last name</Label>
                <Input id="last-name" placeholder="Robinson" required />
              </div>
            </div>
            <div className="grid gap-2 mt-3">
              <Label htmlFor="email">Email</Label>
              <Input
                id="email"
                type="email"
                placeholder="m@example.com"
                required
              />
            </div>
            <div className="grid gap-2 mt-3">
              <Label htmlFor="phone">Phone Number</Label>
              <Input
                id="phone"
                type="tel"
                placeholder="123-456-7890"
                required
              />
            </div>
            <div className="grid gap-2 mt-3">
              <Label htmlFor="username">Username</Label>
              <Input
                id="username"
                type="text"
                placeholder="yourusername"
                required
              />
            </div>
            <div className="grid gap-2 mt-3">
              <Label htmlFor="github">GitHub</Label>
              <Input
                id="github"
                type="url"
                placeholder="https://github.com/yourusername"
                required
              />
            </div>
            <div className="grid gap-2 mt-3">
              <Label htmlFor="linkedin">LinkedIn</Label>
              <Input
                id="linkedin"
                type="url"
                placeholder="https://www.linkedin.com/in/yourprofile"
                required
              />
            </div>
            <div className="grid gap-2 mt-3">
              <Label htmlFor="personalWebsite">Personal Website</Label>
              <Input
                id="personalWebsite"
                type="url"
                placeholder="https://www.yourwebsite.com"
                required
              />
            </div>
            <div className="grid gap-2 mt-3">
              <Label htmlFor="perHourPrice">Hourly Rate ($)</Label>
              <Input id="perHourPrice" type="number" placeholder="0" required />
            </div>
            <div className="grid gap-2 mt-3">
              <Label htmlFor="resume">Resume (URL)</Label>
              <Input
                id="resume"
                type="url"
                placeholder="https://www.yourresume.com"
                required
              />
            </div>
            <div className="grid gap-2 mt-3">
              <Label htmlFor="password">Password</Label>
              <div className="relative">
                <Input
                  id="password"
                  type={showPassword ? 'text' : 'password'}
                  required
                />
                <button
                  type="button"
                  onClick={togglePasswordVisibility}
                  className="absolute inset-y-0 right-0 px-3 flex items-center"
                >
                  {showPassword ? (
                    <Eye className="h-5 w-5" />
                  ) : (
                    <EyeOff className="h-5 w-5" />
                  )}
                </button>
              </div>
            </div>
            <div className="grid grid-cols-2 gap-4 mt-3">
              <div className="grid gap-2">
                <Label htmlFor="DOB">DOB</Label>
                <DatePicker />
              </div>
              <div className="grid gap-2">
                <Label htmlFor="workExperience">Work Experience (Years)</Label>
                <Input
                  id="workExperience"
                  type="number"
                  placeholder="0"
                  required
                  min="0"
                />
              </div>
            </div>
            <Button
              type="submit"
              className="w-full bg-primary text-black"
              disabled={isLoading}
=======
    <form onSubmit={onSubmit} ref={formRef}>
      <div className="grid gap-4">
        <div className="grid grid-cols-2 gap-4">
          <div className="grid gap-2">
            <Label htmlFor="first-name">First name</Label>
            <Input id="first-name" placeholder="Max" required />
          </div>
          <div className="grid gap-2">
            <Label htmlFor="last-name">Last name</Label>
            <Input id="last-name" placeholder="Robinson" required />
          </div>
        </div>
        <div className="grid gap-2 mt-3">
          <Label htmlFor="email">Email</Label>
          <Input id="email" type="email" placeholder="m@example.com" required />
        </div>
        <div className="grid gap-2 mt-3">
          <Label htmlFor="phone">Phone Number</Label>
          <div>
            <PhoneNumberForm
              phoneNumber={phoneNumber}
              onPhoneNumberChange={handlePhoneNumberChange}
            />
          </div>
        </div>
        <div className="grid gap-2 mt-3">
          <Label htmlFor="username">Username</Label>
          <Input
            id="username"
            type="text"
            placeholder="yourusername"
            required
          />
        </div>
        <div className="grid gap-2 mt-3">
          <Label htmlFor="github">GitHub</Label>
          <Input
            id="github"
            type="url"
            placeholder="https://github.com/yourusername"
            required
          />
        </div>
        <div className="grid gap-2 mt-3">
          <Label htmlFor="linkedin">LinkedIn</Label>
          <Input
            id="linkedin"
            type="url"
            placeholder="https://www.linkedin.com/in/yourprofile"
            required
          />
        </div>
        <div className="grid gap-2 mt-3">
          <Label htmlFor="personalWebsite">Personal Website</Label>
          <Input
            id="personalWebsite"
            type="url"
            placeholder="https://www.yourwebsite.com"
            required
          />
        </div>
        <div className="grid gap-2 mt-3">
          <Label htmlFor="perHourPrice">Hourly Rate ($)</Label>
          <Input id="perHourPrice" type="number" placeholder="0" required />
        </div>
        <div className="grid gap-2 mt-3">
          <Label htmlFor="resume">Resume (URL)</Label>
          <Input
            id="resume"
            type="url"
            placeholder="https://www.yourresume.com"
            required
          />
        </div>
        <div className="grid gap-2 mt-3">
          <Label htmlFor="password">Password</Label>
          <div className="relative">
            <Input
              id="password"
              type={showPassword ? 'text' : 'password'}
              value={password}
              onChange={handlePasswordChange}
              required
            />
            <button
              type="button"
              onClick={togglePasswordVisibility}
              className="absolute inset-y-0 right-0 px-3 flex items-center"
>>>>>>> 13be1f9d
            >
              {isLoading ? (
                <LoaderCircle className="mr-2 h-4 w-4 animate-spin" />
              ) : (
                <Rocket className="mr-2 h-4 w-4" />
              )}{' '}
              Create an account
            </Button>
          </div>
<<<<<<< HEAD
        </form>

        <Dialog open={isModalOpen} onOpenChange={setIsModalOpen}>
          <DialogOverlay />
          <DialogContent>
            <DialogTitle>Enter OTP</DialogTitle>
            <Form {...formMethods}>
              <form
                onSubmit={formMethods.handleSubmit(handleOTPSubmit)}
                className="space-y-6"
              >
                <FormField
                  control={formMethods.control}
                  name="otp"
                  render={({ field }) => (
                    <FormItem>
                      <FormControl>
                        <InputOTP maxLength={6} {...field}>
                          <InputOTPGroup>
                            <InputOTPSlot index={0} />
                            <InputOTPSlot index={1} />
                            <InputOTPSlot index={2} />
                            <InputOTPSlot index={3} />
                            <InputOTPSlot index={4} />
                            <InputOTPSlot index={5} />
                          </InputOTPGroup>
                        </InputOTP>
                      </FormControl>
                      <FormMessage />
                    </FormItem>
                  )}
                />
              </form>
            </Form>
            <DialogFooter>
              <Button
                className="bg-gray-600 text-white hover:bg-gray-800"
                // onClick={handleVerifyOTP}
              >
                Verify
              </Button>
              <DialogClose asChild>
                <Button variant="outline" className="ml-2">
                  Cancel
                </Button>
              </DialogClose>
            </DialogFooter>
          </DialogContent>
        </Dialog>
        <div id="recaptcha-container"></div>
      </FormProvider>
    </>
=======
          {passwordError && (
            <p className="text-red-500 text-xs mt-1">{passwordError}</p>
          )}
        </div>
        <div className="grid grid-cols-2 gap-4 mt-3">
          <div className="grid gap-2">
            <Label htmlFor="DOB">DOB</Label>
            <div className="">
              <DatePicker
                selected={dob}
                onChange={handleDateChange}
                maxDate={maxDate}
              />
            </div>
          </div>
          <div className="grid gap-2">
            <Label htmlFor="workExperience">Work Experience (Years)</Label>
            <Input
              id="workExperience"
              type="number"
              placeholder="0"
              value={workExperience}
              onChange={handleWorkExperienceChange}
              required
              min="0"
              max="60"
            />
            {workExperienceError && (
              <p className="text-red-500 text-xs mt-1">{workExperienceError}</p>
            )}
          </div>
        </div>
        <Button
          type="submit"
          className="w-full bg-primary text-black"
          disabled={isLoading}
        >
          {isLoading ? (
            <LoaderCircle className="mr-2 h-4 w-4 animate-spin" />
          ) : (
            <Rocket className="mr-2 h-4 w-4" />
          )}{' '}
          Create an account
        </Button>
      </div>
    </form>
>>>>>>> 13be1f9d
  );
}<|MERGE_RESOLUTION|>--- conflicted
+++ resolved
@@ -12,9 +12,6 @@
 import { zodResolver } from '@hookform/resolvers/zod';
 import { ToastAction } from '@radix-ui/react-toast';
 
-import DatePicker from './datepicker';
-import PhoneNumberForm from './phoneNumberChecker';
-
 import { Button } from '@/components/ui/button';
 import { Input } from '@/components/ui/input';
 import { Label } from '@/components/ui/label';
@@ -22,7 +19,6 @@
 import { toast } from '@/components/ui/use-toast';
 import { loginUser } from '@/lib/utils';
 import { setUser } from '@/lib/userSlice';
-<<<<<<< HEAD
 import {
   Form,
   FormControl,
@@ -55,37 +51,18 @@
     confirmationResult?: any;
   }
 }
-=======
-import 'react-datepicker/dist/react-datepicker.css';
-
-// Define Zod schema for password validation
-const passwordSchema = z
-  .string()
-  .min(8, 'Password must be at least 8 characters long');
-const workExperienceSchema = z
-  .number()
-  .min(0, 'Work experience must be at least 0 years')
-  .max(60, 'Work experience must not exceed 60 years');
->>>>>>> 13be1f9d
 
 export default function FreelancerRegisterForm() {
   const [isLoading, setIsLoading] = useState<boolean>(false);
   const [password, setPassword] = useState<string>('');
   const [passwordError, setPasswordError] = useState<string>('');
   const [showPassword, setShowPassword] = useState<boolean>(false);
-<<<<<<< HEAD
   const [isModalOpen, setIsModalOpen] = useState<boolean>(false);
   const [otp, setOtp] = useState<string>('');
-=======
-  const [workExperience, setWorkExperience] = useState<number | string>('');
-  const [workExperienceError, setWorkExperienceError] = useState<string>('');
-  const [dob, setDob] = useState<Date | null>(null);
->>>>>>> 13be1f9d
   const [phoneNumber, setPhoneNumber] = useState<string>('');
   const formRef = useRef<HTMLFormElement>(null);
   const router = useRouter();
   const dispatch = useDispatch();
-  const maxDate = new Date();
 
   const formMethods = useForm<z.infer<typeof FormSchema>>({
     resolver: zodResolver(FormSchema),
@@ -109,15 +86,6 @@
     } catch (error: any) {
       setIsLoading(false);
       console.error(error.message);
-<<<<<<< HEAD
-=======
-      toast({
-        variant: 'destructive',
-        title: 'Uh oh! Something went wrong.',
-        description: `Error: ${error.message}`,
-        action: <ToastAction altText="Try again">Try again</ToastAction>,
-      });
->>>>>>> 13be1f9d
     }
   };
 
@@ -125,7 +93,6 @@
     setShowPassword(!showPassword);
   };
 
-<<<<<<< HEAD
   const handleOTPSubmit = async (data: z.infer<typeof FormSchema>) => {
     console.log('OTP Submitted:', data.otp);
     const submittedOTP: string = data.otp || '';
@@ -193,30 +160,6 @@
   };
 
   async function onSubmit(data: z.infer<typeof FormSchema>) {
-=======
-  const handlePasswordChange = (e: React.ChangeEvent<HTMLInputElement>) => {
-    const value = e.target.value;
-    setPassword(value);
-    setPasswordError(''); // Clear the error message as user types
-  };
-  const handleWorkExperienceChange = (
-    e: React.ChangeEvent<HTMLInputElement>,
-  ) => {
-    const value = e.target.value;
-    setWorkExperience(value);
-    setWorkExperienceError(''); // Clear the error message as user types
-  };
-  const handleDateChange = (date: Date | null) => {
-    setDob(date);
-    console.log('Selected Date:', date);
-  };
-  const handlePhoneNumberChange = (value: string) => {
-    setPhoneNumber(value);
-  };
-
-  async function onSubmit(event: React.SyntheticEvent) {
-    event.preventDefault();
->>>>>>> 13be1f9d
     setIsLoading(true);
 
     const formData = {
@@ -262,8 +205,10 @@
     setPhoneNumber(formData.phone);
     console.log('Form Data:', formData.phone);
 
+    setPhoneNumber(formData.phone);
+    console.log('Form Data:', formData.phone);
+
     try {
-<<<<<<< HEAD
       const response = await axiosInstance.post(
         '/register/freelancer',
         formData,
@@ -273,16 +218,6 @@
         toast({ title: 'Account created successfully!' });
         setIsModalOpen(true);
       }
-=======
-      // Validate password using Zod schema
-      passwordSchema.parse(password);
-      workExperienceSchema.parse(Number(workExperience));
-      // comment the API call
-
-      await axiosInstance.post('/register/freelancer', formData);
-      toast({ title: 'Account created successfully!' });
-      handleLogin(formData.email, formData.password);
->>>>>>> 13be1f9d
       formRef.current?.reset();
     } catch (error: any) {
       // Handle Zod validation error
@@ -305,7 +240,6 @@
   }
 
   return (
-<<<<<<< HEAD
     <>
       <FormProvider {...formMethods}>
         <form onSubmit={formMethods.handleSubmit(onSubmit)} ref={formRef}>
@@ -428,96 +362,6 @@
               type="submit"
               className="w-full bg-primary text-black"
               disabled={isLoading}
-=======
-    <form onSubmit={onSubmit} ref={formRef}>
-      <div className="grid gap-4">
-        <div className="grid grid-cols-2 gap-4">
-          <div className="grid gap-2">
-            <Label htmlFor="first-name">First name</Label>
-            <Input id="first-name" placeholder="Max" required />
-          </div>
-          <div className="grid gap-2">
-            <Label htmlFor="last-name">Last name</Label>
-            <Input id="last-name" placeholder="Robinson" required />
-          </div>
-        </div>
-        <div className="grid gap-2 mt-3">
-          <Label htmlFor="email">Email</Label>
-          <Input id="email" type="email" placeholder="m@example.com" required />
-        </div>
-        <div className="grid gap-2 mt-3">
-          <Label htmlFor="phone">Phone Number</Label>
-          <div>
-            <PhoneNumberForm
-              phoneNumber={phoneNumber}
-              onPhoneNumberChange={handlePhoneNumberChange}
-            />
-          </div>
-        </div>
-        <div className="grid gap-2 mt-3">
-          <Label htmlFor="username">Username</Label>
-          <Input
-            id="username"
-            type="text"
-            placeholder="yourusername"
-            required
-          />
-        </div>
-        <div className="grid gap-2 mt-3">
-          <Label htmlFor="github">GitHub</Label>
-          <Input
-            id="github"
-            type="url"
-            placeholder="https://github.com/yourusername"
-            required
-          />
-        </div>
-        <div className="grid gap-2 mt-3">
-          <Label htmlFor="linkedin">LinkedIn</Label>
-          <Input
-            id="linkedin"
-            type="url"
-            placeholder="https://www.linkedin.com/in/yourprofile"
-            required
-          />
-        </div>
-        <div className="grid gap-2 mt-3">
-          <Label htmlFor="personalWebsite">Personal Website</Label>
-          <Input
-            id="personalWebsite"
-            type="url"
-            placeholder="https://www.yourwebsite.com"
-            required
-          />
-        </div>
-        <div className="grid gap-2 mt-3">
-          <Label htmlFor="perHourPrice">Hourly Rate ($)</Label>
-          <Input id="perHourPrice" type="number" placeholder="0" required />
-        </div>
-        <div className="grid gap-2 mt-3">
-          <Label htmlFor="resume">Resume (URL)</Label>
-          <Input
-            id="resume"
-            type="url"
-            placeholder="https://www.yourresume.com"
-            required
-          />
-        </div>
-        <div className="grid gap-2 mt-3">
-          <Label htmlFor="password">Password</Label>
-          <div className="relative">
-            <Input
-              id="password"
-              type={showPassword ? 'text' : 'password'}
-              value={password}
-              onChange={handlePasswordChange}
-              required
-            />
-            <button
-              type="button"
-              onClick={togglePasswordVisibility}
-              className="absolute inset-y-0 right-0 px-3 flex items-center"
->>>>>>> 13be1f9d
             >
               {isLoading ? (
                 <LoaderCircle className="mr-2 h-4 w-4 animate-spin" />
@@ -527,7 +371,6 @@
               Create an account
             </Button>
           </div>
-<<<<<<< HEAD
         </form>
 
         <Dialog open={isModalOpen} onOpenChange={setIsModalOpen}>
@@ -580,53 +423,5 @@
         <div id="recaptcha-container"></div>
       </FormProvider>
     </>
-=======
-          {passwordError && (
-            <p className="text-red-500 text-xs mt-1">{passwordError}</p>
-          )}
-        </div>
-        <div className="grid grid-cols-2 gap-4 mt-3">
-          <div className="grid gap-2">
-            <Label htmlFor="DOB">DOB</Label>
-            <div className="">
-              <DatePicker
-                selected={dob}
-                onChange={handleDateChange}
-                maxDate={maxDate}
-              />
-            </div>
-          </div>
-          <div className="grid gap-2">
-            <Label htmlFor="workExperience">Work Experience (Years)</Label>
-            <Input
-              id="workExperience"
-              type="number"
-              placeholder="0"
-              value={workExperience}
-              onChange={handleWorkExperienceChange}
-              required
-              min="0"
-              max="60"
-            />
-            {workExperienceError && (
-              <p className="text-red-500 text-xs mt-1">{workExperienceError}</p>
-            )}
-          </div>
-        </div>
-        <Button
-          type="submit"
-          className="w-full bg-primary text-black"
-          disabled={isLoading}
-        >
-          {isLoading ? (
-            <LoaderCircle className="mr-2 h-4 w-4 animate-spin" />
-          ) : (
-            <Rocket className="mr-2 h-4 w-4" />
-          )}{' '}
-          Create an account
-        </Button>
-      </div>
-    </form>
->>>>>>> 13be1f9d
   );
 }