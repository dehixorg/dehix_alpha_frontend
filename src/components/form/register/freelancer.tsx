'use client';

import React, { useState, useRef } from 'react';
import { useSearchParams } from 'next/navigation';
import { z } from 'zod';
import { ToastAction } from '@radix-ui/react-toast';
import { useForm } from 'react-hook-form';
import { zodResolver } from '@hookform/resolvers/zod';
import {
  ArrowLeft,
  ArrowRight,
  Briefcase,
  Building2,
  CheckCircle2,
  Eye,
  EyeOff,
  LoaderCircle,
  Rocket,
  Shield,
  User,
  UserCircle,
} from 'lucide-react';
import Link from 'next/link';

import countries from '../../../country-codes.json';

import PhoneNumberForm from './phoneNumberChecker';

import { cn } from '@/lib/utils';
import TextInput from '@/components/shared/input'; // Import the reusable TextInput component
import { Button } from '@/components/ui/button';
import { axiosInstance } from '@/lib/axiosinstance';
import { toast } from '@/components/ui/use-toast';
import { Label } from '@/components/ui/label';
import {
  Form,
  FormControl,
  FormField,
  FormItem,
  FormMessage,
} from '@/components/ui/form';
import { Input } from '@/components/ui/input';
import OtpLogin from '@/components/shared/otpDialog';

interface Step {
  id: number;
  title: string;
  icon: React.ElementType;
}

interface StepperProps {
  currentStep: number;
}

const Stepper: React.FC<StepperProps> = ({ currentStep = 0 }) => {
  const steps: Step[] = [
    { id: 0, title: 'Personal Info', icon: User },
    { id: 1, title: 'Professional Info', icon: Briefcase },
    { id: 2, title: 'Verification', icon: Shield },
  ];

  return (
    <div className="w-full max-w-5xl mx-auto py-4 sm:py-6 mb-4 sm:mb-8">
      <div className="text-center space-y-2 sm:space-y-4">
        <h1 className="text-3xl font-bold">
          Create Your Freelancer <span className="block">Account</span>
        </h1>
        <p className="text-muted-foreground">
          Join our community and start your Freelancing Journey.
        </p>
      </div>
      <div className="my-4 text-center text-xs sm:text-sm">
        Are you a business?{' '}
        <Button variant="outline" size="sm" className="ml-2" asChild>
          <Link href="/auth/sign-up/business">Register Business</Link>
        </Button>
      </div>
      <div className="flex items-center justify-center mt-4 sm:mt-8 px-2 sm:px-0">
        {steps.map((step, index) => (
          <React.Fragment key={step.id}>
            <div className="relative">
              <div
                className={`w-8 h-8 sm:w-12 sm:h-12 flex items-center justify-center rounded-full border-2 transition-all duration-300
                ${
                  currentStep > step.id
                    ? 'bg-primary border-primary'
                    : currentStep === step.id
                      ? 'border-primary bg-background text-primary'
                      : 'border-muted bg-background text-muted'
                }`}
              >
                {currentStep > step.id ? (
                  <CheckCircle2 className="w-4 h-4 sm:w-6 sm:h-6 text-background" />
                ) : (
                  <step.icon className="w-4 h-4 sm:w-6 sm:h-6" />
                )}
              </div>
              <span
                className={`absolute -bottom-6 left-1/2 -translate-x-1/2 text-xs sm:text-sm whitespace-nowrap font-medium
                ${currentStep >= step.id ? 'text-primary' : 'text-muted-foreground'}`}
              >
                {step.title}
              </span>
            </div>
            {index < steps.length - 1 && (
              <div className="w-20 sm:w-40 mx-2 sm:mx-4 h-[2px] bg-muted">
                <div
                  className="h-full bg-primary transition-all duration-500"
                  style={{ width: currentStep > step.id ? '100%' : '0%' }}
                />
              </div>
            )}
          </React.Fragment>
        ))}
      </div>
    </div>
  );
};

const profileFormSchema = z
  .object({
    firstName: z
      .string()
      .min(2, { message: 'First Name must be at least 2 characters.' }),
    lastName: z
      .string()
      .min(2, { message: 'Last Name must be at least 2 characters.' }),
    email: z
      .string()
      .email({ message: 'Email must be a valid email address.' }),
    userName: z
      .string()
      .min(3, { message: 'Username must be at least 3 characters long' })
      .max(20, { message: 'Username must be less than 20 characters long' })
      .regex(/^[a-zA-Z0-9_]+$/, {
        message: 'Username can only contain letters, numbers, and underscores',
      }), // Adjust regex as needed
    phone: z
      .string()
      .min(10, { message: 'Phone number must be at least 10 digits.' })
      .regex(/^\d+$/, { message: 'Phone number can only contain digits.' }),
    githubLink: z.string().url().optional(),
    resume: z.string().url().optional(),
    linkedin: z.string().url().optional(),
    personalWebsite: z.string().url().or(z.literal('')).optional(), // Allow empty string or valid URL
    password: z
      .string()
      .min(6, { message: 'Password must be at least 6 characters.' }),
    perHourPrice: z
      .number()
      .max(300, 'Per hour price must not excedd 300')
      .refine((value) => value >= 0, {
        message: 'Price must be a non-negative number.',
      }),
    workExperience: z
      .number()
      .min(0, 'Work experience must be at least 0 years')
      .max(60, 'Work experience must not exceed 60 years'),
    dob: z.string().optional(),
    referralCode: z.string().optional(),
    confirmPassword: z
      .string()
      .min(6, 'Confirm Password must be at least 6 characters long'),
  })
  .refine((data) => data.password === data.confirmPassword, {
    path: ['confirmPassword'], // Associate the error with the `confirmPassword` field
    message: 'Passwords do not match',
  });

type ProfileFormValues = z.infer<typeof profileFormSchema>;

export default function FreelancerPage() {
  const [currentStep, setCurrentStep] = useState(0);

  const steps = [
    {
      title: 'Account Details',
      description: 'Basic information',
      icon: <UserCircle className="w-6 h-6" />,
    },
    {
      title: 'Company Info',
      description: 'About your business',
      icon: <Building2 className="w-6 h-6" />,
    },
    {
      title: 'Verification',
      description: 'Contact details',
      icon: <Shield className="w-6 h-6" />,
    },
  ];

  return (
    <div className="container mx-auto px-4 sm:px-6 lg:px-8 py-4 sm:py-8">
      <Stepper currentStep={currentStep} />
      {/* Form content goes here */}
      <FreelancerRegisterForm
        currentStep={currentStep}
        setCurrentStep={setCurrentStep}
      />
    </div>
  );
}

interface FreelancerRegisterFormProps {
  currentStep: number;
  setCurrentStep: (step: number) => void;
}

function FreelancerRegisterForm({
  currentStep,
  setCurrentStep,
}: FreelancerRegisterFormProps) {
  const [isLoading, setIsLoading] = useState<boolean>(false);
  const [showPassword, setShowPassword] = useState<boolean>(false);
  const [code, setCode] = useState<string>('IN');
  const [phone, setPhone] = useState<string>('');
  const [isModalOpen, setIsModalOpen] = useState<boolean>(false);
  const [isChecked, setIsChecked] = useState<boolean>(false); // State for checkbox
  const searchParams = useSearchParams();
  const formRef = useRef<HTMLFormElement>(null);

  const togglePasswordVisibility = () => {
    setShowPassword((prev) => !prev);
  };

  const form = useForm<ProfileFormValues>({
    resolver: zodResolver(profileFormSchema),
    defaultValues: {
      firstName: '',
      lastName: '',
      email: '',
      userName: '',
      phone: '',
      githubLink: '',
      resume: '',
      linkedin: '',
      personalWebsite: '',
      password: '',
      perHourPrice: 0,
      workExperience: 0,
      referralCode: '',
      dob: '',
    },
    mode: 'all',
  });

  const handlePreviousStep = async () => {
    setCurrentStep(currentStep - 1);
  };

  const handleNextStep = async () => {
    if (currentStep === 0) {
      const isValid = await form.trigger([
        'firstName',
        'lastName',
        'email',
        'dob',
        'password',
        'confirmPassword',
      ]);
      if (isValid) {
        setCurrentStep(currentStep + 1);
      } else {
        toast({
          variant: 'destructive',
          title: 'Validation Error',
          description: 'Please fill in all required fields before proceeding.',
        });
      }
    } else if (currentStep === 1) {
      const isValid = await form.trigger([
        'userName',
        'githubLink',
        'linkedin',
        'personalWebsite',
        'perHourPrice',
        'resume',
        'workExperience',
      ]);
      if (isValid) {
        setCurrentStep(currentStep + 1);
      } else {
        toast({
          variant: 'destructive',
          title: 'Validation Error',
          description: 'Please fill in all required fields before proceeding.',
        });
      }
    }
  };

  const onSubmit = async (data: ProfileFormValues) => {
    const referralCodeFromQuery = searchParams.get('referral');
    console.log(referralCodeFromQuery);

    const referralCodeFromForm = data.referralCode;

    const referralCode = referralCodeFromQuery || referralCodeFromForm || null;

    setPhone(
      `${countries.find((c) => c.code === code)?.dialCode}${data.phone}`,
    );

    setIsLoading(true);
    const formData = {
      ...data,
      phone: `${countries.find((c) => c.code === code)?.dialCode}${data.phone}`,
      phoneVerify: false,
      role: 'freelancer',
      connects: 0,
      professionalInfo: {},
      skills: [],
      domain: [],
      education: {},
      projects: {},
      isFreelancer: true,
      refer: { name: 'string', contact: 'string' },
      pendingProject: [],
      rejectedProject: [],
      acceptedProject: [],
      oracleProject: [],
      userDataForVerification: [],
      interviewsAligned: [],
      // oracleStatus: 'notApplied',
      dob: data.dob ? new Date(data.dob).toISOString() : null,
    };
    const url = referralCode
      ? `/register/freelancer?referralCode=${referralCode}`
      : '/register/freelancer';
    console.log(url);

    try {
<<<<<<< HEAD
      await axiosInstance.post(url, formData);
      toast({ title: 'Account created successfully!' });
      setIsModalOpen(true);
=======
      await axiosInstance.post('/register/freelancer', formData);
      toast({
        title: 'Account created successfully!',
        description: 'Redirecting to login page...',
      });

      setTimeout(() => {
        router.push('/auth/login');   
      }, 1500);
>>>>>>> 28b35883
    } catch (error: any) {
      const errorMessage =
        error.response?.data?.message || 'Something went wrong!';
      console.error('API Error:', error);
      toast({
        variant: 'destructive',
        title: 'Uh oh! Something went wrong.',
        description: errorMessage,
        action: <ToastAction altText="Try again">Try again</ToastAction>,
      });
    } finally {
      setIsLoading(false);
    }
  };

  return (
    <Form {...form}>
      <form onSubmit={form.handleSubmit(onSubmit)} className="w-full">
        <div className="w-full p-4 sm:p-6 rounded-lg shadow-sm border">
          <div className="grid gap-4 sm:gap-6 w-full">
            {/* FirstStep */}
            <div
              className={cn('grid gap-4', currentStep === 0 ? '' : 'hidden')}
            >
              <div className="grid gap-4 sm:grid-cols-2">
                {/* First Name and Last Name */}
                <TextInput
                  control={form.control}
                  name="firstName"
                  label="First Name"
                  placeholder="Max"
                  className="w-full"
                />
                <TextInput
                  control={form.control}
                  name="lastName"
                  label="Last Name"
                  placeholder="Robinson"
                  className="w-full"
                />
              </div>

              {/* Email */}
              <div className="grid gap-4 sm:grid-cols-2">
                <TextInput
                  control={form.control}
                  name="email"
                  label="Email"
                  placeholder="john.doe@techinnovators.com"
                  type="email"
                />

                <TextInput
                  control={form.control}
                  name="dob"
                  label="Date of Birth"
                  type="date"
                  className="w-full"
                />
              </div>
              {/* Password and Confirm Password */}
              <div className="space-y-2">
                <Label>Password</Label>
                <FormField
                  control={form.control}
                  name="password"
                  render={({ field }) => (
                    <FormItem>
                      <FormControl>
                        <div className="relative">
                          <Input
                            placeholder="Enter your password"
                            type={showPassword ? 'text' : 'password'}
                            className="pr-10"
                            {...field}
                          />
                          <button
                            type="button"
                            onClick={togglePasswordVisibility}
                            className="absolute inset-y-0 right-0 px-3 flex items-center"
                          >
                            {showPassword ? (
                              <Eye className="h-4 w-4 sm:h-5 sm:w-5" />
                            ) : (
                              <EyeOff className="h-4 w-4 sm:h-5 sm:w-5" />
                            )}
                          </button>
                        </div>
                      </FormControl>
                      <FormMessage />
                    </FormItem>
                  )}
                />
              </div>
              <div className="space-y-2">
                <Label>Confirm Password</Label>
                <FormField
                  control={form.control}
                  name="confirmPassword"
                  render={({ field }) => (
                    <FormItem>
                      <FormControl>
                        <div className="relative">
                          <Input
                            placeholder="Confirm your password"
                            type={showPassword ? 'text' : 'password'}
                            className="pr-10"
                            {...field}
                          />
                          <button
                            type="button"
                            onClick={togglePasswordVisibility}
                            className="absolute inset-y-0 right-0 px-3 flex items-center"
                          >
                            {showPassword ? (
                              <Eye className="h-4 w-4 sm:h-5 sm:w-5" />
                            ) : (
                              <EyeOff className="h-4 w-4 sm:h-5 sm:w-5" />
                            )}
                          </button>
                        </div>
                      </FormControl>
                      <FormMessage />
                    </FormItem>
                  )}
                />
              </div>
              <div className="flex gap-2 justify-end mt-4">
                <Button
                  type="button"
                  onClick={handleNextStep}
                  className="w-full sm:w-auto"
                >
                  Next
                  <ArrowRight className="w-4 h-4 ml-2" />
                </Button>
              </div>
            </div>

            {/* Second Step */}
            <div
              className={cn('grid gap-4', currentStep === 1 ? '' : 'hidden')}
            >
              {/* Username and GitHub */}
              <div className="grid gap-4 sm:grid-cols-2">
                <TextInput
                  control={form.control}
                  name="userName"
                  label="Username"
                  placeholder="JohnDoe123"
                />
                <TextInput
                  control={form.control}
                  name="githubLink"
                  label="GitHub"
                  type="url"
                  placeholder="https://github.com/yourusername"
                  className="w-full"
                />
              </div>

              {/* LinkedIn and Personal Website */}
              <div className="grid gap-4 sm:grid-cols-2">
                <TextInput
                  control={form.control}
                  name="linkedin"
                  label="LinkedIn"
                  type="url"
                  placeholder="https://linkedin.com/in/yourprofile"
                  className="w-full"
                />
                <TextInput
                  control={form.control}
                  name="personalWebsite"
                  label="Personal Website"
                  type="url"
                  placeholder="https://www.yourwebsite.com"
                  className="w-full"
                />
              </div>

              {/* Hourly Rate and Resume */}
              <div className="grid gap-4 sm:grid-cols-2">
                <TextInput
                  control={form.control}
                  name="perHourPrice"
                  label="Hourly Rate ($)"
                  type="number"
                  placeholder="0"
                  className="w-full"
                />
                <TextInput
                  control={form.control}
                  name="resume"
                  label="Resume (URL)"
                  type="url"
                  placeholder="Enter Google Drive Resume Link"
                  className="w-full"
                />
              </div>

              {/* Work Experience */}
              <div className="grid gap-4 sm:grid-cols-2">
                <TextInput
                  control={form.control}
                  name="workExperience"
                  label="Work Experience (Years)"
                  type="number"
                  placeholder="0"
                  className="w-full"
                />
                <TextInput
                  control={form.control}
                  name="referralCode"
                  label="Referral"
                  type="string"
                  placeholder="JOHN123"
                  className="w-full"
                />
              </div>

              <div className="flex gap-2 justify-between mt-4">
                <Button
                  type="button"
                  onClick={handlePreviousStep}
                  className="w-full sm:w-auto"
                >
                  <ArrowLeft className="w-4 h-4 mr-2" />
                  Previous
                </Button>
                <Button
                  type="button"
                  onClick={handleNextStep}
                  className="w-full sm:w-auto"
                >
                  Next
                  <ArrowRight className="w-4 h-4 ml-2" />
                </Button>
              </div>
            </div>

            <div
              className={cn('grid gap-4', currentStep === 2 ? '' : 'hidden')}
            >
              <div className="space-y-2">
                <Label htmlFor="phone">Phone Number</Label>
                <PhoneNumberForm
                  control={form.control}
                  setCode={setCode}
                  code={code}
                />
              </div>
              <div className="flex items-center gap-2 mt-4">
                <input
                  type="checkbox"
                  id="terms"
                  checked={isChecked}
                  onChange={() => setIsChecked(!isChecked)}
                  className="rounded border-gray-300 text-primary focus:ring-primary"
                />
                <label htmlFor="terms" className="text-sm text-gray-600">
                  I agree to the{' '}
                  <a href="/terms" className="text-primary hover:underline">
                    Terms and Conditions
                  </a>
                </label>
              </div>
              <div className="flex gap-2 flex-col sm:flex-row justify-between mt-4">
                <Button
                  type="button"
                  onClick={handlePreviousStep}
                  className="w-full sm:w-auto"
                >
                  <ArrowLeft className="w-4 h-4 mr-2" />
                  Previous
                </Button>
                <Button
                  type="submit"
                  className="w-full sm:w-auto"
                  disabled={isLoading || !isChecked}
                >
                  {isLoading ? (
                    <LoaderCircle className="mr-2 h-4 w-4 animate-spin" />
                  ) : (
                    <Rocket className="mr-2 h-4 w-4" />
                  )}
                  Create account
                </Button>
              </div>
            </div>

            {/* OTP Login */}
            <OtpLogin
              phoneNumber={phone}
              isModalOpen={isModalOpen}
              setIsModalOpen={setIsModalOpen}
            />
          </div>
        </div>
      </form>
    </Form>
  );
}<|MERGE_RESOLUTION|>--- conflicted
+++ resolved
@@ -1,7 +1,7 @@
 'use client';
 
 import React, { useState, useRef } from 'react';
-import { useSearchParams } from 'next/navigation';
+import { useRouter, useSearchParams } from 'next/navigation';
 import { z } from 'zod';
 import { ToastAction } from '@radix-ui/react-toast';
 import { useForm } from 'react-hook-form';
@@ -219,7 +219,7 @@
   const [isChecked, setIsChecked] = useState<boolean>(false); // State for checkbox
   const searchParams = useSearchParams();
   const formRef = useRef<HTMLFormElement>(null);
-
+  const router = useRouter();
   const togglePasswordVisibility = () => {
     setShowPassword((prev) => !prev);
   };
@@ -331,21 +331,15 @@
     console.log(url);
 
     try {
-<<<<<<< HEAD
       await axiosInstance.post(url, formData);
-      toast({ title: 'Account created successfully!' });
-      setIsModalOpen(true);
-=======
-      await axiosInstance.post('/register/freelancer', formData);
       toast({
         title: 'Account created successfully!',
         description: 'Redirecting to login page...',
       });
 
       setTimeout(() => {
-        router.push('/auth/login');   
+        router.push('/auth/login');
       }, 1500);
->>>>>>> 28b35883
     } catch (error: any) {
       const errorMessage =
         error.response?.data?.message || 'Something went wrong!';
