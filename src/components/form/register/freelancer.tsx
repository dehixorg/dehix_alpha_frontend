'use client';

import React, { useState, useRef } from 'react';
import { useRouter, useSearchParams } from 'next/navigation';
import { z } from 'zod';
import { ToastAction } from '@radix-ui/react-toast';
import { useForm } from 'react-hook-form';
import { zodResolver } from '@hookform/resolvers/zod';
import {
  ArrowLeft,
  ArrowRight,
  Briefcase,
  Building2,
  CheckCircle2,
  Eye,
  EyeOff,
  Loader2,
  LoaderCircle,
  Rocket,
  Shield,
  User,
  UserCircle,
} from 'lucide-react';
import Link from 'next/link';

import countries from '../../../country-codes.json';

import PhoneNumberForm from './phoneNumberChecker';

import { cn } from '@/lib/utils';
import TextInput from '@/components/shared/input'; // Import the reusable TextInput component
import { Button } from '@/components/ui/button';
import { axiosInstance } from '@/lib/axiosinstance';
import { toast } from '@/components/ui/use-toast';
import { Label } from '@/components/ui/label';
import {
  Form,
  FormControl,
  FormField,
  FormItem,
  FormMessage,
} from '@/components/ui/form';
import { Input } from '@/components/ui/input';
import OtpLogin from '@/components/shared/otpDialog';
interface Step {
  id: number;
  title: string;
  icon: React.ElementType;
}

interface StepperProps {
  currentStep: number;
}

const Stepper: React.FC<StepperProps> = ({ currentStep = 0 }) => {
  const steps: Step[] = [
    { id: 0, title: 'Personal Info', icon: User },
    { id: 1, title: 'Professional Info', icon: Briefcase },
    { id: 2, title: 'Verification', icon: Shield },
  ];

  return (
    <div className="w-full max-w-5xl mx-auto py-4 sm:py-6 mb-4 sm:mb-8">
      <div className="text-center space-y-2 sm:space-y-4">
        <h1 className="text-3xl font-bold">
          Create Your Freelancer <span className="block">Account</span>
        </h1>
        <p className="text-muted-foreground">
          Join our community and start your Freelancing Journey.
        </p>
      </div>
      <div className="my-4 text-center text-xs sm:text-sm">
        Are you a business?{' '}
        <Button variant="outline" size="sm" className="ml-2" asChild>
          <Link href="/auth/sign-up/business">Register Business</Link>
        </Button>
      </div>
      <div className="flex items-center justify-center mt-4 sm:mt-8 px-2 sm:px-0">
        {steps.map((step, index) => (
          <React.Fragment key={step.id}>
            <div className="relative">
              <div
                className={`w-8 h-8 sm:w-12 sm:h-12 flex items-center justify-center rounded-full border-2 transition-all duration-300
                ${
                  currentStep > step.id
                    ? 'bg-primary border-primary'
                    : currentStep === step.id
                      ? 'border-primary bg-background text-primary'
                      : 'border-muted bg-background text-muted'
                }`}
              >
                {currentStep > step.id ? (
                  <CheckCircle2 className="w-4 h-4 sm:w-6 sm:h-6 text-background" />
                ) : (
                  <step.icon className="w-4 h-4 sm:w-6 sm:h-6" />
                )}
              </div>
              <span
                className={`absolute -bottom-6 left-1/2 -translate-x-1/2 text-xs sm:text-sm whitespace-nowrap font-medium
                ${currentStep >= step.id ? 'text-primary' : 'text-muted-foreground'}`}
              >
                {step.title}
              </span>
            </div>
            {index < steps.length - 1 && (
              <div className="w-20 sm:w-40 mx-2 sm:mx-4 h-[2px] bg-muted">
                <div
                  className="h-full bg-primary transition-all duration-500"
                  style={{ width: currentStep > step.id ? '100%' : '0%' }}
                />
              </div>
            )}
          </React.Fragment>
        ))}
      </div>
    </div>
  );
};

const profileFormSchema = z
  .object({
    firstName: z
      .string()
      .min(2, { message: 'First Name must be at least 2 characters.' }),
    lastName: z
      .string()
      .min(2, { message: 'Last Name must be at least 2 characters.' }),
    email: z
      .string()
      .email({ message: 'Email must be a valid email address.' }),
    userName: z
      .string()
      .min(3, { message: 'Username must be at least 3 characters long' })
      .max(20, { message: 'Username must be less than 20 characters long' })
      .regex(/^[a-zA-Z0-9_]+$/, {
        message: 'Username can only contain letters, numbers, and underscores',
      }), // Adjust regex as needed
    phone: z
      .string()
      .min(10, { message: 'Phone number must be at least 10 digits.' })
      .regex(/^\d+$/, { message: 'Phone number can only contain digits.' }),
    githubLink: z
      .string()
      .optional()
      .refine(
        (value) =>
          !value ||
          /^https?:\/\/(www\.)?github\.com\/[a-zA-Z0-9_-]+\/?$/.test(value),
        {
          message:
            'GitHub URL must start with "https://github.com/" or "www.github.com/" and have a valid username',
        },
      ),
    resume: z.string().url().optional(),
    linkedin: z
      .string()
      .optional()
      .refine(
        (value) =>
          !value ||
          /^https:\/\/www\.linkedin\.com\/in\/[a-zA-Z0-9_-]+\/?$/.test(value),
        {
          message:
            'LinkedIn URL must start with "https://www.linkedin.com/in/" and have a valid username',
        },
      ),
    personalWebsite: z
      .string()
      .optional()
      .refine(
        (value) =>
          !value ||
          /^(https?:\/\/|www\.)[a-zA-Z0-9.-]+\.[a-zA-Z]{2,}.*[a-zA-Z0-9].*$/.test(
            value,
          ),
        {
          message:
            'Invalid website URL. Must start with "www." or "https://" and contain letters',
        },
      ), // Allow empty string or valid URL
    password: z
      .string()
      .min(6, { message: 'Password must be at least 6 characters.' }),
    perHourPrice: z
      .number()
      .max(300, 'Per hour price must not excedd 300')
      .refine((value) => value >= 0, {
        message: 'Price must be a non-negative number.',
      }),
    referralCode: z.string().optional(),
    workExperience: z
      .number()
      .min(0, 'Work experience must be at least 0 years')
      .max(60, 'Work experience must not exceed 60 years'),
    dob: z
      .string()
      .optional()
      .refine(
        (value) => {
          if (!value) return true; // Allow empty (optional) field

          const dobDate = new Date(value);
          const today = new Date();
          const minDate = new Date();
          minDate.setFullYear(today.getFullYear() - 16); // Subtract 16 years

          return dobDate <= minDate;
        },
        {
          message: 'You must be at least 16 years old',
        },
      ),
    confirmPassword: z
      .string()
      .min(6, 'Confirm Password must be at least 6 characters long'),
  })
  .refine((data) => data.password === data.confirmPassword, {
    path: ['confirmPassword'], // Associate the error with the `confirmPassword` field
    message: 'Passwords do not match',
  });

type ProfileFormValues = z.infer<typeof profileFormSchema>;

export default function FreelancerPage() {
  const [currentStep, setCurrentStep] = useState(0);
  const steps = [
    {
      title: 'Account Details',
      description: 'Basic information',
      icon: <UserCircle className="w-6 h-6" />,
    },
    {
      title: 'Company Info',
      description: 'About your business',
      icon: <Building2 className="w-6 h-6" />,
    },
    {
      title: 'Verification',
      description: 'Contact details',
      icon: <Shield className="w-6 h-6" />,
    },
  ];

  return (
    <div className="container mx-auto px-4 sm:px-6 lg:px-8 py-4 sm:py-8">
      <Stepper currentStep={currentStep} />
      {/* Form content goes here */}
      <FreelancerRegisterForm
        currentStep={currentStep}
        setCurrentStep={setCurrentStep}
      />
    </div>
  );
}

interface FreelancerRegisterFormProps {
  currentStep: number;
  setCurrentStep: (step: number) => void;
}

function FreelancerRegisterForm({
  currentStep,
  setCurrentStep,
}: FreelancerRegisterFormProps) {
  const [isLoading, setIsLoading] = useState<boolean>(false);
  const [showPassword, setShowPassword] = useState<boolean>(false);
  const [code, setCode] = useState<string>('IN');
  const [phone, setPhone] = useState<string>('');
  const [isModalOpen, setIsModalOpen] = useState<boolean>(false);
  const [isChecked, setIsChecked] = useState<boolean>(false); // State for checkbox
<<<<<<< HEAD
  const [Isverified, setIsVerified] = useState<boolean>(false);
  const router = useRouter();
=======
  const searchParams = useSearchParams();
>>>>>>> 5c21eb32
  const formRef = useRef<HTMLFormElement>(null);
  const router = useRouter();
  const togglePasswordVisibility = () => {
    setShowPassword((prev) => !prev);
  };

  const form = useForm<ProfileFormValues>({
    resolver: zodResolver(profileFormSchema),
    defaultValues: {
      firstName: '',
      lastName: '',
      email: '',
      userName: '',
      phone: '',
      githubLink: '',
      resume: '',
      linkedin: '',
      personalWebsite: '',
      password: '',
      perHourPrice: 0,
      workExperience: 0,
      referralCode: '',
      dob: '',
    },
    mode: 'all',
  });

  const handlePreviousStep = async () => {
    setCurrentStep(currentStep - 1);
  };

  const handleNextStep = async () => {
    if (currentStep === 0) {
      const isValid = await form.trigger([
        'firstName',
        'lastName',
        'email',
        'dob',
        'password',
        'confirmPassword',
      ]);
      if (isValid) {
        setCurrentStep(currentStep + 1);
      } else {
        toast({
          variant: 'destructive',
          title: 'Validation Error',
          description: 'Please fill in all required fields before proceeding.',
        });
      }
    } else if (currentStep === 1) {
      const isValid = await form.trigger([
        'userName',
        'githubLink',
        'linkedin',
        'personalWebsite',
        'perHourPrice',
        'resume',
        'workExperience',
      ]);
      if (isValid) {
        const { userName } = form.getValues();
        setIsVerified(true);
        try {
          const username = JSON.stringify(userName);
          const response = await axiosInstance.get(
            `/public/username?username=${username}&isFreelancer=true`,
          );

          toast({
            variant: 'destructive',
            title: 'User Already Exists',
            description:
              'This username is already taken. Please choose another one.',
          });
        } catch (error: any) {
          if (error.response && error.response.status === 404) {
            setCurrentStep(currentStep + 1);
          } else {
            toast({
              variant: 'destructive',
              title: 'API Error',
              description: 'There was an error while checking the username.',
            });
          }
        } finally {
          setIsVerified(false);
        }
      } else {
        toast({
          variant: 'destructive',
          title: 'Validation Error',
          description: 'Please fill in all required fields before proceeding.',
        });
      }
    }
  };

  const onSubmit = async (data: ProfileFormValues) => {
    const referralCodeFromQuery = searchParams.get('referral');
    console.log(referralCodeFromQuery);

    const referralCodeFromForm = data.referralCode;

    const referralCode = referralCodeFromQuery || referralCodeFromForm || null;

    setPhone(
      `${countries.find((c) => c.code === code)?.dialCode}${data.phone}`,
    );

    setIsLoading(true);
    const formData = {
      ...data,
      phone: `${countries.find((c) => c.code === code)?.dialCode}${data.phone}`,
      phoneVerify: false,
      role: 'freelancer',
      connects: 0,
      professionalInfo: {},
      skills: [],
      domain: [],
      education: {},
      projects: {},
      isFreelancer: true,
      refer: { name: 'string', contact: 'string' },
      pendingProject: [],
      rejectedProject: [],
      acceptedProject: [],
      oracleProject: [],
      userDataForVerification: [],
      interviewsAligned: [],
      // oracleStatus: 'notApplied',
      dob: data.dob ? new Date(data.dob).toISOString() : null,
    };
    const url = referralCode
      ? `/register/freelancer?referralCode=${referralCode}`
      : '/register/freelancer';

    try {
      await axiosInstance.post(url, formData);
      toast({
        title: 'Account created successfully!',
        description: 'Redirecting to login page...',
      });
      setIsModalOpen(true);
      setTimeout(() => {
        router.push('/auth/login');
      }, 1500);
    } catch (error: any) {
      const errorMessage =
        error.response?.data?.message || 'Something went wrong!';
      console.error('API Error:', error);
      toast({
        variant: 'destructive',
        title: 'Uh oh! Something went wrong.',
        description: errorMessage,
        action: <ToastAction altText="Try again">Try again</ToastAction>,
      });
    } finally {
      setTimeout(() => setIsVerified(false), 100);
    }
  };

  return (
    <Form {...form}>
      <form onSubmit={form.handleSubmit(onSubmit)} className="w-full">
        <div className="w-full p-4 sm:p-6 rounded-lg shadow-sm border">
          <div className="grid gap-4 sm:gap-6 w-full">
            {/* FirstStep */}
            <div
              className={cn('grid gap-4', currentStep === 0 ? '' : 'hidden')}
            >
              <div className="grid gap-4 sm:grid-cols-2">
                {/* First Name and Last Name */}
                <TextInput
                  control={form.control}
                  name="firstName"
                  label="First Name"
                  placeholder="Max"
                  className="w-full"
                />
                <TextInput
                  control={form.control}
                  name="lastName"
                  label="Last Name"
                  placeholder="Robinson"
                  className="w-full"
                />
              </div>

              {/* Email */}
              <div className="grid gap-4 sm:grid-cols-2">
                <TextInput
                  control={form.control}
                  name="email"
                  label="Email"
                  placeholder="john.doe@techinnovators.com"
                  type="email"
                />

                <TextInput
                  control={form.control}
                  name="dob"
                  label="Date of Birth"
                  type="date"
                  className="w-full"
                />
              </div>
              {/* Password and Confirm Password */}
              <div className="space-y-2">
                <Label>Password</Label>
                <FormField
                  control={form.control}
                  name="password"
                  render={({ field }) => (
                    <FormItem>
                      <FormControl>
                        <div className="relative">
                          <Input
                            placeholder="Enter your password"
                            type={showPassword ? 'text' : 'password'}
                            className="pr-10"
                            {...field}
                          />
                          <button
                            type="button"
                            onClick={togglePasswordVisibility}
                            className="absolute inset-y-0 right-0 px-3 flex items-center"
                          >
                            {showPassword ? (
                              <Eye className="h-4 w-4 sm:h-5 sm:w-5" />
                            ) : (
                              <EyeOff className="h-4 w-4 sm:h-5 sm:w-5" />
                            )}
                          </button>
                        </div>
                      </FormControl>
                      <FormMessage />
                    </FormItem>
                  )}
                />
              </div>
              <div className="space-y-2">
                <Label>Confirm Password</Label>
                <FormField
                  control={form.control}
                  name="confirmPassword"
                  render={({ field }) => (
                    <FormItem>
                      <FormControl>
                        <div className="relative">
                          <Input
                            placeholder="Confirm your password"
                            type={showPassword ? 'text' : 'password'}
                            className="pr-10"
                            {...field}
                          />
                          <button
                            type="button"
                            onClick={togglePasswordVisibility}
                            className="absolute inset-y-0 right-0 px-3 flex items-center"
                          >
                            {showPassword ? (
                              <Eye className="h-4 w-4 sm:h-5 sm:w-5" />
                            ) : (
                              <EyeOff className="h-4 w-4 sm:h-5 sm:w-5" />
                            )}
                          </button>
                        </div>
                      </FormControl>
                      <FormMessage />
                    </FormItem>
                  )}
                />
              </div>
              <div className="flex gap-2 justify-end mt-4">
                <Button
                  type="button"
                  onClick={handleNextStep}
                  className="w-full sm:w-auto flex items-center justify-center"
                  disabled={Isverified}
                >
                  {Isverified ? (
                    <Loader2 size={20} className="animate-spin" />
                  ) : (
                    <>
                      Next
                      <ArrowRight className="w-4 h-4 ml-2" />
                    </>
                  )}
                </Button>
              </div>
            </div>

            {/* Second Step */}
            <div
              className={cn('grid gap-4', currentStep === 1 ? '' : 'hidden')}
            >
              {/* Username and GitHub */}
              <div className="grid gap-4 sm:grid-cols-2">
                <TextInput
                  control={form.control}
                  name="userName"
                  label="Username"
                  placeholder="JohnDoe123"
                />
                <TextInput
                  control={form.control}
                  name="githubLink"
                  label="GitHub"
                  type="url"
                  placeholder="https://github.com/yourusername"
                  className="w-full"
                />
              </div>

              {/* LinkedIn and Personal Website */}
              <div className="grid gap-4 sm:grid-cols-2">
                <TextInput
                  control={form.control}
                  name="linkedin"
                  label="LinkedIn"
                  type="url"
                  placeholder="https://linkedin.com/in/yourprofile"
                  className="w-full"
                />
                <TextInput
                  control={form.control}
                  name="personalWebsite"
                  label="Personal Website"
                  type="url"
                  placeholder="https://www.yourwebsite.com"
                  className="w-full"
                />
              </div>

              {/* Hourly Rate and Resume */}
              <div className="grid gap-4 sm:grid-cols-2">
                <TextInput
                  control={form.control}
                  name="perHourPrice"
                  label="Hourly Rate ($)"
                  type="number"
                  placeholder="0"
                  className="w-full"
                />
                <TextInput
                  control={form.control}
                  name="resume"
                  label="Resume (URL)"
                  type="url"
                  placeholder="Enter Google Drive Resume Link"
                  className="w-full"
                />
              </div>

              {/* Work Experience */}
              <div className="grid gap-4 sm:grid-cols-2">
                <TextInput
                  control={form.control}
                  name="workExperience"
                  label="Work Experience (Years)"
                  type="number"
                  placeholder="0"
                  className="w-full"
                />
                <TextInput
                  control={form.control}
                  name="referralCode"
                  label="Referral"
                  type="string"
                  placeholder="JOHN123"
                  className="w-full"
                />
              </div>

              <div className="flex gap-2 justify-between mt-4">
                <Button
                  type="button"
                  onClick={handlePreviousStep}
                  className="w-full sm:w-auto"
                >
                  <ArrowLeft className="w-4 h-4 mr-2" />
                  Previous
                </Button>
                <Button
                  type="button"
                  onClick={handleNextStep}
                  className="w-full sm:w-auto"
                >
                  Next
                  <ArrowRight className="w-4 h-4 ml-2" />
                </Button>
              </div>
            </div>

            <div
              className={cn('grid gap-4', currentStep === 2 ? '' : 'hidden')}
            >
              <div className="space-y-2">
                <Label htmlFor="phone">Phone Number</Label>
                <PhoneNumberForm
                  control={form.control}
                  setCode={setCode}
                  code={code}
                />
              </div>
              <div className="flex items-center gap-2 mt-4">
                <input
                  type="checkbox"
                  id="terms"
                  checked={isChecked}
                  onChange={() => setIsChecked(!isChecked)}
                  className="rounded border-gray-300 text-primary focus:ring-primary"
                />
                <label htmlFor="terms" className="text-sm text-gray-600">
                  I agree to the{' '}
                  <a href="/terms" className="text-primary hover:underline">
                    Terms and Conditions
                  </a>
                </label>
              </div>
              <div className="flex gap-2 flex-col sm:flex-row justify-between mt-4">
                <Button
                  type="button"
                  onClick={handlePreviousStep}
                  className="w-full sm:w-auto"
                >
                  <ArrowLeft className="w-4 h-4 mr-2" />
                  Previous
                </Button>
                <Button
                  type="submit"
                  className="w-full sm:w-auto"
                  disabled={isLoading || !isChecked}
                >
                  {isLoading ? (
                    <LoaderCircle className="mr-2 h-4 w-4 animate-spin" />
                  ) : (
                    <Rocket className="mr-2 h-4 w-4" />
                  )}
                  Create account
                </Button>
              </div>
            </div>

            {/* OTP Login */}
            <OtpLogin
              phoneNumber={phone}
              isModalOpen={isModalOpen}
              setIsModalOpen={setIsModalOpen}
            />
          </div>
        </div>
      </form>
    </Form>
  );
}<|MERGE_RESOLUTION|>--- conflicted
+++ resolved
@@ -268,12 +268,8 @@
   const [phone, setPhone] = useState<string>('');
   const [isModalOpen, setIsModalOpen] = useState<boolean>(false);
   const [isChecked, setIsChecked] = useState<boolean>(false); // State for checkbox
-<<<<<<< HEAD
   const [Isverified, setIsVerified] = useState<boolean>(false);
-  const router = useRouter();
-=======
   const searchParams = useSearchParams();
->>>>>>> 5c21eb32
   const formRef = useRef<HTMLFormElement>(null);
   const router = useRouter();
   const togglePasswordVisibility = () => {
