'use client';

import { useState, useRef } from 'react';
import { useSearchParams } from 'next/navigation';
import { z } from 'zod';
import { LoaderCircle, Rocket, Eye, EyeOff } from 'lucide-react';
import { ToastAction } from '@radix-ui/react-toast';
import { useForm } from 'react-hook-form';
import { zodResolver } from '@hookform/resolvers/zod';

import countries from '../../../country-codes.json';

import PhoneNumberForm from './phoneNumberChecker';

import TextInput from '@/components/shared/input'; // Import the reusable TextInput component
import { Button } from '@/components/ui/button';
import { axiosInstance } from '@/lib/axiosinstance';
import { toast } from '@/components/ui/use-toast';
import { Label } from '@/components/ui/label';
import {
  Form,
  FormControl,
  FormDescription,
  FormField,
  FormItem,
  FormMessage,
} from '@/components/ui/form';
import { Input } from '@/components/ui/input';
import OtpLogin from '@/components/shared/otpDialog';
import { OracleStatusEnum, Type } from '@/utils/enum';

const profileFormSchema = z.object({
  firstName: z
    .string()
    .min(2, { message: 'First Name must be at least 2 characters.' }),
  lastName: z
    .string()
    .min(2, { message: 'Last Name must be at least 2 characters.' }),
  email: z.string().email({ message: 'Email must be a valid email address.' }),
  userName: z
    .string()
    .min(3, { message: 'Username must be at least 3 characters long' })
    .max(20, { message: 'Username must be less than 20 characters long' })
    .regex(/^[a-zA-Z0-9_]+$/, {
      message: 'Username can only contain letters, numbers, and underscores',
    }),
  phone: z
    .string()
    .min(10, { message: 'Phone number must be at least 10 digits.' })
    .regex(/^\d+$/, { message: 'Phone number can only contain digits.' }),
  githubLink: z
    .string()
    .url({ message: 'GitHub link must be a valid URL.' })
    .refine((value) => /^https:\/\/github\.com\/[\w-]+$/.test(value), {
      message: 'GitHub URL must start with: https://github.com/',
    })
    .optional(),
  resume: z.string().url().optional(),
  linkedin: z
    .string()
    .url({ message: 'LinkedIn link must be a valid URL.' })
    .refine(
      (value) => /^https:\/\/www\.linkedin\.com\/in\/[\w-]+$/.test(value),
      {
        message: 'LinkedIn URL must start with: https://www.linkedin.com/in/',
      },
    )
    .optional(),
  personalWebsite: z.string().url().or(z.literal('')).optional(),
  password: z
    .string()
    .min(6, { message: 'Password must be at least 6 characters.' }),
  perHourPrice: z.number().refine((value) => value >= 0, {
    message: 'Price must be a non-negative number.',
  }),
  workExperience: z
    .number()
    .min(0, { message: 'Work experience must be at least 0 years.' })
    .max(60, { message: 'Work experience must not exceed 60 years.' }),
  dob: z.string().optional(),
  referralCode: z.string().optional(),
});

type ProfileFormValues = z.infer<typeof profileFormSchema>;

export default function FreelancerRegisterForm() {
  const [isLoading, setIsLoading] = useState<boolean>(false);
  const [showPassword, setShowPassword] = useState<boolean>(false);
  const [code, setCode] = useState<string>('IN');
  const [phone, setPhone] = useState<string>('');
  const [isModalOpen, setIsModalOpen] = useState<boolean>(false);
  const [passwordStrength, setPasswordStrength] = useState<string>('');
<<<<<<< HEAD
  const [passwordStrengthClass, setPasswordStrengthClass] =
    useState<string>('');

=======
  const [passwordStrengthClass, setPasswordStrengthClass] = useState<string>('');
  const [isChecked, setIsChecked] = useState<boolean>(false); // State for checkbox
>>>>>>> 734f69d4
  const formRef = useRef<HTMLFormElement>(null);
  const searchParams = useSearchParams();
  const referral = searchParams.get('referral') || '';

  const form = useForm<ProfileFormValues>({
    resolver: zodResolver(profileFormSchema),
    defaultValues: {
      firstName: '',
      lastName: '',
      email: '',
      userName: '',
      phone: '',
      githubLink: '',
      resume: '',
      linkedin: '',
      personalWebsite: '',
      password: '',
      perHourPrice: 0,
      workExperience: 0,
      dob: '',
      referralCode: referral,
    },
    mode: 'all',
  });

  const togglePasswordVisibility = () => {
    setShowPassword((prev) => !prev);
  };

<<<<<<< HEAD
  const checkPasswordStrength = (password: string) => {
=======
  const checkPasswordStrength = (password:string) => {
>>>>>>> 734f69d4
    let strength = '';
    let className = '';

    const strongRegex = new RegExp(
<<<<<<< HEAD
      '^(?=.*[a-z])(?=.*[A-Z])(?=.*\\d)(?=.*[!@#$%^&*])[A-Za-z\\d!@#$%^&*]{12,}$',
    );
    const mediumRegex = new RegExp(
      '^(?=.*[a-z])(?=.*[A-Z])(?=.*\\d)[A-Za-z\\d!@#$%^&*]{8,}$',
=======
      '^(?=.*[a-z])(?=.*[A-Z])(?=.*\\d)(?=.*[!@#$%^&*])[A-Za-z\\d!@#$%^&*]{12,}$'
    );
    const mediumRegex = new RegExp(
      '^(?=.*[a-z])(?=.*[A-Z])(?=.*\\d)[A-Za-z\\d!@#$%^&*]{8,}$'
>>>>>>> 734f69d4
    );

    if (strongRegex.test(password)) {
      strength = 'Strong';
      className = 'text-green-500';
    } else if (mediumRegex.test(password)) {
      strength = 'Medium';
      className = 'text-yellow-500';
    } else if (password.length > 0) {
      strength = 'Weak';
      className = 'text-red-500';
    }

    setPasswordStrength(strength);
    setPasswordStrengthClass(className);
  };

  const onSubmit = async (data: ProfileFormValues) => {
    setPhone(
      `${countries.find((c) => c.code === code)?.dialCode}${data.phone}`,
    );

    setIsLoading(true);
    const formData = {
      ...data,
      phone: `${countries.find((c) => c.code === code)?.dialCode}${data.phone}`,
      role: Type.FREELANCER,
      connects: 0,
      professionalInfo: {},
      skills: [],
      domain: [],
      education: {},
      projects: {},
      isFreelancer: true,
      refer: { name: 'string', contact: 'string' },
      pendingProject: [],
      rejectedProject: [],
      acceptedProject: [],
      oracleProject: [],
      userDataForVerification: [],
      interviewsAligned: [],
      oracleStatus: OracleStatusEnum.NOT_APPLIED,
      dob: data.dob ? new Date(data.dob).toISOString() : null,
    };
    try {
      // Check if referralCode exists and add it as a query string parameter
      // If no referralCode is provided, the URL remains without a query string
      const referralCodeQuery = data.referralCode
        ? `?referralCode=${encodeURIComponent(data.referralCode)}`
        : '';
      // Make the POST request, adding referralCode in the query string
      // The rest of the data is sent in the body (formData)
      await axiosInstance.post(
        `/register/freelancer${referralCodeQuery}`,
        formData,
      );
      toast({ title: 'Account created successfully!' });
      setIsModalOpen(true);
    } catch (error: any) {
      const errorMessage =
        error.response?.data?.message || 'Something went wrong!';
      toast({
        variant: 'destructive',
        title: 'Uh oh! Something went wrong.',
        description: errorMessage,
        action: <ToastAction altText="Try again">Try again</ToastAction>,
      });
    } finally {
      setIsLoading(false);
    }
  };

  return (
    <Form {...form}>
      <form onSubmit={form.handleSubmit(onSubmit)} ref={formRef}>
        <div className="">
          {/* First Name and Last Name */}
          <div className="grid grid-cols-2 gap-x-8 gap-y-4">
            <TextInput
              control={form.control}
              name="firstName"
              label="First Name"
              placeholder="Max"
              className="w-full"
            />
            <TextInput
              control={form.control}
              name="lastName"
              label="Last Name"
              placeholder="Robinson"
              className="w-full"
            />
          </div>

          {/* Email and Phone Number */}
          <div className="grid grid-cols-2 gap-x-8 gap-y-4">
            <TextInput
              control={form.control}
              name="email"
              label="Email"
              type="email"
              placeholder="m@example.com"
              className="w-full"
            />
            <div>
              <Label htmlFor="phone">Phone Number</Label>
              <PhoneNumberForm
                control={form.control}
                setCode={setCode}
                code={code}
              />
            </div>
          </div>

          {/* Username and GitHub */}
          <div className="grid grid-cols-2 gap-x-8 gap-y-4">
            <TextInput
              control={form.control}
              name="userName"
              label="Username"
              placeholder="your_username"
              className="w-full"
            />
            <TextInput
              control={form.control}
              name="githubLink"
              label="GitHub"
              type="url"
              placeholder="https://github.com/yourusername"
              className="w-full"
            />
          </div>

          {/* LinkedIn and Personal Website */}
          <div className="grid grid-cols-2 gap-x-8 gap-y-4">
            <TextInput
              control={form.control}
              name="linkedin"
              label="LinkedIn"
              type="url"
              placeholder="https://linkedin.com/in/yourprofile"
              className="w-full"
            />
            <TextInput
              control={form.control}
              name="personalWebsite"
              label="Personal Website"
              type="url"
              placeholder="https://www.yourwebsite.com"
              className="w-full"
            />
          </div>

          {/* Hourly Rate and Resume */}
          <div className="grid grid-cols-2 gap-x-8 gap-y-4">
          <TextInput
            control={form.control}
            name="perHourPrice"
            label="Hourly Rate ($)"
            type="number"
            placeholder="0"
            className="w-full"
          />
          <TextInput
            control={form.control}
            name="resume"
            label="Resume (URL)"
            type="url"
            placeholder="Enter Google Drive Resume Link"
            className="w-full"
          />
        </div>

          <div className="space-y-2">
            <Label>Password</Label>
            <div className="relative">
              <FormField
                control={form.control}
                name="password"
                render={({ field }) => (
                  <FormItem>
                    <FormControl>
                      <div className="relative">
                        <Input
                          placeholder="Enter your password"
                          type={showPassword ? 'text' : 'password'}
                          {...field}
<<<<<<< HEAD
                          onChange={(e) => {
                            field.onChange(e);
                            checkPasswordStrength(e.target.value);
                          }}
=======
                          className="w-full"
>>>>>>> 734f69d4
                        />
                        <button
                          type="button"
                          onClick={togglePasswordVisibility}
                          className="absolute inset-y-0 right-0 px-3 flex items-center"
                        >
                          {showPassword ? (
                            <Eye className="h-5 w-5" />
                          ) : (
                            <EyeOff className="h-5 w-5" />
                          )}
                        </button>
                      </div>
                    </FormControl>
                    <FormDescription>
                      Password must:
                      <ul className="list-disc ml-4 mt-1 text-sm text-gray-600">
                        <li>Be at least 12 characters long</li>
                        <li>Include uppercase and lowercase letters</li>
                        <li>Contain numbers and special characters</li>
                      </ul>
                    </FormDescription>
                    <div className="mt-2 text-sm text-gray-600">
                      Password Strength:{' '}
                      <span className={passwordStrengthClass}>
                        {passwordStrength}
                      </span>
                    </div>
                    <FormMessage />
                  </FormItem>
                )}
              />
            </div>
          </div>

          {/* DOB and Work Experience */}
          <div className="grid grid-cols-2 gap-x-8 gap-y-4">
            <TextInput
              control={form.control}
              name="dob"
              label="Date of Birth"
              type="date"
              className="w-full"
            />
            <TextInput
              control={form.control}
              name="workExperience"
              label="Work Experience (Years)"
              type="number"
              placeholder="0"
              className="w-full"
            />
          </div>

          <div className="flex items-center gap-2">
            <input
              type="checkbox"
              id="terms"
              checked={isChecked}
              onChange={() => setIsChecked(!isChecked)}
            />
            <label htmlFor="terms">
              I agree to the <a href="/terms">Terms and Conditions</a>
            </label>
          </div>

          {/* Submit Button */}
          <Button
            type="submit"
            className="w-full"
            disabled={isLoading || !isChecked}
          >
            {isLoading ? (
              <LoaderCircle className="mr-2 h-4 w-4 animate-spin" />
            ) : (
              <Rocket className="mr-2 h-4 w-4" />
            )}{' '}
            Create an account
          </Button>

          {/* OTP Login */}
          <OtpLogin
            phoneNumber={phone}
            isModalOpen={isModalOpen}
            setIsModalOpen={setIsModalOpen}
          />
        </div>
      </form>
    </Form>
  );
}<|MERGE_RESOLUTION|>--- conflicted
+++ resolved
@@ -90,14 +90,14 @@
   const [phone, setPhone] = useState<string>('');
   const [isModalOpen, setIsModalOpen] = useState<boolean>(false);
   const [passwordStrength, setPasswordStrength] = useState<string>('');
-<<<<<<< HEAD
+
   const [passwordStrengthClass, setPasswordStrengthClass] =
     useState<string>('');
 
-=======
+
   const [passwordStrengthClass, setPasswordStrengthClass] = useState<string>('');
   const [isChecked, setIsChecked] = useState<boolean>(false); // State for checkbox
->>>>>>> 734f69d4
+
   const formRef = useRef<HTMLFormElement>(null);
   const searchParams = useSearchParams();
   const referral = searchParams.get('referral') || '';
@@ -127,26 +127,26 @@
     setShowPassword((prev) => !prev);
   };
 
-<<<<<<< HEAD
+
   const checkPasswordStrength = (password: string) => {
-=======
+
   const checkPasswordStrength = (password:string) => {
->>>>>>> 734f69d4
+
     let strength = '';
     let className = '';
 
     const strongRegex = new RegExp(
-<<<<<<< HEAD
+
       '^(?=.*[a-z])(?=.*[A-Z])(?=.*\\d)(?=.*[!@#$%^&*])[A-Za-z\\d!@#$%^&*]{12,}$',
     );
     const mediumRegex = new RegExp(
       '^(?=.*[a-z])(?=.*[A-Z])(?=.*\\d)[A-Za-z\\d!@#$%^&*]{8,}$',
-=======
+
       '^(?=.*[a-z])(?=.*[A-Z])(?=.*\\d)(?=.*[!@#$%^&*])[A-Za-z\\d!@#$%^&*]{12,}$'
     );
     const mediumRegex = new RegExp(
       '^(?=.*[a-z])(?=.*[A-Z])(?=.*\\d)[A-Za-z\\d!@#$%^&*]{8,}$'
->>>>>>> 734f69d4
+
     );
 
     if (strongRegex.test(password)) {
@@ -334,14 +334,14 @@
                           placeholder="Enter your password"
                           type={showPassword ? 'text' : 'password'}
                           {...field}
-<<<<<<< HEAD
+
                           onChange={(e) => {
                             field.onChange(e);
                             checkPasswordStrength(e.target.value);
                           }}
-=======
+
                           className="w-full"
->>>>>>> 734f69d4
+
                         />
                         <button
                           type="button"
