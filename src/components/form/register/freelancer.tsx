--- conflicted
+++ resolved
@@ -216,10 +216,7 @@
   const [phone, setPhone] = useState<string>('');
   const [isModalOpen, setIsModalOpen] = useState<boolean>(false);
   const [isChecked, setIsChecked] = useState<boolean>(false); // State for checkbox
-<<<<<<< HEAD
   const router = useRouter();
-=======
->>>>>>> ff18c3be
   const formRef = useRef<HTMLFormElement>(null);
 
   const togglePasswordVisibility = () => {
@@ -328,10 +325,6 @@
 
       setTimeout(() => {
         router.push('/auth/login');
-<<<<<<< HEAD
-        router.push('/auth/login');
-=======
->>>>>>> ff18c3be
       }, 1500);
     } catch (error: any) {
       const errorMessage =
