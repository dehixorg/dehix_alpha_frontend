--- conflicted
+++ resolved
@@ -267,11 +267,7 @@
   const [phone, setPhone] = useState<string>('');
   const [isModalOpen, setIsModalOpen] = useState<boolean>(false);
   const [isChecked, setIsChecked] = useState<boolean>(false); // State for checkbox
-<<<<<<< HEAD
-  const router = useRouter();
-=======
   const searchParams = useSearchParams();
->>>>>>> 5c21eb32
   const formRef = useRef<HTMLFormElement>(null);
   const router = useRouter();
   const togglePasswordVisibility = () => {
