'use client';

import React, { useState, useRef } from 'react';
import { useRouter, useSearchParams } from 'next/navigation';
import { z } from 'zod';
import { ToastAction } from '@radix-ui/react-toast';
import { useForm } from 'react-hook-form';
import { zodResolver } from '@hookform/resolvers/zod';
import {
  ArrowLeft,
  ArrowRight,
  Briefcase,
  Building2,
  CheckCircle2,
  Eye,
  EyeOff,
  LoaderCircle,
  Rocket,
  Shield,
  User,
  UserCircle,
} from 'lucide-react';
import Link from 'next/link';

import countries from '../../../country-codes.json';

import PhoneNumberForm from './phoneNumberChecker';

import { cn } from '@/lib/utils';
import TextInput from '@/components/shared/input'; // Import the reusable TextInput component
import { Button } from '@/components/ui/button';
import { axiosInstance } from '@/lib/axiosinstance';
import { toast } from '@/components/ui/use-toast';
import { Label } from '@/components/ui/label';
import {
  Form,
  FormControl,
  FormField,
  FormItem,
  FormMessage,
} from '@/components/ui/form';
import { Input } from '@/components/ui/input';
import OtpLogin from '@/components/shared/otpDialog';

interface Step {
  id: number;
  title: string;
  icon: React.ElementType;
}

interface StepperProps {
  currentStep: number;
}

const Stepper: React.FC<StepperProps> = ({ currentStep = 0 }) => {
  const steps: Step[] = [
    { id: 0, title: 'Personal Info', icon: User },
    { id: 1, title: 'Professional Info', icon: Briefcase },
    { id: 2, title: 'Verification', icon: Shield },
  ];

  return (
    <div className="w-full max-w-5xl mx-auto py-4 sm:py-6 mb-4 sm:mb-8">
      <div className="text-center space-y-2 sm:space-y-4">
        <h1 className="text-3xl font-bold">
          Create Your Freelancer <span className="block">Account</span>
        </h1>
        <p className="text-muted-foreground">
          Join our community and start your Freelancing Journey.
        </p>
      </div>
      <div className="my-4 text-center text-xs sm:text-sm">
        Are you a business?{' '}
        <Button variant="outline" size="sm" className="ml-2" asChild>
          <Link href="/auth/sign-up/business">Register Business</Link>
        </Button>
      </div>
      <div className="flex items-center justify-center mt-4 sm:mt-8 px-2 sm:px-0">
        {steps.map((step, index) => (
          <React.Fragment key={step.id}>
            <div className="relative">
              <div
                className={`w-8 h-8 sm:w-12 sm:h-12 flex items-center justify-center rounded-full border-2 transition-all duration-300
                ${
                  currentStep > step.id
                    ? 'bg-primary border-primary'
                    : currentStep === step.id
                      ? 'border-primary bg-background text-primary'
                      : 'border-muted bg-background text-muted'
                }`}
              >
                {currentStep > step.id ? (
                  <CheckCircle2 className="w-4 h-4 sm:w-6 sm:h-6 text-background" />
                ) : (
                  <step.icon className="w-4 h-4 sm:w-6 sm:h-6" />
                )}
              </div>
              <span
                className={`absolute -bottom-6 left-1/2 -translate-x-1/2 text-xs sm:text-sm whitespace-nowrap font-medium
                ${currentStep >= step.id ? 'text-primary' : 'text-muted-foreground'}`}
              >
                {step.title}
              </span>
            </div>
            {index < steps.length - 1 && (
              <div className="w-20 sm:w-40 mx-2 sm:mx-4 h-[2px] bg-muted">
                <div
                  className="h-full bg-primary transition-all duration-500"
                  style={{ width: currentStep > step.id ? '100%' : '0%' }}
                />
              </div>
            )}
          </React.Fragment>
        ))}
      </div>
    </div>
  );
};

const profileFormSchema = z
  .object({
    firstName: z
      .string()
      .min(2, { message: 'First Name must be at least 2 characters.' }),
    lastName: z
      .string()
      .min(2, { message: 'Last Name must be at least 2 characters.' }),
    email: z
      .string()
      .email({ message: 'Email must be a valid email address.' }),
    userName: z
      .string()
      .min(3, { message: 'Username must be at least 3 characters long' })
      .max(20, { message: 'Username must be less than 20 characters long' })
      .regex(/^[a-zA-Z0-9_]+$/, {
        message: 'Username can only contain letters, numbers, and underscores',
      }), // Adjust regex as needed
    phone: z
      .string()
      .min(10, { message: 'Phone number must be at least 10 digits.' })
      .regex(/^\d+$/, { message: 'Phone number can only contain digits.' }),
    githubLink: z.string().url().optional(),
    resume: z.string().url().optional(),
    linkedin: z.string().url().optional(),
    personalWebsite: z.string().url().or(z.literal('')).optional(), // Allow empty string or valid URL
    password: z
      .string()
      .min(6, { message: 'Password must be at least 6 characters.' }),
    perHourPrice: z
      .number()
      .max(300, 'Per hour price must not excedd 300')
      .refine((value) => value >= 0, {
        message: 'Price must be a non-negative number.',
      }),
    workExperience: z
      .number()
      .min(0, 'Work experience must be at least 0 years')
      .max(60, 'Work experience must not exceed 60 years'),
    dob: z.string().optional(),
    referralCode: z.string().optional(),
    confirmPassword: z
      .string()
      .min(6, 'Confirm Password must be at least 6 characters long'),
  })
  .refine((data) => data.password === data.confirmPassword, {
    path: ['confirmPassword'], // Associate the error with the `confirmPassword` field
    message: 'Passwords do not match',
  });

type ProfileFormValues = z.infer<typeof profileFormSchema>;

export default function FreelancerPage() {
  const [currentStep, setCurrentStep] = useState(0);

  const steps = [
    {
      title: 'Account Details',
      description: 'Basic information',
      icon: <UserCircle className="w-6 h-6" />,
    },
    {
      title: 'Company Info',
      description: 'About your business',
      icon: <Building2 className="w-6 h-6" />,
    },
    {
      title: 'Verification',
      description: 'Contact details',
      icon: <Shield className="w-6 h-6" />,
    },
  ];

  return (
    <div className="container mx-auto px-4 sm:px-6 lg:px-8 py-4 sm:py-8">
      <Stepper currentStep={currentStep} />
      {/* Form content goes here */}
      <FreelancerRegisterForm
        currentStep={currentStep}
        setCurrentStep={setCurrentStep}
      />
    </div>
  );
}

interface FreelancerRegisterFormProps {
  currentStep: number;
  setCurrentStep: (step: number) => void;
}

function FreelancerRegisterForm({
  currentStep,
  setCurrentStep,
}: FreelancerRegisterFormProps) {
  const [isLoading, setIsLoading] = useState<boolean>(false);
  const [showPassword, setShowPassword] = useState<boolean>(false);
  const [code, setCode] = useState<string>('IN');
  const [phone, setPhone] = useState<string>('');
  const [isModalOpen, setIsModalOpen] = useState<boolean>(false);
  const [isChecked, setIsChecked] = useState<boolean>(false); // State for checkbox
  const searchParams = useSearchParams();
  const formRef = useRef<HTMLFormElement>(null);
  const router = useRouter();
  const togglePasswordVisibility = () => {
    setShowPassword((prev) => !prev);
  };

  const form = useForm<ProfileFormValues>({
    resolver: zodResolver(profileFormSchema),
    defaultValues: {
      firstName: '',
      lastName: '',
      email: '',
      userName: '',
      phone: '',
      githubLink: '',
      resume: '',
      linkedin: '',
      personalWebsite: '',
      password: '',
      perHourPrice: 0,
      workExperience: 0,
      referralCode: '',
      dob: '',
    },
    mode: 'all',
  });

  const handlePreviousStep = async () => {
    setCurrentStep(currentStep - 1);
  };

  const handleNextStep = async () => {
    if (currentStep === 0) {
      const isValid = await form.trigger([
        'firstName',
        'lastName',
        'email',
        'dob',
        'password',
        'confirmPassword',
      ]);
      if (isValid) {
        setCurrentStep(currentStep + 1);
      } else {
        toast({
          variant: 'destructive',
          title: 'Validation Error',
          description: 'Please fill in all required fields before proceeding.',
        });
      }
    } else if (currentStep === 1) {
      const isValid = await form.trigger([
        'userName',
        'githubLink',
        'linkedin',
        'personalWebsite',
        'perHourPrice',
        'resume',
        'workExperience',
      ]);
      if (isValid) {
        setCurrentStep(currentStep + 1);
      } else {
        toast({
          variant: 'destructive',
          title: 'Validation Error',
          description: 'Please fill in all required fields before proceeding.',
        });
      }
    }
  };

  const onSubmit = async (data: ProfileFormValues) => {
    const referralCodeFromQuery = searchParams.get('referral');
<<<<<<< HEAD
=======
    console.log(referralCodeFromQuery);
>>>>>>> ed87e71a

    const referralCodeFromForm = data.referralCode;

    const referralCode = referralCodeFromQuery || referralCodeFromForm || null;

    setPhone(
      `${countries.find((c) => c.code === code)?.dialCode}${data.phone}`,
    );

    setIsLoading(true);
    const formData = {
      ...data,
      phone: `${countries.find((c) => c.code === code)?.dialCode}${data.phone}`,
      phoneVerify: false,
      role: 'freelancer',
      connects: 0,
      professionalInfo: {},
      skills: [],
      domain: [],
      education: {},
      projects: {},
      isFreelancer: true,
      refer: { name: 'string', contact: 'string' },
      pendingProject: [],
      rejectedProject: [],
      acceptedProject: [],
      oracleProject: [],
      userDataForVerification: [],
      interviewsAligned: [],
      // oracleStatus: 'notApplied',
      dob: data.dob ? new Date(data.dob).toISOString() : null,
    };
    const url = referralCode
      ? `/register/freelancer?referralCode=${referralCode}`
      : '/register/freelancer';

    try {
      await axiosInstance.post(url, formData);
      toast({
        title: 'Account created successfully!',
        description: 'Redirecting to login page...',
      });

      setTimeout(() => {
        router.push('/auth/login');
      }, 1500);
    } catch (error: any) {
      const errorMessage =
        error.response?.data?.message || 'Something went wrong!';
      console.error('API Error:', error);
      toast({
        variant: 'destructive',
        title: 'Uh oh! Something went wrong.',
        description: errorMessage,
        action: <ToastAction altText="Try again">Try again</ToastAction>,
      });
    } finally {
      setIsLoading(false);
    }
  };

  return (
    <Form {...form}>
      <form onSubmit={form.handleSubmit(onSubmit)} className="w-full">
        <div className="w-full p-4 sm:p-6 rounded-lg shadow-sm border">
          <div className="grid gap-4 sm:gap-6 w-full">
            {/* FirstStep */}
            <div
              className={cn('grid gap-4', currentStep === 0 ? '' : 'hidden')}
            >
              <div className="grid gap-4 sm:grid-cols-2">
                {/* First Name and Last Name */}
                <TextInput
                  control={form.control}
                  name="firstName"
                  label="First Name"
                  placeholder="Max"
                  className="w-full"
                />
                <TextInput
                  control={form.control}
                  name="lastName"
                  label="Last Name"
                  placeholder="Robinson"
                  className="w-full"
                />
              </div>

              {/* Email */}
              <div className="grid gap-4 sm:grid-cols-2">
                <TextInput
                  control={form.control}
                  name="email"
                  label="Email"
                  placeholder="john.doe@techinnovators.com"
                  type="email"
                />

                <TextInput
                  control={form.control}
                  name="dob"
                  label="Date of Birth"
                  type="date"
                  className="w-full"
                />
              </div>
              {/* Password and Confirm Password */}
              <div className="space-y-2">
                <Label>Password</Label>
                <FormField
                  control={form.control}
                  name="password"
                  render={({ field }) => (
                    <FormItem>
                      <FormControl>
                        <div className="relative">
                          <Input
                            placeholder="Enter your password"
                            type={showPassword ? 'text' : 'password'}
                            className="pr-10"
                            {...field}
                          />
                          <button
                            type="button"
                            onClick={togglePasswordVisibility}
                            className="absolute inset-y-0 right-0 px-3 flex items-center"
                          >
                            {showPassword ? (
                              <Eye className="h-4 w-4 sm:h-5 sm:w-5" />
                            ) : (
                              <EyeOff className="h-4 w-4 sm:h-5 sm:w-5" />
                            )}
                          </button>
                        </div>
                      </FormControl>
                      <FormMessage />
                    </FormItem>
                  )}
                />
              </div>
              <div className="space-y-2">
                <Label>Confirm Password</Label>
                <FormField
                  control={form.control}
                  name="confirmPassword"
                  render={({ field }) => (
                    <FormItem>
                      <FormControl>
                        <div className="relative">
                          <Input
                            placeholder="Confirm your password"
                            type={showPassword ? 'text' : 'password'}
                            className="pr-10"
                            {...field}
                          />
                          <button
                            type="button"
                            onClick={togglePasswordVisibility}
                            className="absolute inset-y-0 right-0 px-3 flex items-center"
                          >
                            {showPassword ? (
                              <Eye className="h-4 w-4 sm:h-5 sm:w-5" />
                            ) : (
                              <EyeOff className="h-4 w-4 sm:h-5 sm:w-5" />
                            )}
                          </button>
                        </div>
                      </FormControl>
                      <FormMessage />
                    </FormItem>
                  )}
                />
              </div>
              <div className="flex gap-2 justify-end mt-4">
                <Button
                  type="button"
                  onClick={handleNextStep}
                  className="w-full sm:w-auto"
                >
                  Next
                  <ArrowRight className="w-4 h-4 ml-2" />
                </Button>
              </div>
            </div>

            {/* Second Step */}
            <div
              className={cn('grid gap-4', currentStep === 1 ? '' : 'hidden')}
            >
              {/* Username and GitHub */}
              <div className="grid gap-4 sm:grid-cols-2">
                <TextInput
                  control={form.control}
                  name="userName"
                  label="Username"
                  placeholder="JohnDoe123"
                />
                <TextInput
                  control={form.control}
                  name="githubLink"
                  label="GitHub"
                  type="url"
                  placeholder="https://github.com/yourusername"
                  className="w-full"
                />
              </div>

              {/* LinkedIn and Personal Website */}
              <div className="grid gap-4 sm:grid-cols-2">
                <TextInput
                  control={form.control}
                  name="linkedin"
                  label="LinkedIn"
                  type="url"
                  placeholder="https://linkedin.com/in/yourprofile"
                  className="w-full"
                />
                <TextInput
                  control={form.control}
                  name="personalWebsite"
                  label="Personal Website"
                  type="url"
                  placeholder="https://www.yourwebsite.com"
                  className="w-full"
                />
              </div>

              {/* Hourly Rate and Resume */}
              <div className="grid gap-4 sm:grid-cols-2">
                <TextInput
                  control={form.control}
                  name="perHourPrice"
                  label="Hourly Rate ($)"
                  type="number"
                  placeholder="0"
                  className="w-full"
                />
                <TextInput
                  control={form.control}
                  name="resume"
                  label="Resume (URL)"
                  type="url"
                  placeholder="Enter Google Drive Resume Link"
                  className="w-full"
                />
              </div>

              {/* Work Experience */}
              <div className="grid gap-4 sm:grid-cols-2">
                <TextInput
                  control={form.control}
                  name="workExperience"
                  label="Work Experience (Years)"
                  type="number"
                  placeholder="0"
                  className="w-full"
                />
                <TextInput
                  control={form.control}
                  name="referralCode"
                  label="Referral"
                  type="string"
                  placeholder="JOHN123"
                  className="w-full"
                />
              </div>

              <div className="flex gap-2 justify-between mt-4">
                <Button
                  type="button"
                  onClick={handlePreviousStep}
                  className="w-full sm:w-auto"
                >
                  <ArrowLeft className="w-4 h-4 mr-2" />
                  Previous
                </Button>
                <Button
                  type="button"
                  onClick={handleNextStep}
                  className="w-full sm:w-auto"
                >
                  Next
                  <ArrowRight className="w-4 h-4 ml-2" />
                </Button>
              </div>
            </div>

            <div
              className={cn('grid gap-4', currentStep === 2 ? '' : 'hidden')}
            >
              <div className="space-y-2">
                <Label htmlFor="phone">Phone Number</Label>
                <PhoneNumberForm
                  control={form.control}
                  setCode={setCode}
                  code={code}
                />
              </div>
              <div className="flex items-center gap-2 mt-4">
                <input
                  type="checkbox"
                  id="terms"
                  checked={isChecked}
                  onChange={() => setIsChecked(!isChecked)}
                  className="rounded border-gray-300 text-primary focus:ring-primary"
                />
                <label htmlFor="terms" className="text-sm text-gray-600">
                  I agree to the{' '}
                  <a href="/terms" className="text-primary hover:underline">
                    Terms and Conditions
                  </a>
                </label>
              </div>
              <div className="flex gap-2 flex-col sm:flex-row justify-between mt-4">
                <Button
                  type="button"
                  onClick={handlePreviousStep}
                  className="w-full sm:w-auto"
                >
                  <ArrowLeft className="w-4 h-4 mr-2" />
                  Previous
                </Button>
                <Button
                  type="submit"
                  className="w-full sm:w-auto"
                  disabled={isLoading || !isChecked}
                >
                  {isLoading ? (
                    <LoaderCircle className="mr-2 h-4 w-4 animate-spin" />
                  ) : (
                    <Rocket className="mr-2 h-4 w-4" />
                  )}
                  Create account
                </Button>
              </div>
            </div>

            {/* OTP Login */}
            <OtpLogin
              phoneNumber={phone}
              isModalOpen={isModalOpen}
              setIsModalOpen={setIsModalOpen}
            />
          </div>
        </div>
      </form>
    </Form>
  );
}<|MERGE_RESOLUTION|>--- conflicted
+++ resolved
@@ -292,10 +292,7 @@
 
   const onSubmit = async (data: ProfileFormValues) => {
     const referralCodeFromQuery = searchParams.get('referral');
-<<<<<<< HEAD
-=======
     console.log(referralCodeFromQuery);
->>>>>>> ed87e71a
 
     const referralCodeFromForm = data.referralCode;
 
