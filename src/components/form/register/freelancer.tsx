'use client';

import React, { useState, useRef } from 'react';
import { z } from 'zod';
import { ToastAction } from '@radix-ui/react-toast';
import { useForm } from 'react-hook-form';
import { zodResolver } from '@hookform/resolvers/zod';
import {
  ArrowLeft,
  ArrowRight,
  Briefcase,
  Building2,
  CheckCircle2,
  Eye,
  EyeOff,
  LoaderCircle,
  Rocket,
  Shield,
  User,
  UserCircle,
} from 'lucide-react';
import Link from 'next/link';
import { useRouter } from 'next/navigation';

import countries from '../../../country-codes.json';

import PhoneNumberForm from './phoneNumberChecker';

import { cn } from '@/lib/utils';
import TextInput from '@/components/shared/input'; // Import the reusable TextInput component
import { Button } from '@/components/ui/button';
import { axiosInstance } from '@/lib/axiosinstance';
import { toast } from '@/components/ui/use-toast';
import { Label } from '@/components/ui/label';
import {
  Form,
  FormControl,
  FormField,
  FormItem,
  FormMessage,
} from '@/components/ui/form';
import { Input } from '@/components/ui/input';
import OtpLogin from '@/components/shared/otpDialog';
interface Step {
  id: number;
  title: string;
  icon: React.ElementType;
}

interface StepperProps {
  currentStep: number;
}

const Stepper: React.FC<StepperProps> = ({ currentStep = 0 }) => {
  const steps: Step[] = [
    { id: 0, title: 'Personal Info', icon: User },
    { id: 1, title: 'Professional Info', icon: Briefcase },
    { id: 2, title: 'Verification', icon: Shield },
  ];

  return (
    <div className="w-full max-w-5xl mx-auto py-4 sm:py-6 mb-4 sm:mb-8">
      <div className="text-center space-y-2 sm:space-y-4">
        <h1 className="text-3xl font-bold">
          Create Your Freelancer <span className="block">Account</span>
        </h1>
        <p className="text-muted-foreground">
          Join our community and start your Freelancing Journey.
        </p>
      </div>
      <div className="my-4 text-center text-xs sm:text-sm">
        Are you a business?{' '}
        <Button variant="outline" size="sm" className="ml-2" asChild>
          <Link href="/auth/sign-up/business">Register Business</Link>
        </Button>
      </div>
      <div className="flex items-center justify-center mt-4 sm:mt-8 px-2 sm:px-0">
        {steps.map((step, index) => (
          <React.Fragment key={step.id}>
            <div className="relative">
              <div
                className={`w-8 h-8 sm:w-12 sm:h-12 flex items-center justify-center rounded-full border-2 transition-all duration-300
                ${
                  currentStep > step.id
                    ? 'bg-primary border-primary'
                    : currentStep === step.id
                      ? 'border-primary bg-background text-primary'
                      : 'border-muted bg-background text-muted'
                }`}
              >
                {currentStep > step.id ? (
                  <CheckCircle2 className="w-4 h-4 sm:w-6 sm:h-6 text-background" />
                ) : (
                  <step.icon className="w-4 h-4 sm:w-6 sm:h-6" />
                )}
              </div>
              <span
                className={`absolute -bottom-6 left-1/2 -translate-x-1/2 text-xs sm:text-sm whitespace-nowrap font-medium
                ${currentStep >= step.id ? 'text-primary' : 'text-muted-foreground'}`}
              >
                {step.title}
              </span>
            </div>
            {index < steps.length - 1 && (
              <div className="w-20 sm:w-40 mx-2 sm:mx-4 h-[2px] bg-muted">
                <div
                  className="h-full bg-primary transition-all duration-500"
                  style={{ width: currentStep > step.id ? '100%' : '0%' }}
                />
              </div>
            )}
          </React.Fragment>
        ))}
      </div>
    </div>
  );
};

const profileFormSchema = z
  .object({
    firstName: z
      .string()
      .min(2, { message: 'First Name must be at least 2 characters.' }),
    lastName: z
      .string()
      .min(2, { message: 'Last Name must be at least 2 characters.' }),
    email: z
      .string()
      .email({ message: 'Email must be a valid email address.' }),
    userName: z
      .string()
      .min(3, { message: 'Username must be at least 3 characters long' })
      .max(20, { message: 'Username must be less than 20 characters long' })
      .regex(/^[a-zA-Z0-9_]+$/, {
        message: 'Username can only contain letters, numbers, and underscores',
      }), // Adjust regex as needed
    phone: z
      .string()
      .min(10, { message: 'Phone number must be at least 10 digits.' })
      .regex(/^\d+$/, { message: 'Phone number can only contain digits.' }),
    githubLink: z.string().url().optional(),
    resume: z.string().url().optional(),
    linkedin: z.string().url().optional(),
    personalWebsite: z.string().url().or(z.literal('')).optional(), // Allow empty string or valid URL
    password: z
      .string()
      .min(6, { message: 'Password must be at least 6 characters.' }),
    perHourPrice: z
      .number()
      .max(300, 'Per hour price must not excedd 300')
      .refine((value) => value >= 0, {
        message: 'Price must be a non-negative number.',
      }),
    workExperience: z
      .number()
      .min(0, 'Work experience must be at least 0 years')
      .max(60, 'Work experience must not exceed 60 years'),
    dob: z.string().optional(),
    confirmPassword: z
      .string()
      .min(6, 'Confirm Password must be at least 6 characters long'),
  })
  .refine((data) => data.password === data.confirmPassword, {
    path: ['confirmPassword'], // Associate the error with the `confirmPassword` field
    message: 'Passwords do not match',
  });

type ProfileFormValues = z.infer<typeof profileFormSchema>;

export default function FreelancerPage() {
  const [currentStep, setCurrentStep] = useState(0);
  const steps = [
    {
      title: 'Account Details',
      description: 'Basic information',
      icon: <UserCircle className="w-6 h-6" />,
    },
    {
      title: 'Company Info',
      description: 'About your business',
      icon: <Building2 className="w-6 h-6" />,
    },
    {
      title: 'Verification',
      description: 'Contact details',
      icon: <Shield className="w-6 h-6" />,
    },
  ];

  return (
    <div className="container mx-auto px-4 sm:px-6 lg:px-8 py-4 sm:py-8">
      <Stepper currentStep={currentStep} />
      {/* Form content goes here */}
      <FreelancerRegisterForm
        currentStep={currentStep}
        setCurrentStep={setCurrentStep}
      />
    </div>
  );
}

interface FreelancerRegisterFormProps {
  currentStep: number;
  setCurrentStep: (step: number) => void;
}

function FreelancerRegisterForm({
  currentStep,
  setCurrentStep,
}: FreelancerRegisterFormProps) {
  const [isLoading, setIsLoading] = useState<boolean>(false);
  const [showPassword, setShowPassword] = useState<boolean>(false);
  const [code, setCode] = useState<string>('IN');
  const [phone, setPhone] = useState<string>('');
  const [isModalOpen, setIsModalOpen] = useState<boolean>(false);
  const [isChecked, setIsChecked] = useState<boolean>(false); // State for checkbox
<<<<<<< HEAD
=======
  const router = useRouter();
>>>>>>> 378f08d5
  const formRef = useRef<HTMLFormElement>(null);

  const togglePasswordVisibility = () => {
    setShowPassword((prev) => !prev);
  };

  const form = useForm<ProfileFormValues>({
    resolver: zodResolver(profileFormSchema),
    defaultValues: {
      firstName: '',
      lastName: '',
      email: '',
      userName: '',
      phone: '',
      githubLink: '',
      resume: '',
      linkedin: '',
      personalWebsite: '',
      password: '',
      perHourPrice: 0,
      workExperience: 0,
      dob: '',
    },
    mode: 'all',
  });

  const handlePreviousStep = async () => {
    setCurrentStep(currentStep - 1);
  };

  const handleNextStep = async () => {
    if (currentStep === 0) {
      const isValid = await form.trigger([
        'firstName',
        'lastName',
        'email',
        'dob',
        'password',
        'confirmPassword',
      ]);
      if (isValid) {
        setCurrentStep(currentStep + 1);
      } else {
        toast({
          variant: 'destructive',
          title: 'Validation Error',
          description: 'Please fill in all required fields before proceeding.',
        });
      }
    } else if (currentStep === 1) {
      const isValid = await form.trigger([
        'userName',
        'githubLink',
        'linkedin',
        'personalWebsite',
        'perHourPrice',
        'resume',
        'workExperience',
      ]);
      if (isValid) {
        setCurrentStep(currentStep + 1);
      } else {
        toast({
          variant: 'destructive',
          title: 'Validation Error',
          description: 'Please fill in all required fields before proceeding.',
        });
      }
    }
  };

  const onSubmit = async (data: ProfileFormValues) => {
    setPhone(
      `${countries.find((c) => c.code === code)?.dialCode}${data.phone}`,
    );

    setIsLoading(true);
    const formData = {
      ...data,
      phone: `${countries.find((c) => c.code === code)?.dialCode}${data.phone}`,
      phoneVerify: false,
      role: 'freelancer',
      connects: 0,
      professionalInfo: {},
      skills: [],
      domain: [],
      education: {},
      projects: {},
      isFreelancer: true,
      refer: { name: 'string', contact: 'string' },
      pendingProject: [],
      rejectedProject: [],
      acceptedProject: [],
      oracleProject: [],
      userDataForVerification: [],
      interviewsAligned: [],
      // oracleStatus: 'notApplied',
      dob: data.dob ? new Date(data.dob).toISOString() : null,
    };
    try {
      await axiosInstance.post('/register/freelancer', formData);
      toast({
        title: 'Account created successfully!',
        description: 'Redirecting to login page...',
      });

<<<<<<< HEAD
      setIsModalOpen(true);
=======
      setTimeout(() => {
        router.push('/auth/login');
      }, 1500);
>>>>>>> 378f08d5
    } catch (error: any) {
      const errorMessage =
        error.response?.data?.message || 'Something went wrong!';
      console.error('API Error:', error);
      toast({
        variant: 'destructive',
        title: 'Uh oh! Something went wrong.',
        description: errorMessage,
        action: <ToastAction altText="Try again">Try again</ToastAction>,
      });
    } finally {
      setIsLoading(false);
    }
  };

  return (
    <Form {...form}>
      <form onSubmit={form.handleSubmit(onSubmit)} className="w-full">
        <div className="w-full p-4 sm:p-6 rounded-lg shadow-sm border">
          <div className="grid gap-4 sm:gap-6 w-full">
            {/* FirstStep */}
            <div
              className={cn('grid gap-4', currentStep === 0 ? '' : 'hidden')}
            >
              <div className="grid gap-4 sm:grid-cols-2">
                {/* First Name and Last Name */}
                <TextInput
                  control={form.control}
                  name="firstName"
                  label="First Name"
                  placeholder="Max"
                  className="w-full"
                />
                <TextInput
                  control={form.control}
                  name="lastName"
                  label="Last Name"
                  placeholder="Robinson"
                  className="w-full"
                />
              </div>

              {/* Email */}
              <div className="grid gap-4 sm:grid-cols-2">
                <TextInput
                  control={form.control}
                  name="email"
                  label="Email"
                  placeholder="john.doe@techinnovators.com"
                  type="email"
                />

                <TextInput
                  control={form.control}
                  name="dob"
                  label="Date of Birth"
                  type="date"
                  className="w-full"
                />
              </div>
              {/* Password and Confirm Password */}
              <div className="space-y-2">
                <Label>Password</Label>
                <FormField
                  control={form.control}
                  name="password"
                  render={({ field }) => (
                    <FormItem>
                      <FormControl>
                        <div className="relative">
                          <Input
                            placeholder="Enter your password"
                            type={showPassword ? 'text' : 'password'}
                            className="pr-10"
                            {...field}
                          />
                          <button
                            type="button"
                            onClick={togglePasswordVisibility}
                            className="absolute inset-y-0 right-0 px-3 flex items-center"
                          >
                            {showPassword ? (
                              <Eye className="h-4 w-4 sm:h-5 sm:w-5" />
                            ) : (
                              <EyeOff className="h-4 w-4 sm:h-5 sm:w-5" />
                            )}
                          </button>
                        </div>
                      </FormControl>
                      <FormMessage />
                    </FormItem>
                  )}
                />
              </div>
              <div className="space-y-2">
                <Label>Confirm Password</Label>
                <FormField
                  control={form.control}
                  name="confirmPassword"
                  render={({ field }) => (
                    <FormItem>
                      <FormControl>
                        <div className="relative">
                          <Input
                            placeholder="Confirm your password"
                            type={showPassword ? 'text' : 'password'}
                            className="pr-10"
                            {...field}
                          />
                          <button
                            type="button"
                            onClick={togglePasswordVisibility}
                            className="absolute inset-y-0 right-0 px-3 flex items-center"
                          >
                            {showPassword ? (
                              <Eye className="h-4 w-4 sm:h-5 sm:w-5" />
                            ) : (
                              <EyeOff className="h-4 w-4 sm:h-5 sm:w-5" />
                            )}
                          </button>
                        </div>
                      </FormControl>
                      <FormMessage />
                    </FormItem>
                  )}
                />
              </div>
              <div className="flex gap-2 justify-end mt-4">
                <Button
                  type="button"
                  onClick={handleNextStep}
                  className="w-full sm:w-auto"
                >
                  Next
                  <ArrowRight className="w-4 h-4 ml-2" />
                </Button>
              </div>
            </div>

            {/* Second Step */}
            <div
              className={cn('grid gap-4', currentStep === 1 ? '' : 'hidden')}
            >
              {/* Username and GitHub */}
              <div className="grid gap-4 sm:grid-cols-2">
                <TextInput
                  control={form.control}
                  name="userName"
                  label="Username"
                  placeholder="JohnDoe123"
                />
                <TextInput
                  control={form.control}
                  name="githubLink"
                  label="GitHub"
                  type="url"
                  placeholder="https://github.com/yourusername"
                  className="w-full"
                />
              </div>

              {/* LinkedIn and Personal Website */}
              <div className="grid gap-4 sm:grid-cols-2">
                <TextInput
                  control={form.control}
                  name="linkedin"
                  label="LinkedIn"
                  type="url"
                  placeholder="https://linkedin.com/in/yourprofile"
                  className="w-full"
                />
                <TextInput
                  control={form.control}
                  name="personalWebsite"
                  label="Personal Website"
                  type="url"
                  placeholder="https://www.yourwebsite.com"
                  className="w-full"
                />
              </div>

              {/* Hourly Rate and Resume */}
              <div className="grid gap-4 sm:grid-cols-2">
                <TextInput
                  control={form.control}
                  name="perHourPrice"
                  label="Hourly Rate ($)"
                  type="number"
                  placeholder="0"
                  className="w-full"
                />
                <TextInput
                  control={form.control}
                  name="resume"
                  label="Resume (URL)"
                  type="url"
                  placeholder="Enter Google Drive Resume Link"
                  className="w-full"
                />
              </div>

              {/* Work Experience */}
              <div className="grid gap-4 sm:grid-cols-2">
                <TextInput
                  control={form.control}
                  name="workExperience"
                  label="Work Experience (Years)"
                  type="number"
                  placeholder="0"
                  className="w-full"
                />
              </div>

              <div className="flex gap-2 justify-between mt-4">
                <Button
                  type="button"
                  onClick={handlePreviousStep}
                  className="w-full sm:w-auto"
                >
                  <ArrowLeft className="w-4 h-4 mr-2" />
                  Previous
                </Button>
                <Button
                  type="button"
                  onClick={handleNextStep}
                  className="w-full sm:w-auto"
                >
                  Next
                  <ArrowRight className="w-4 h-4 ml-2" />
                </Button>
              </div>
            </div>

            <div
              className={cn('grid gap-4', currentStep === 2 ? '' : 'hidden')}
            >
              <div className="space-y-2">
                <Label htmlFor="phone">Phone Number</Label>
                <PhoneNumberForm
                  control={form.control}
                  setCode={setCode}
                  code={code}
                />
              </div>
              <div className="flex items-center gap-2 mt-4">
                <input
                  type="checkbox"
                  id="terms"
                  checked={isChecked}
                  onChange={() => setIsChecked(!isChecked)}
                  className="rounded border-gray-300 text-primary focus:ring-primary"
                />
                <label htmlFor="terms" className="text-sm text-gray-600">
                  I agree to the{' '}
                  <a href="/terms" className="text-primary hover:underline">
                    Terms and Conditions
                  </a>
                </label>
              </div>
              <div className="flex gap-2 flex-col sm:flex-row justify-between mt-4">
                <Button
                  type="button"
                  onClick={handlePreviousStep}
                  className="w-full sm:w-auto"
                >
                  <ArrowLeft className="w-4 h-4 mr-2" />
                  Previous
                </Button>
                <Button
                  type="submit"
                  className="w-full sm:w-auto"
                  disabled={isLoading || !isChecked}
                >
                  {isLoading ? (
                    <LoaderCircle className="mr-2 h-4 w-4 animate-spin" />
                  ) : (
                    <Rocket className="mr-2 h-4 w-4" />
                  )}
                  Create account
                </Button>
              </div>
            </div>

            {/* OTP Login */}
            <OtpLogin
              phoneNumber={phone}
              isModalOpen={isModalOpen}
              setIsModalOpen={setIsModalOpen}
            />
          </div>
        </div>
      </form>
    </Form>
  );
}<|MERGE_RESOLUTION|>--- conflicted
+++ resolved
@@ -214,10 +214,6 @@
   const [phone, setPhone] = useState<string>('');
   const [isModalOpen, setIsModalOpen] = useState<boolean>(false);
   const [isChecked, setIsChecked] = useState<boolean>(false); // State for checkbox
-<<<<<<< HEAD
-=======
-  const router = useRouter();
->>>>>>> 378f08d5
   const formRef = useRef<HTMLFormElement>(null);
 
   const togglePasswordVisibility = () => {
@@ -324,13 +320,7 @@
         description: 'Redirecting to login page...',
       });
 
-<<<<<<< HEAD
       setIsModalOpen(true);
-=======
-      setTimeout(() => {
-        router.push('/auth/login');
-      }, 1500);
->>>>>>> 378f08d5
     } catch (error: any) {
       const errorMessage =
         error.response?.data?.message || 'Something went wrong!';
