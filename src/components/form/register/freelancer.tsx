'use client';

import React, { useState, useRef } from 'react';
import { z } from 'zod';
import { ToastAction } from '@radix-ui/react-toast';
import { useForm } from 'react-hook-form';
import { zodResolver } from '@hookform/resolvers/zod';
import {
  ArrowLeft,
  ArrowRight,
  Briefcase,
  Building2,
  CheckCircle2,
  Eye,
  EyeOff,
  LoaderCircle,
  Rocket,
  Shield,
  User,
  UserCircle,
} from 'lucide-react';
import Link from 'next/link';
import { useRouter } from 'next/router';

import countries from '../../../country-codes.json';

import PhoneNumberForm from './phoneNumberChecker';

import { cn } from '@/lib/utils';
import TextInput from '@/components/shared/input'; // Import the reusable TextInput component
import { Button } from '@/components/ui/button';
import { axiosInstance } from '@/lib/axiosinstance';
import { toast } from '@/components/ui/use-toast';
import { Label } from '@/components/ui/label';
import {
  Form,
  FormControl,
  FormField,
  FormItem,
  FormMessage,
} from '@/components/ui/form';
import { Input } from '@/components/ui/input';
import OtpLogin from '@/components/shared/otpDialog';

interface Step {
  id: number;
  title: string;
  icon: React.ElementType;
}

interface StepperProps {
  currentStep: number;
}

const Stepper: React.FC<StepperProps> = ({ currentStep = 0 }) => {
  const steps: Step[] = [
    { id: 0, title: 'Personal Info', icon: User },
    { id: 1, title: 'Professional Info', icon: Briefcase },
    { id: 2, title: 'Verification', icon: Shield },
  ];

  return (
    <div className="w-full max-w-5xl mx-auto py-4 sm:py-6 mb-4 sm:mb-8">
      <div className="text-center space-y-2 sm:space-y-4">
        <h1 className="text-3xl font-bold">
          Create Your Freelancer <span className="block">Account</span>
        </h1>
        <p className="text-muted-foreground">
          Join our community and start your Freelancing Journey.
        </p>
      </div>
      <div className="my-4 text-center text-xs sm:text-sm">
        Are you a business?{' '}
        <Button variant="outline" size="sm" className="ml-2" asChild>
          <Link href="/auth/sign-up/business">Register Business</Link>
        </Button>
      </div>
      <div className="flex items-center justify-center mt-4 sm:mt-8 px-2 sm:px-0">
        {steps.map((step, index) => (
          <React.Fragment key={step.id}>
            <div className="relative">
              <div
                className={`w-8 h-8 sm:w-12 sm:h-12 flex items-center justify-center rounded-full border-2 transition-all duration-300
                ${
                  currentStep > step.id
                    ? 'bg-primary border-primary'
                    : currentStep === step.id
                      ? 'border-primary bg-background text-primary'
                      : 'border-muted bg-background text-muted'
                }`}
              >
                {currentStep > step.id ? (
                  <CheckCircle2 className="w-4 h-4 sm:w-6 sm:h-6 text-background" />
                ) : (
                  <step.icon className="w-4 h-4 sm:w-6 sm:h-6" />
                )}
              </div>
              <span
                className={`absolute -bottom-6 left-1/2 -translate-x-1/2 text-xs sm:text-sm whitespace-nowrap font-medium
                ${currentStep >= step.id ? 'text-primary' : 'text-muted-foreground'}`}
              >
                {step.title}
              </span>
            </div>
            {index < steps.length - 1 && (
              <div className="w-20 sm:w-40 mx-2 sm:mx-4 h-[2px] bg-muted">
                <div
                  className="h-full bg-primary transition-all duration-500"
                  style={{ width: currentStep > step.id ? '100%' : '0%' }}
                />
              </div>
            )}
          </React.Fragment>
        ))}
      </div>
    </div>
  );
};

const profileFormSchema = z
  .object({
    firstName: z
      .string()
      .min(2, { message: 'First Name must be at least 2 characters.' }),
    lastName: z
      .string()
      .min(2, { message: 'Last Name must be at least 2 characters.' }),
    email: z
      .string()
      .email({ message: 'Email must be a valid email address.' }),
    userName: z
      .string()
      .min(3, { message: 'Username must be at least 3 characters long' })
      .max(20, { message: 'Username must be less than 20 characters long' })
      .regex(/^[a-zA-Z0-9_]+$/, {
        message: 'Username can only contain letters, numbers, and underscores',
      }), // Adjust regex as needed
    phone: z
      .string()
      .min(10, { message: 'Phone number must be at least 10 digits.' })
      .regex(/^\d+$/, { message: 'Phone number can only contain digits.' }),
    githubLink: z.string().url().optional(),
    resume: z.string().url().optional(),
    linkedin: z.string().url().optional(),
    personalWebsite: z.string().url().or(z.literal('')).optional(), // Allow empty string or valid URL
    password: z
      .string()
      .min(6, { message: 'Password must be at least 6 characters.' }),
    perHourPrice: z
      .number()
      .max(300, 'Per hour price must not excedd 300')
      .refine((value) => value >= 0, {
        message: 'Price must be a non-negative number.',
      }),
    workExperience: z
      .number()
      .min(0, 'Work experience must be at least 0 years')
      .max(60, 'Work experience must not exceed 60 years'),
    dob: z.string().optional(),
    confirmPassword: z
      .string()
      .min(6, 'Confirm Password must be at least 6 characters long'),
  })
  .refine((data) => data.password === data.confirmPassword, {
    path: ['confirmPassword'], // Associate the error with the `confirmPassword` field
    message: 'Passwords do not match',
  });

type ProfileFormValues = z.infer<typeof profileFormSchema>;

export default function FreelancerPage() {
  const [currentStep, setCurrentStep] = useState(0);

  const steps = [
    {
      title: 'Account Details',
      description: 'Basic information',
      icon: <UserCircle className="w-6 h-6" />,
    },
    {
      title: 'Company Info',
      description: 'About your business',
      icon: <Building2 className="w-6 h-6" />,
    },
    {
      title: 'Verification',
      description: 'Contact details',
      icon: <Shield className="w-6 h-6" />,
    },
  ];

  return (
    <div className="container mx-auto px-4 sm:px-6 lg:px-8 py-4 sm:py-8">
      <Stepper currentStep={currentStep} />
      {/* Form content goes here */}
      <FreelancerRegisterForm
        currentStep={currentStep}
        setCurrentStep={setCurrentStep}
      />
    </div>
  );
}

interface FreelancerRegisterFormProps {
  currentStep: number;
  setCurrentStep: (step: number) => void;
}

function FreelancerRegisterForm({
  currentStep,
  setCurrentStep,
}: FreelancerRegisterFormProps) {
  const router = useRouter();
  const [isLoading, setIsLoading] = useState<boolean>(false);
  const [showPassword, setShowPassword] = useState<boolean>(false);
  const [code, setCode] = useState<string>('IN');
  const [phone, setPhone] = useState<string>('');
  const [isModalOpen, setIsModalOpen] = useState<boolean>(false);
  const [isChecked, setIsChecked] = useState<boolean>(false); // State for checkbox

  const formRef = useRef<HTMLFormElement>(null);

  const togglePasswordVisibility = () => {
    setShowPassword((prev) => !prev);
  };

  const form = useForm<ProfileFormValues>({
    resolver: zodResolver(profileFormSchema),
    defaultValues: {
      firstName: '',
      lastName: '',
      email: '',
      userName: '',
      phone: '',
      githubLink: '',
      resume: '',
      linkedin: '',
      personalWebsite: '',
      password: '',
      perHourPrice: 0,
      workExperience: 0,
      dob: '',
    },
    mode: 'all',
  });

  const handlePreviousStep = async () => {
    setCurrentStep(currentStep - 1);
  };

  const handleNextStep = async () => {
    if (currentStep === 0) {
      const isValid = await form.trigger([
        'firstName',
        'lastName',
        'email',
        'dob',
        'password',
        'confirmPassword',
      ]);
      if (isValid) {
        setCurrentStep(currentStep + 1);
      } else {
        toast({
          variant: 'destructive',
          title: 'Validation Error',
          description: 'Please fill in all required fields before proceeding.',
        });
      }
    } else if (currentStep === 1) {
      const isValid = await form.trigger([
        'userName',
        'githubLink',
        'linkedin',
        'personalWebsite',
        'perHourPrice',
        'resume',
        'workExperience',
      ]);
      if (isValid) {
        setCurrentStep(currentStep + 1);
      } else {
        toast({
          variant: 'destructive',
          title: 'Validation Error',
          description: 'Please fill in all required fields before proceeding.',
        });
      }
    }
  };

  const onSubmit = async (data: ProfileFormValues) => {
    setPhone(
      `${countries.find((c) => c.code === code)?.dialCode}${data.phone}`,
    );

    setIsLoading(true);
    const formData = {
      ...data,
      phone: `${countries.find((c) => c.code === code)?.dialCode}${data.phone}`,
      phoneVerify: false,
      role: 'freelancer',
      connects: 0,
      professionalInfo: {},
      skills: [],
      domain: [],
      education: {},
      projects: {},
      isFreelancer: true,
      refer: { name: 'string', contact: 'string' },
      pendingProject: [],
      rejectedProject: [],
      acceptedProject: [],
      oracleProject: [],
      userDataForVerification: [],
      interviewsAligned: [],
      // oracleStatus: 'notApplied',
      dob: data.dob ? new Date(data.dob).toISOString() : null,
    };
    try {
      await axiosInstance.post('/register/freelancer', formData);
<<<<<<< HEAD

      toast({ title: 'Account created successfully!' });

      setTimeout(() => {
        router.push('/auth/login');
      }, 1500);

      setIsModalOpen(true);
=======
      toast({
        title: 'Account created successfully!',
        description: 'Redirecting to login page...',
      });

      setTimeout(() => {
        router.push('/auth/login');   
      }, 1500);
>>>>>>> 28b35883
    } catch (error: any) {
      const errorMessage =
        error.response?.data?.message || 'Something went wrong!';
      console.error('API Error:', error);
      toast({
        variant: 'destructive',
        title: 'Uh oh! Something went wrong.',
        description: errorMessage,
        action: <ToastAction altText="Try again">Try again</ToastAction>,
      });
    } finally {
      setIsLoading(false);
    }
  };

  return (
    <Form {...form}>
      <form onSubmit={form.handleSubmit(onSubmit)} className="w-full">
        <div className="w-full p-4 sm:p-6 rounded-lg shadow-sm border">
          <div className="grid gap-4 sm:gap-6 w-full">
            {/* FirstStep */}
            <div
              className={cn('grid gap-4', currentStep === 0 ? '' : 'hidden')}
            >
              <div className="grid gap-4 sm:grid-cols-2">
                {/* First Name and Last Name */}
                <TextInput
                  control={form.control}
                  name="firstName"
                  label="First Name"
                  placeholder="Max"
                  className="w-full"
                />
                <TextInput
                  control={form.control}
                  name="lastName"
                  label="Last Name"
                  placeholder="Robinson"
                  className="w-full"
                />
              </div>

              {/* Email */}
              <div className="grid gap-4 sm:grid-cols-2">
                <TextInput
                  control={form.control}
                  name="email"
                  label="Email"
                  placeholder="john.doe@techinnovators.com"
                  type="email"
                />

                <TextInput
                  control={form.control}
                  name="dob"
                  label="Date of Birth"
                  type="date"
                  className="w-full"
                />
              </div>
              {/* Password and Confirm Password */}
              <div className="space-y-2">
                <Label>Password</Label>
                <FormField
                  control={form.control}
                  name="password"
                  render={({ field }) => (
                    <FormItem>
                      <FormControl>
                        <div className="relative">
                          <Input
                            placeholder="Enter your password"
                            type={showPassword ? 'text' : 'password'}
                            className="pr-10"
                            {...field}
                          />
                          <button
                            type="button"
                            onClick={togglePasswordVisibility}
                            className="absolute inset-y-0 right-0 px-3 flex items-center"
                          >
                            {showPassword ? (
                              <Eye className="h-4 w-4 sm:h-5 sm:w-5" />
                            ) : (
                              <EyeOff className="h-4 w-4 sm:h-5 sm:w-5" />
                            )}
                          </button>
                        </div>
                      </FormControl>
                      <FormMessage />
                    </FormItem>
                  )}
                />
              </div>
              <div className="space-y-2">
                <Label>Confirm Password</Label>
                <FormField
                  control={form.control}
                  name="confirmPassword"
                  render={({ field }) => (
                    <FormItem>
                      <FormControl>
                        <div className="relative">
                          <Input
                            placeholder="Confirm your password"
                            type={showPassword ? 'text' : 'password'}
                            className="pr-10"
                            {...field}
                          />
                          <button
                            type="button"
                            onClick={togglePasswordVisibility}
                            className="absolute inset-y-0 right-0 px-3 flex items-center"
                          >
                            {showPassword ? (
                              <Eye className="h-4 w-4 sm:h-5 sm:w-5" />
                            ) : (
                              <EyeOff className="h-4 w-4 sm:h-5 sm:w-5" />
                            )}
                          </button>
                        </div>
                      </FormControl>
                      <FormMessage />
                    </FormItem>
                  )}
                />
              </div>
              <div className="flex gap-2 justify-end mt-4">
                <Button
                  type="button"
                  onClick={handleNextStep}
                  className="w-full sm:w-auto"
                >
                  Next
                  <ArrowRight className="w-4 h-4 ml-2" />
                </Button>
              </div>
            </div>

            {/* Second Step */}
            <div
              className={cn('grid gap-4', currentStep === 1 ? '' : 'hidden')}
            >
              {/* Username and GitHub */}
              <div className="grid gap-4 sm:grid-cols-2">
                <TextInput
                  control={form.control}
                  name="userName"
                  label="Username"
                  placeholder="JohnDoe123"
                />
                <TextInput
                  control={form.control}
                  name="githubLink"
                  label="GitHub"
                  type="url"
                  placeholder="https://github.com/yourusername"
                  className="w-full"
                />
              </div>

              {/* LinkedIn and Personal Website */}
              <div className="grid gap-4 sm:grid-cols-2">
                <TextInput
                  control={form.control}
                  name="linkedin"
                  label="LinkedIn"
                  type="url"
                  placeholder="https://linkedin.com/in/yourprofile"
                  className="w-full"
                />
                <TextInput
                  control={form.control}
                  name="personalWebsite"
                  label="Personal Website"
                  type="url"
                  placeholder="https://www.yourwebsite.com"
                  className="w-full"
                />
              </div>

              {/* Hourly Rate and Resume */}
              <div className="grid gap-4 sm:grid-cols-2">
                <TextInput
                  control={form.control}
                  name="perHourPrice"
                  label="Hourly Rate ($)"
                  type="number"
                  placeholder="0"
                  className="w-full"
                />
                <TextInput
                  control={form.control}
                  name="resume"
                  label="Resume (URL)"
                  type="url"
                  placeholder="Enter Google Drive Resume Link"
                  className="w-full"
                />
              </div>

              {/* Work Experience */}
              <div className="grid gap-4 sm:grid-cols-2">
                <TextInput
                  control={form.control}
                  name="workExperience"
                  label="Work Experience (Years)"
                  type="number"
                  placeholder="0"
                  className="w-full"
                />
              </div>

              <div className="flex gap-2 justify-between mt-4">
                <Button
                  type="button"
                  onClick={handlePreviousStep}
                  className="w-full sm:w-auto"
                >
                  <ArrowLeft className="w-4 h-4 mr-2" />
                  Previous
                </Button>
                <Button
                  type="button"
                  onClick={handleNextStep}
                  className="w-full sm:w-auto"
                >
                  Next
                  <ArrowRight className="w-4 h-4 ml-2" />
                </Button>
              </div>
            </div>

            <div
              className={cn('grid gap-4', currentStep === 2 ? '' : 'hidden')}
            >
              <div className="space-y-2">
                <Label htmlFor="phone">Phone Number</Label>
                <PhoneNumberForm
                  control={form.control}
                  setCode={setCode}
                  code={code}
                />
              </div>
              <div className="flex items-center gap-2 mt-4">
                <input
                  type="checkbox"
                  id="terms"
                  checked={isChecked}
                  onChange={() => setIsChecked(!isChecked)}
                  className="rounded border-gray-300 text-primary focus:ring-primary"
                />
                <label htmlFor="terms" className="text-sm text-gray-600">
                  I agree to the{' '}
                  <a href="/terms" className="text-primary hover:underline">
                    Terms and Conditions
                  </a>
                </label>
              </div>
              <div className="flex gap-2 flex-col sm:flex-row justify-between mt-4">
                <Button
                  type="button"
                  onClick={handlePreviousStep}
                  className="w-full sm:w-auto"
                >
                  <ArrowLeft className="w-4 h-4 mr-2" />
                  Previous
                </Button>
                <Button
                  type="submit"
                  className="w-full sm:w-auto"
                  disabled={isLoading || !isChecked}
                >
                  {isLoading ? (
                    <LoaderCircle className="mr-2 h-4 w-4 animate-spin" />
                  ) : (
                    <Rocket className="mr-2 h-4 w-4" />
                  )}
                  Create account
                </Button>
              </div>
            </div>

            {/* OTP Login */}
            <OtpLogin
              phoneNumber={phone}
              isModalOpen={isModalOpen}
              setIsModalOpen={setIsModalOpen}
            />
          </div>
        </div>
      </form>
    </Form>
  );
}<|MERGE_RESOLUTION|>--- conflicted
+++ resolved
@@ -319,25 +319,14 @@
     };
     try {
       await axiosInstance.post('/register/freelancer', formData);
-<<<<<<< HEAD
-
-      toast({ title: 'Account created successfully!' });
-
-      setTimeout(() => {
-        router.push('/auth/login');
-      }, 1500);
-
-      setIsModalOpen(true);
-=======
       toast({
         title: 'Account created successfully!',
         description: 'Redirecting to login page...',
       });
 
       setTimeout(() => {
-        router.push('/auth/login');   
+        router.push('/auth/login');
       }, 1500);
->>>>>>> 28b35883
     } catch (error: any) {
       const errorMessage =
         error.response?.data?.message || 'Something went wrong!';
