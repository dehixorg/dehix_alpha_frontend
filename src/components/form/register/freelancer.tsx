'use client';

import React, { useState, useRef } from 'react';
import { z } from 'zod';
import { ToastAction } from '@radix-ui/react-toast';
import { useForm } from 'react-hook-form';
import { zodResolver } from '@hookform/resolvers/zod';
import {
  ArrowLeft,
  ArrowRight,
  Briefcase,
  Building2,
  CheckCircle2,
  Eye,
  EyeOff,
  LoaderCircle,
  Rocket,
  Shield,
  User,
  UserCircle,
} from 'lucide-react';
import Link from 'next/link';
import { useRouter } from 'next/navigation';

import countries from '../../../country-codes.json';

import PhoneNumberForm from './phoneNumberChecker';

import { cn } from '@/lib/utils';
import TextInput from '@/components/shared/input'; // Import the reusable TextInput component
import { Button } from '@/components/ui/button';
import { axiosInstance } from '@/lib/axiosinstance';
import { toast } from '@/components/ui/use-toast';
import { Label } from '@/components/ui/label';
import {
  Form,
  FormControl,
  FormField,
  FormItem,
  FormMessage,
} from '@/components/ui/form';
import { Input } from '@/components/ui/input';
import OtpLogin from '@/components/shared/otpDialog';
interface Step {
  id: number;
  title: string;
  icon: React.ElementType;
}

interface StepperProps {
  currentStep: number;
}

const Stepper: React.FC<StepperProps> = ({ currentStep = 0 }) => {
  const steps: Step[] = [
    { id: 0, title: 'Personal Info', icon: User },
    { id: 1, title: 'Professional Info', icon: Briefcase },
    { id: 2, title: 'Verification', icon: Shield },
  ];

  return (
    <div className="w-full max-w-5xl mx-auto py-4 sm:py-6 mb-4 sm:mb-8">
      <div className="text-center space-y-2 sm:space-y-4">
        <h1 className="text-3xl font-bold">
          Create Your Freelancer <span className="block">Account</span>
        </h1>
        <p className="text-muted-foreground">
          Join our community and start your Freelancing Journey.
        </p>
      </div>
      <div className="my-4 text-center text-xs sm:text-sm">
        Are you a business?{' '}
        <Button variant="outline" size="sm" className="ml-2" asChild>
          <Link href="/auth/sign-up/business">Register Business</Link>
        </Button>
      </div>
      <div className="flex items-center justify-center mt-4 sm:mt-8 px-2 sm:px-0">
        {steps.map((step, index) => (
          <React.Fragment key={step.id}>
            <div className="relative">
              <div
                className={`w-8 h-8 sm:w-12 sm:h-12 flex items-center justify-center rounded-full border-2 transition-all duration-300
                ${
                  currentStep > step.id
                    ? 'bg-primary border-primary'
                    : currentStep === step.id
                      ? 'border-primary bg-background text-primary'
                      : 'border-muted bg-background text-muted'
                }`}
              >
                {currentStep > step.id ? (
                  <CheckCircle2 className="w-4 h-4 sm:w-6 sm:h-6 text-background" />
                ) : (
                  <step.icon className="w-4 h-4 sm:w-6 sm:h-6" />
                )}
              </div>
              <span
                className={`absolute -bottom-6 left-1/2 -translate-x-1/2 text-xs sm:text-sm whitespace-nowrap font-medium
                ${currentStep >= step.id ? 'text-primary' : 'text-muted-foreground'}`}
              >
                {step.title}
              </span>
            </div>
            {index < steps.length - 1 && (
              <div className="w-20 sm:w-40 mx-2 sm:mx-4 h-[2px] bg-muted">
                <div
                  className="h-full bg-primary transition-all duration-500"
                  style={{ width: currentStep > step.id ? '100%' : '0%' }}
                />
              </div>
            )}
          </React.Fragment>
        ))}
      </div>
    </div>
  );
};

const profileFormSchema = z
  .object({
    firstName: z
      .string()
      .min(2, { message: 'First Name must be at least 2 characters.' }),
    lastName: z
      .string()
      .min(2, { message: 'Last Name must be at least 2 characters.' }),
    email: z
      .string()
      .email({ message: 'Email must be a valid email address.' }),
    userName: z
      .string()
      .min(3, { message: 'Username must be at least 3 characters long' })
      .max(20, { message: 'Username must be less than 20 characters long' })
      .regex(/^[a-zA-Z0-9_]+$/, {
        message: 'Username can only contain letters, numbers, and underscores',
      }), // Adjust regex as needed
    phone: z
      .string()
      .min(10, { message: 'Phone number must be at least 10 digits.' })
      .regex(/^\d+$/, { message: 'Phone number can only contain digits.' }),
    githubLink: z
      .string()
      .optional()
      .refine(
        (value) =>
          !value ||
          /^https?:\/\/(www\.)?github\.com\/[a-zA-Z0-9_-]+\/?$/.test(value),
        {
          message:
            'GitHub URL must start with "https://github.com/" or "www.github.com/" and have a valid username',
        },
      ),
    resume: z.string().url().optional(),
    linkedin: z
      .string()
      .optional()
      .refine(
        (value) =>
          !value ||
          /^https:\/\/www\.linkedin\.com\/in\/[a-zA-Z0-9_-]+\/?$/.test(value),
        {
          message:
            'LinkedIn URL must start with "https://www.linkedin.com/in/" and have a valid username',
        },
      ),
    personalWebsite: z
      .string()
      .optional()
      .refine(
        (value) =>
          !value ||
          /^(https?:\/\/|www\.)[a-zA-Z0-9.-]+\.[a-zA-Z]{2,}.*[a-zA-Z0-9].*$/.test(
            value,
          ),
        {
          message:
            'Invalid website URL. Must start with "www." or "https://" and contain letters',
        },
      ), // Allow empty string or valid URL
    password: z
      .string()
      .min(6, { message: 'Password must be at least 6 characters.' }),
    perHourPrice: z
      .number()
      .max(300, 'Per hour price must not excedd 300')
      .refine((value) => value >= 0, {
        message: 'Price must be a non-negative number.',
      }),
    workExperience: z
      .number()
      .min(0, 'Work experience must be at least 0 years')
      .max(60, 'Work experience must not exceed 60 years'),
    dob: z
      .string()
      .optional()
      .refine(
        (value) => {
          if (!value) return true; // Allow empty (optional) field

          const dobDate = new Date(value);
          const today = new Date();
          const minDate = new Date();
          minDate.setFullYear(today.getFullYear() - 16); // Subtract 16 years

          return dobDate <= minDate;
        },
        {
          message: 'You must be at least 16 years old',
        },
      ),
    confirmPassword: z
      .string()
      .min(6, 'Confirm Password must be at least 6 characters long'),
  })
  .refine((data) => data.password === data.confirmPassword, {
    path: ['confirmPassword'], // Associate the error with the `confirmPassword` field
    message: 'Passwords do not match',
  });

type ProfileFormValues = z.infer<typeof profileFormSchema>;

export default function FreelancerPage() {
  const [currentStep, setCurrentStep] = useState(0);
  const steps = [
    {
      title: 'Account Details',
      description: 'Basic information',
      icon: <UserCircle className="w-6 h-6" />,
    },
    {
      title: 'Company Info',
      description: 'About your business',
      icon: <Building2 className="w-6 h-6" />,
    },
    {
      title: 'Verification',
      description: 'Contact details',
      icon: <Shield className="w-6 h-6" />,
    },
  ];

  return (
    <div className="container mx-auto px-4 sm:px-6 lg:px-8 py-4 sm:py-8">
      <Stepper currentStep={currentStep} />
      {/* Form content goes here */}
      <FreelancerRegisterForm
        currentStep={currentStep}
        setCurrentStep={setCurrentStep}
      />
    </div>
  );
}

interface FreelancerRegisterFormProps {
  currentStep: number;
  setCurrentStep: (step: number) => void;
}

function FreelancerRegisterForm({
  currentStep,
  setCurrentStep,
}: FreelancerRegisterFormProps) {
  const [isLoading, setIsLoading] = useState<boolean>(false);
  const [showPassword, setShowPassword] = useState<boolean>(false);
  const [code, setCode] = useState<string>('IN');
  const [phone, setPhone] = useState<string>('');
  const [isModalOpen, setIsModalOpen] = useState<boolean>(false);
  const [isChecked, setIsChecked] = useState<boolean>(false); // State for checkbox
  const router = useRouter();
  const formRef = useRef<HTMLFormElement>(null);

  const togglePasswordVisibility = () => {
    setShowPassword((prev) => !prev);
  };

  const form = useForm<ProfileFormValues>({
    resolver: zodResolver(profileFormSchema),
    defaultValues: {
      firstName: '',
      lastName: '',
      email: '',
      userName: '',
      phone: '',
      githubLink: '',
      resume: '',
      linkedin: '',
      personalWebsite: '',
      password: '',
      perHourPrice: 0,
      workExperience: 0,
      dob: '',
    },
    mode: 'all',
  });

  const handlePreviousStep = async () => {
    setCurrentStep(currentStep - 1);
  };

  const handleNextStep = async () => {
    if (currentStep === 0) {
      const isValid = await form.trigger([
        'firstName',
        'lastName',
        'email',
        'dob',
        'password',
        'confirmPassword',
      ]);
      if (isValid) {
        setCurrentStep(currentStep + 1);
      } else {
        toast({
          variant: 'destructive',
          title: 'Validation Error',
          description: 'Please fill in all required fields before proceeding.',
        });
      }
    } else if (currentStep === 1) {
      const isValid = await form.trigger([
        'userName',
        'githubLink',
        'linkedin',
        'personalWebsite',
        'perHourPrice',
        'resume',
        'workExperience',
      ]);
      if (isValid) {
        setCurrentStep(currentStep + 1);
      } else {
        toast({
          variant: 'destructive',
          title: 'Validation Error',
          description: 'Please fill in all required fields before proceeding.',
        });
      }
    }
  };

  const onSubmit = async (data: ProfileFormValues) => {
    setPhone(
      `${countries.find((c) => c.code === code)?.dialCode}${data.phone}`,
    );

    setIsLoading(true);
    const formData = {
      ...data,
      phone: `${countries.find((c) => c.code === code)?.dialCode}${data.phone}`,
      phoneVerify: false,
      role: 'freelancer',
      connects: 0,
      professionalInfo: {},
      skills: [],
      domain: [],
      education: {},
      projects: {},
      isFreelancer: true,
      refer: { name: 'string', contact: 'string' },
      pendingProject: [],
      rejectedProject: [],
      acceptedProject: [],
      oracleProject: [],
      userDataForVerification: [],
      interviewsAligned: [],
      // oracleStatus: 'notApplied',
      dob: data.dob ? new Date(data.dob).toISOString() : null,
    };
    try {
      await axiosInstance.post('/register/freelancer', formData);
      toast({
        title: 'Account created successfully!',
        description: 'Redirecting to login page...',
      });

<<<<<<< HEAD
      setIsModalOpen(true);
=======
      setTimeout(() => {
        router.push('/auth/login');
      }, 1500);
>>>>>>> a6178877
    } catch (error: any) {
      const errorMessage =
        error.response?.data?.message || 'Something went wrong!';
      console.error('API Error:', error);
      toast({
        variant: 'destructive',
        title: 'Uh oh! Something went wrong.',
        description: errorMessage,
        action: <ToastAction altText="Try again">Try again</ToastAction>,
      });
    } finally {
      setIsLoading(false);
    }
  };

  return (
    <Form {...form}>
      <form onSubmit={form.handleSubmit(onSubmit)} className="w-full">
        <div className="w-full p-4 sm:p-6 rounded-lg shadow-sm border">
          <div className="grid gap-4 sm:gap-6 w-full">
            {/* FirstStep */}
            <div
              className={cn('grid gap-4', currentStep === 0 ? '' : 'hidden')}
            >
              <div className="grid gap-4 sm:grid-cols-2">
                {/* First Name and Last Name */}
                <TextInput
                  control={form.control}
                  name="firstName"
                  label="First Name"
                  placeholder="Max"
                  className="w-full"
                />
                <TextInput
                  control={form.control}
                  name="lastName"
                  label="Last Name"
                  placeholder="Robinson"
                  className="w-full"
                />
              </div>

              {/* Email */}
              <div className="grid gap-4 sm:grid-cols-2">
                <TextInput
                  control={form.control}
                  name="email"
                  label="Email"
                  placeholder="john.doe@techinnovators.com"
                  type="email"
                />

                <TextInput
                  control={form.control}
                  name="dob"
                  label="Date of Birth"
                  type="date"
                  className="w-full"
                />
              </div>
              {/* Password and Confirm Password */}
              <div className="space-y-2">
                <Label>Password</Label>
                <FormField
                  control={form.control}
                  name="password"
                  render={({ field }) => (
                    <FormItem>
                      <FormControl>
                        <div className="relative">
                          <Input
                            placeholder="Enter your password"
                            type={showPassword ? 'text' : 'password'}
                            className="pr-10"
                            {...field}
                          />
                          <button
                            type="button"
                            onClick={togglePasswordVisibility}
                            className="absolute inset-y-0 right-0 px-3 flex items-center"
                          >
                            {showPassword ? (
                              <Eye className="h-4 w-4 sm:h-5 sm:w-5" />
                            ) : (
                              <EyeOff className="h-4 w-4 sm:h-5 sm:w-5" />
                            )}
                          </button>
                        </div>
                      </FormControl>
                      <FormMessage />
                    </FormItem>
                  )}
                />
              </div>
              <div className="space-y-2">
                <Label>Confirm Password</Label>
                <FormField
                  control={form.control}
                  name="confirmPassword"
                  render={({ field }) => (
                    <FormItem>
                      <FormControl>
                        <div className="relative">
                          <Input
                            placeholder="Confirm your password"
                            type={showPassword ? 'text' : 'password'}
                            className="pr-10"
                            {...field}
                          />
                          <button
                            type="button"
                            onClick={togglePasswordVisibility}
                            className="absolute inset-y-0 right-0 px-3 flex items-center"
                          >
                            {showPassword ? (
                              <Eye className="h-4 w-4 sm:h-5 sm:w-5" />
                            ) : (
                              <EyeOff className="h-4 w-4 sm:h-5 sm:w-5" />
                            )}
                          </button>
                        </div>
                      </FormControl>
                      <FormMessage />
                    </FormItem>
                  )}
                />
              </div>
              <div className="flex gap-2 justify-end mt-4">
                <Button
                  type="button"
                  onClick={handleNextStep}
                  className="w-full sm:w-auto"
                >
                  Next
                  <ArrowRight className="w-4 h-4 ml-2" />
                </Button>
              </div>
            </div>

            {/* Second Step */}
            <div
              className={cn('grid gap-4', currentStep === 1 ? '' : 'hidden')}
            >
              {/* Username and GitHub */}
              <div className="grid gap-4 sm:grid-cols-2">
                <TextInput
                  control={form.control}
                  name="userName"
                  label="Username"
                  placeholder="JohnDoe123"
                />
                <TextInput
                  control={form.control}
                  name="githubLink"
                  label="GitHub"
                  type="url"
                  placeholder="https://github.com/yourusername"
                  className="w-full"
                />
              </div>

              {/* LinkedIn and Personal Website */}
              <div className="grid gap-4 sm:grid-cols-2">
                <TextInput
                  control={form.control}
                  name="linkedin"
                  label="LinkedIn"
                  type="url"
                  placeholder="https://linkedin.com/in/yourprofile"
                  className="w-full"
                />
                <TextInput
                  control={form.control}
                  name="personalWebsite"
                  label="Personal Website"
                  type="url"
                  placeholder="https://www.yourwebsite.com"
                  className="w-full"
                />
              </div>

              {/* Hourly Rate and Resume */}
              <div className="grid gap-4 sm:grid-cols-2">
                <TextInput
                  control={form.control}
                  name="perHourPrice"
                  label="Hourly Rate ($)"
                  type="number"
                  placeholder="0"
                  className="w-full"
                />
                <TextInput
                  control={form.control}
                  name="resume"
                  label="Resume (URL)"
                  type="url"
                  placeholder="Enter Google Drive Resume Link"
                  className="w-full"
                />
              </div>

              {/* Work Experience */}
              <div className="grid gap-4 sm:grid-cols-2">
                <TextInput
                  control={form.control}
                  name="workExperience"
                  label="Work Experience (Years)"
                  type="number"
                  placeholder="0"
                  className="w-full"
                />
              </div>

              <div className="flex gap-2 justify-between mt-4">
                <Button
                  type="button"
                  onClick={handlePreviousStep}
                  className="w-full sm:w-auto"
                >
                  <ArrowLeft className="w-4 h-4 mr-2" />
                  Previous
                </Button>
                <Button
                  type="button"
                  onClick={handleNextStep}
                  className="w-full sm:w-auto"
                >
                  Next
                  <ArrowRight className="w-4 h-4 ml-2" />
                </Button>
              </div>
            </div>

            <div
              className={cn('grid gap-4', currentStep === 2 ? '' : 'hidden')}
            >
              <div className="space-y-2">
                <Label htmlFor="phone">Phone Number</Label>
                <PhoneNumberForm
                  control={form.control}
                  setCode={setCode}
                  code={code}
                />
              </div>
              <div className="flex items-center gap-2 mt-4">
                <input
                  type="checkbox"
                  id="terms"
                  checked={isChecked}
                  onChange={() => setIsChecked(!isChecked)}
                  className="rounded border-gray-300 text-primary focus:ring-primary"
                />
                <label htmlFor="terms" className="text-sm text-gray-600">
                  I agree to the{' '}
                  <a href="/terms" className="text-primary hover:underline">
                    Terms and Conditions
                  </a>
                </label>
              </div>
              <div className="flex gap-2 flex-col sm:flex-row justify-between mt-4">
                <Button
                  type="button"
                  onClick={handlePreviousStep}
                  className="w-full sm:w-auto"
                >
                  <ArrowLeft className="w-4 h-4 mr-2" />
                  Previous
                </Button>
                <Button
                  type="submit"
                  className="w-full sm:w-auto"
                  disabled={isLoading || !isChecked}
                >
                  {isLoading ? (
                    <LoaderCircle className="mr-2 h-4 w-4 animate-spin" />
                  ) : (
                    <Rocket className="mr-2 h-4 w-4" />
                  )}
                  Create account
                </Button>
              </div>
            </div>

            {/* OTP Login */}
            <OtpLogin
              phoneNumber={phone}
              isModalOpen={isModalOpen}
              setIsModalOpen={setIsModalOpen}
            />
          </div>
        </div>
      </form>
    </Form>
  );
}<|MERGE_RESOLUTION|>--- conflicted
+++ resolved
@@ -373,13 +373,9 @@
         description: 'Redirecting to login page...',
       });
 
-<<<<<<< HEAD
-      setIsModalOpen(true);
-=======
       setTimeout(() => {
         router.push('/auth/login');
       }, 1500);
->>>>>>> a6178877
     } catch (error: any) {
       const errorMessage =
         error.response?.data?.message || 'Something went wrong!';
