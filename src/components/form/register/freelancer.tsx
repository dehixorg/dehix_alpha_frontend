'use client';

import React, { useState, useRef } from 'react';
import { z } from 'zod';
import { ToastAction } from '@radix-ui/react-toast';
import { useForm } from 'react-hook-form';
import { zodResolver } from '@hookform/resolvers/zod';
import {
  ArrowLeft,
  ArrowRight,
  Briefcase,
  Building2,
  CheckCircle2,
  Eye,
  EyeOff,
  LoaderCircle,
  Rocket,
  Shield,
  User,
  UserCircle,
} from 'lucide-react';
import Link from 'next/link';
import { useRouter } from 'next/navigation';

import countries from '../../../country-codes.json';

import PhoneNumberForm from './phoneNumberChecker';

import { cn } from '@/lib/utils';
import TextInput from '@/components/shared/input'; // Import the reusable TextInput component
import { Button } from '@/components/ui/button';
import { axiosInstance } from '@/lib/axiosinstance';
import { toast } from '@/components/ui/use-toast';
import { Label } from '@/components/ui/label';
import {
  Form,
  FormControl,
  FormField,
  FormItem,
  FormMessage,
} from '@/components/ui/form';
import { Input } from '@/components/ui/input';
import OtpLogin from '@/components/shared/otpDialog';

interface Step {
  id: number;
  title: string;
  icon: React.ElementType;
}

interface StepperProps {
  currentStep: number;
}

const Stepper: React.FC<StepperProps> = ({ currentStep = 0 }) => {
  const steps: Step[] = [
    { id: 0, title: 'Personal Info', icon: User },
    { id: 1, title: 'Professional Info', icon: Briefcase },
    { id: 2, title: 'Verification', icon: Shield },
  ];

  return (
    <div className="w-full max-w-5xl mx-auto py-4 sm:py-6 mb-4 sm:mb-8">
      <div className="text-center space-y-2 sm:space-y-4">
        <h1 className="text-3xl font-bold">
          Create Your Freelancer <span className="block">Account</span>
        </h1>
        <p className="text-muted-foreground">
          Join our community and start your Freelancing Journey.
        </p>
      </div>
      <div className="my-4 text-center text-xs sm:text-sm">
        Are you a business?{' '}
        <Button variant="outline" size="sm" className="ml-2" asChild>
          <Link href="/auth/sign-up/business">Register Business</Link>
        </Button>
      </div>
      <div className="flex items-center justify-center mt-4 sm:mt-8 px-2 sm:px-0">
        {steps.map((step, index) => (
          <React.Fragment key={step.id}>
            <div className="relative">
              <div
                className={`w-8 h-8 sm:w-12 sm:h-12 flex items-center justify-center rounded-full border-2 transition-all duration-300
                ${
                  currentStep > step.id
                    ? 'bg-primary border-primary'
                    : currentStep === step.id
                      ? 'border-primary bg-background text-primary'
                      : 'border-muted bg-background text-muted'
                }`}
              >
                {currentStep > step.id ? (
                  <CheckCircle2 className="w-4 h-4 sm:w-6 sm:h-6 text-background" />
                ) : (
                  <step.icon className="w-4 h-4 sm:w-6 sm:h-6" />
                )}
              </div>
              <span
                className={`absolute -bottom-6 left-1/2 -translate-x-1/2 text-xs sm:text-sm whitespace-nowrap font-medium
                ${currentStep >= step.id ? 'text-primary' : 'text-muted-foreground'}`}
              >
                {step.title}
              </span>
            </div>
            {index < steps.length - 1 && (
              <div className="w-20 sm:w-40 mx-2 sm:mx-4 h-[2px] bg-muted">
                <div
                  className="h-full bg-primary transition-all duration-500"
                  style={{ width: currentStep > step.id ? '100%' : '0%' }}
                />
              </div>
            )}
          </React.Fragment>
        ))}
      </div>
    </div>
  );
};

const profileFormSchema = z
  .object({
    firstName: z
      .string()
      .min(2, { message: 'First Name must be at least 2 characters.' }),
    lastName: z
      .string()
      .min(2, { message: 'Last Name must be at least 2 characters.' }),
    email: z
      .string()
      .email({ message: 'Email must be a valid email address.' }),
    userName: z
      .string()
      .min(3, { message: 'Username must be at least 3 characters long' })
      .max(20, { message: 'Username must be less than 20 characters long' })
      .regex(/^[a-zA-Z0-9_]+$/, {
        message: 'Username can only contain letters, numbers, and underscores',
      }), // Adjust regex as needed
    phone: z
      .string()
      .min(10, { message: 'Phone number must be at least 10 digits.' })
      .regex(/^\d+$/, { message: 'Phone number can only contain digits.' }),
    githubLink: z.string().url().optional(),
    resume: z.string().url().optional(),
    linkedin: z.string().url().optional(),
    personalWebsite: z.string().url().or(z.literal('')).optional(), // Allow empty string or valid URL
    password: z
      .string()
      .min(6, { message: 'Password must be at least 6 characters.' }),
    perHourPrice: z
      .number()
      .max(300, 'Per hour price must not excedd 300')
      .refine((value) => value >= 0, {
        message: 'Price must be a non-negative number.',
      }),
    workExperience: z
      .number()
      .min(0, 'Work experience must be at least 0 years')
      .max(60, 'Work experience must not exceed 60 years'),
    dob: z.string().optional(),
    confirmPassword: z
      .string()
      .min(6, 'Confirm Password must be at least 6 characters long'),
  })
  .refine((data) => data.password === data.confirmPassword, {
    path: ['confirmPassword'], // Associate the error with the `confirmPassword` field
    message: 'Passwords do not match',
  });

type ProfileFormValues = z.infer<typeof profileFormSchema>;

export default function FreelancerPage() {
  const [currentStep, setCurrentStep] = useState(0);

  const steps = [
    {
      title: 'Account Details',
      description: 'Basic information',
      icon: <UserCircle className="w-6 h-6" />,
    },
    {
      title: 'Company Info',
      description: 'About your business',
      icon: <Building2 className="w-6 h-6" />,
    },
    {
      title: 'Verification',
      description: 'Contact details',
      icon: <Shield className="w-6 h-6" />,
    },
  ];

  return (
    <div className="container mx-auto px-4 sm:px-6 lg:px-8 py-4 sm:py-8">
      <Stepper currentStep={currentStep} />
      {/* Form content goes here */}
      <FreelancerRegisterForm
        currentStep={currentStep}
        setCurrentStep={setCurrentStep}
      />
    </div>
  );
}

interface FreelancerRegisterFormProps {
  currentStep: number;
  setCurrentStep: (step: number) => void;
}

function FreelancerRegisterForm({
  currentStep,
  setCurrentStep,
}: FreelancerRegisterFormProps) {
  const [isLoading, setIsLoading] = useState<boolean>(false);
  const [showPassword, setShowPassword] = useState<boolean>(false);
  const [code, setCode] = useState<string>('IN');
  const [phone, setPhone] = useState<string>('');
  const [isModalOpen, setIsModalOpen] = useState<boolean>(false);
  const [isChecked, setIsChecked] = useState<boolean>(false); // State for checkbox
  const formRef = useRef<HTMLFormElement>(null);

  const togglePasswordVisibility = () => {
    setShowPassword((prev) => !prev);
  };

  const form = useForm<ProfileFormValues>({
    resolver: zodResolver(profileFormSchema),
    defaultValues: {
      firstName: '',
      lastName: '',
      email: '',
      userName: '',
      phone: '',
      githubLink: '',
      resume: '',
      linkedin: '',
      personalWebsite: '',
      password: '',
      perHourPrice: 0,
      workExperience: 0,
      dob: '',
    },
    mode: 'all',
  });

  const handlePreviousStep = async () => {
    setCurrentStep(currentStep - 1);
  };

  const handleNextStep = async () => {
    if (currentStep === 0) {
      const isValid = await form.trigger([
        'firstName',
        'lastName',
        'email',
        'dob',
        'password',
        'confirmPassword',
      ]);
      if (isValid) {
        setCurrentStep(currentStep + 1);
      } else {
        toast({
          variant: 'destructive',
          title: 'Validation Error',
          description: 'Please fill in all required fields before proceeding.',
        });
      }
    } else if (currentStep === 1) {
      const isValid = await form.trigger([
        'userName',
        'githubLink',
        'linkedin',
        'personalWebsite',
        'perHourPrice',
        'resume',
        'workExperience',
      ]);
      if (isValid) {
        setCurrentStep(currentStep + 1);
      } else {
        toast({
          variant: 'destructive',
          title: 'Validation Error',
          description: 'Please fill in all required fields before proceeding.',
        });
      }
    }
  };

  const onSubmit = async (data: ProfileFormValues) => {
    setPhone(
      `${countries.find((c) => c.code === code)?.dialCode}${data.phone}`,
    );

    setIsLoading(true);
    const formData = {
      ...data,
      phone: `${countries.find((c) => c.code === code)?.dialCode}${data.phone}`,
      phoneVerify: false,
      role: 'freelancer',
      connects: 0,
      professionalInfo: {},
      skills: [],
      domain: [],
      education: {},
      projects: {},
      isFreelancer: true,
      refer: { name: 'string', contact: 'string' },
      pendingProject: [],
      rejectedProject: [],
      acceptedProject: [],
      oracleProject: [],
      userDataForVerification: [],
      interviewsAligned: [],
      // oracleStatus: 'notApplied',
      dob: data.dob ? new Date(data.dob).toISOString() : null,
    };
    try {
      await axiosInstance.post('/register/freelancer', formData);
      toast({
        title: 'Account created successfully!',
        description: 'Redirecting to login page...',
      });

<<<<<<< HEAD
      setIsModalOpen(true);
=======
      setTimeout(() => {
        router.push('/auth/login');
      }, 1500);
>>>>>>> ff18c3be
    } catch (error: any) {
      const errorMessage =
        error.response?.data?.message || 'Something went wrong!';
      console.error('API Error:', error);
      toast({
        variant: 'destructive',
        title: 'Uh oh! Something went wrong.',
        description: errorMessage,
        action: <ToastAction altText="Try again">Try again</ToastAction>,
      });
    } finally {
      setIsLoading(false);
    }
  };

  return (
    <Form {...form}>
      <form onSubmit={form.handleSubmit(onSubmit)} className="w-full">
        <div className="w-full p-4 sm:p-6 rounded-lg shadow-sm border">
          <div className="grid gap-4 sm:gap-6 w-full">
            {/* FirstStep */}
            <div
              className={cn('grid gap-4', currentStep === 0 ? '' : 'hidden')}
            >
              <div className="grid gap-4 sm:grid-cols-2">
                {/* First Name and Last Name */}
                <TextInput
                  control={form.control}
                  name="firstName"
                  label="First Name"
                  placeholder="Max"
                  className="w-full"
                />
                <TextInput
                  control={form.control}
                  name="lastName"
                  label="Last Name"
                  placeholder="Robinson"
                  className="w-full"
                />
              </div>

              {/* Email */}
              <div className="grid gap-4 sm:grid-cols-2">
                <TextInput
                  control={form.control}
                  name="email"
                  label="Email"
                  placeholder="john.doe@techinnovators.com"
                  type="email"
                />

                <TextInput
                  control={form.control}
                  name="dob"
                  label="Date of Birth"
                  type="date"
                  className="w-full"
                />
              </div>
              {/* Password and Confirm Password */}
              <div className="space-y-2">
                <Label>Password</Label>
                <FormField
                  control={form.control}
                  name="password"
                  render={({ field }) => (
                    <FormItem>
                      <FormControl>
                        <div className="relative">
                          <Input
                            placeholder="Enter your password"
                            type={showPassword ? 'text' : 'password'}
                            className="pr-10"
                            {...field}
                          />
                          <button
                            type="button"
                            onClick={togglePasswordVisibility}
                            className="absolute inset-y-0 right-0 px-3 flex items-center"
                          >
                            {showPassword ? (
                              <Eye className="h-4 w-4 sm:h-5 sm:w-5" />
                            ) : (
                              <EyeOff className="h-4 w-4 sm:h-5 sm:w-5" />
                            )}
                          </button>
                        </div>
                      </FormControl>
                      <FormMessage />
                    </FormItem>
                  )}
                />
              </div>
              <div className="space-y-2">
                <Label>Confirm Password</Label>
                <FormField
                  control={form.control}
                  name="confirmPassword"
                  render={({ field }) => (
                    <FormItem>
                      <FormControl>
                        <div className="relative">
                          <Input
                            placeholder="Confirm your password"
                            type={showPassword ? 'text' : 'password'}
                            className="pr-10"
                            {...field}
                          />
                          <button
                            type="button"
                            onClick={togglePasswordVisibility}
                            className="absolute inset-y-0 right-0 px-3 flex items-center"
                          >
                            {showPassword ? (
                              <Eye className="h-4 w-4 sm:h-5 sm:w-5" />
                            ) : (
                              <EyeOff className="h-4 w-4 sm:h-5 sm:w-5" />
                            )}
                          </button>
                        </div>
                      </FormControl>
                      <FormMessage />
                    </FormItem>
                  )}
                />
              </div>
              <div className="flex gap-2 justify-end mt-4">
                <Button
                  type="button"
                  onClick={handleNextStep}
                  className="w-full sm:w-auto"
                >
                  Next
                  <ArrowRight className="w-4 h-4 ml-2" />
                </Button>
              </div>
            </div>

            {/* Second Step */}
            <div
              className={cn('grid gap-4', currentStep === 1 ? '' : 'hidden')}
            >
              {/* Username and GitHub */}
              <div className="grid gap-4 sm:grid-cols-2">
                <TextInput
                  control={form.control}
                  name="userName"
                  label="Username"
                  placeholder="JohnDoe123"
                />
                <TextInput
                  control={form.control}
                  name="githubLink"
                  label="GitHub"
                  type="url"
                  placeholder="https://github.com/yourusername"
                  className="w-full"
                />
              </div>

              {/* LinkedIn and Personal Website */}
              <div className="grid gap-4 sm:grid-cols-2">
                <TextInput
                  control={form.control}
                  name="linkedin"
                  label="LinkedIn"
                  type="url"
                  placeholder="https://linkedin.com/in/yourprofile"
                  className="w-full"
                />
                <TextInput
                  control={form.control}
                  name="personalWebsite"
                  label="Personal Website"
                  type="url"
                  placeholder="https://www.yourwebsite.com"
                  className="w-full"
                />
              </div>

              {/* Hourly Rate and Resume */}
              <div className="grid gap-4 sm:grid-cols-2">
                <TextInput
                  control={form.control}
                  name="perHourPrice"
                  label="Hourly Rate ($)"
                  type="number"
                  placeholder="0"
                  className="w-full"
                />
                <TextInput
                  control={form.control}
                  name="resume"
                  label="Resume (URL)"
                  type="url"
                  placeholder="Enter Google Drive Resume Link"
                  className="w-full"
                />
              </div>

              {/* Work Experience */}
              <div className="grid gap-4 sm:grid-cols-2">
                <TextInput
                  control={form.control}
                  name="workExperience"
                  label="Work Experience (Years)"
                  type="number"
                  placeholder="0"
                  className="w-full"
                />
              </div>

              <div className="flex gap-2 justify-between mt-4">
                <Button
                  type="button"
                  onClick={handlePreviousStep}
                  className="w-full sm:w-auto"
                >
                  <ArrowLeft className="w-4 h-4 mr-2" />
                  Previous
                </Button>
                <Button
                  type="button"
                  onClick={handleNextStep}
                  className="w-full sm:w-auto"
                >
                  Next
                  <ArrowRight className="w-4 h-4 ml-2" />
                </Button>
              </div>
            </div>

            <div
              className={cn('grid gap-4', currentStep === 2 ? '' : 'hidden')}
            >
              <div className="space-y-2">
                <Label htmlFor="phone">Phone Number</Label>
                <PhoneNumberForm
                  control={form.control}
                  setCode={setCode}
                  code={code}
                />
              </div>
              <div className="flex items-center gap-2 mt-4">
                <input
                  type="checkbox"
                  id="terms"
                  checked={isChecked}
                  onChange={() => setIsChecked(!isChecked)}
                  className="rounded border-gray-300 text-primary focus:ring-primary"
                />
                <label htmlFor="terms" className="text-sm text-gray-600">
                  I agree to the{' '}
                  <a href="/terms" className="text-primary hover:underline">
                    Terms and Conditions
                  </a>
                </label>
              </div>
              <div className="flex gap-2 flex-col sm:flex-row justify-between mt-4">
                <Button
                  type="button"
                  onClick={handlePreviousStep}
                  className="w-full sm:w-auto"
                >
                  <ArrowLeft className="w-4 h-4 mr-2" />
                  Previous
                </Button>
                <Button
                  type="submit"
                  className="w-full sm:w-auto"
                  disabled={isLoading || !isChecked}
                >
                  {isLoading ? (
                    <LoaderCircle className="mr-2 h-4 w-4 animate-spin" />
                  ) : (
                    <Rocket className="mr-2 h-4 w-4" />
                  )}
                  Create account
                </Button>
              </div>
            </div>

            {/* OTP Login */}
            <OtpLogin
              phoneNumber={phone}
              isModalOpen={isModalOpen}
              setIsModalOpen={setIsModalOpen}
            />
          </div>
        </div>
      </form>
    </Form>
  );
}<|MERGE_RESOLUTION|>--- conflicted
+++ resolved
@@ -322,13 +322,7 @@
         description: 'Redirecting to login page...',
       });
 
-<<<<<<< HEAD
       setIsModalOpen(true);
-=======
-      setTimeout(() => {
-        router.push('/auth/login');
-      }, 1500);
->>>>>>> ff18c3be
     } catch (error: any) {
       const errorMessage =
         error.response?.data?.message || 'Something went wrong!';
