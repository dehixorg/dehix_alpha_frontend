--- conflicted
+++ resolved
@@ -90,14 +90,10 @@
   const [phone, setPhone] = useState<string>('');
   const [isModalOpen, setIsModalOpen] = useState<boolean>(false);
   const [passwordStrength, setPasswordStrength] = useState<string>('');
-<<<<<<< HEAD
-  const [passwordStrengthClass, setPasswordStrengthClass] =
-    useState<string>('');
-
-=======
+
   const [passwordStrengthClass, setPasswordStrengthClass] = useState<string>('');
   const [isChecked, setIsChecked] = useState<boolean>(false); // State for checkbox
->>>>>>> a54e9a4b
+
   const formRef = useRef<HTMLFormElement>(null);
   const searchParams = useSearchParams();
   const referral = searchParams.get('referral') || '';
@@ -181,13 +177,9 @@
       dob: data.dob ? new Date(data.dob).toISOString() : null,
     };
     try {
-      // Check if referralCode exists and add it as a query string parameter
-      // If no referralCode is provided, the URL remains without a query string
       const referralCodeQuery = data.referralCode
         ? `?referralCode=${encodeURIComponent(data.referralCode)}`
         : '';
-      // Make the POST request, adding referralCode in the query string
-      // The rest of the data is sent in the body (formData)
       await axiosInstance.post(
         `/register/freelancer${referralCodeQuery}`,
         formData,
@@ -291,23 +283,25 @@
 
           {/* Hourly Rate and Resume */}
           <div className="grid grid-cols-2 gap-x-8 gap-y-4">
-          <TextInput
-            control={form.control}
-            name="perHourPrice"
-            label="Hourly Rate ($)"
-            type="number"
-            placeholder="0"
-            className="w-full"
-          />
-          <TextInput
-            control={form.control}
-            name="resume"
-            label="Resume (URL)"
-            type="url"
-            placeholder="Enter Google Drive Resume Link"
-            className="w-full"
-          />
-<<<<<<< HEAD
+            <TextInput
+              control={form.control}
+              name="perHourPrice"
+              label="Hourly Rate ($)"
+              type="number"
+              placeholder="0"
+              className="w-full"
+            />
+            <TextInput
+              control={form.control}
+              name="resume"
+              label="Resume (URL)"
+              type="url"
+              placeholder="Enter Google Drive Resume Link"
+              className="w-full"
+            />
+          </div>
+
+          {/* Password */}
           <div className="space-y-2">
             <Label>Password</Label>
             <div className="relative">
@@ -360,50 +354,6 @@
               />
             </div>
           </div>
-          <div className="grid grid-cols-2 gap-4 mt-3">
-            <div className="grid gap-2">
-=======
-        </div>
-
-          <div className="space-y-2">
-            <Label>Password</Label>
-            <div className="relative">
->>>>>>> a54e9a4b
-              <FormField
-                control={form.control}
-                name="password"
-                render={({ field }) => (
-                  <FormItem>
-                    <FormControl>
-                      <div className="relative">
-                        <Input
-                          placeholder="Enter your password"
-                          type={showPassword ? 'text' : 'password'}
-                          {...field}
-                          className="w-full"
-                        />
-                        <button
-                          type="button"
-                          onClick={togglePasswordVisibility}
-                          className="absolute inset-y-0 right-0 px-3 flex items-center"
-                        >
-                          {showPassword ? (
-                            <Eye className="h-5 w-5" />
-                          ) : (
-                            <EyeOff className="h-5 w-5" />
-                          )}
-                        </button>
-                      </div>
-                    </FormControl>
-                    <FormDescription>
-                      Password must be at least 6 characters long.
-                    </FormDescription>
-                    <FormMessage />
-                  </FormItem>
-                )}
-              />
-            </div>
-          </div>
 
           {/* DOB and Work Experience */}
           <div className="grid grid-cols-2 gap-x-8 gap-y-4">
@@ -424,6 +374,7 @@
             />
           </div>
 
+          {/* Terms and Conditions */}
           <div className="flex items-center gap-2">
             <input
               type="checkbox"
