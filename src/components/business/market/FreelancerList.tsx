--- conflicted
+++ resolved
@@ -9,7 +9,6 @@
 const FreelancerList: React.FC<FreelancerListProps> = ({ freelancers }) => {
   return (
     <div className="mt-4 p-4  lg:ml-10 space-y-4 w-full">
-<<<<<<< HEAD
       {freelancers.length === 0 ? (
         <p className="text-center text-xl flex justify-center items-center h-[55vh] font-semibold">
           No talent found
@@ -23,25 +22,13 @@
             domains={freelancer.domains}
             experience={freelancer.workExperience}
             profile={freelancer.profilePic}
+            userName={freelancer.userName}
+            monthlyPay={freelancer.monthlyPay}
+            Github={freelancer.github}
+            LinkedIn={freelancer.linkedin}
           />
         ))
       )}
-=======
-      {freelancers.map((freelancer: any, index: number) => (
-        <FreelancerCard
-          key={index}
-          name={freelancer.firstName + ' ' + freelancer.lastName}
-          skills={freelancer.skills}
-          domains={freelancer.domains}
-          experience={freelancer.workExperience}
-          profile={freelancer.profilePic}
-          userName={freelancer.userName}
-          monthlyPay={freelancer.monthlyPay}
-          Github={freelancer.github}
-          LinkedIn={freelancer.linkedin}
-        />
-      ))}
->>>>>>> 476b7a76
     </div>
   );
 };
