import React from 'react';
import { Button } from '@/components/ui/button';
import CompanyCard from '@/components/opportunities/company-size/company';
import SkillDom from '@/components/opportunities/skills-domain/skilldom';
import { Label } from '@/components/ui/label';
import { Input } from '@/components/ui/input';
import { Card, CardContent, CardHeader, CardTitle } from '@/components/ui/card';

interface FilterState {
  location: string[];
  jobType: string[];
  domain: string[];
  skills: string[];
  experience: string[];
  minRate: string;
  maxRate: string;
}

interface FilterSidebarProps {
  filters: FilterState;
  domains: string[];
  skills: string[];
  handleFilterChange: (
    filterType: string,
    selectedValues: string | string[],
  ) => void;
  handleReset: () => void;
}

const FilterSidebar: React.FC<FilterSidebarProps> = ({
  filters,
  domains,
  skills,
  handleFilterChange,
  handleReset,
}) => {
  return (
    <div className="hidden mb-10 lg:block lg:sticky lg:top-16 lg:w-[400px] lg:self-start lg:h-[calc(100vh-4rem)] lg:overflow-hidden lg:transition-all lg:duration-300 lg:scrollbar no-scrollbar lg:scrollbar-thumb-gray-500 lg:scrollbar-track-gray-200 hover:lg:overflow-y-auto">
      <div className="h-full px-4 flex flex-col space-y-4">
        {/* Correctly wire the Apply button */}
        <Button
<<<<<<< HEAD
          onClick={handleApply}
          className="w-full"
        >
          Apply Filters
        </Button>
        <Button
=======
>>>>>>> 6630b643
          onClick={handleReset}
          variant="outline"
          style={{ marginTop: '1rem' }}
          className="w-full dark:text-white"
        >
          Reset
        </Button>
        
        <div className="mb-4">
          <CompanyCard
            heading="Filter by Experience"
            setLimits={(values) => handleFilterChange('experience', values)}
          />
        </div>
        <div className="mb-4">
          <SkillDom
            heading="Filter by Domains"
            checkboxLabels={domains}
            selectedValues={filters.domain}
            setSelectedValues={(values) => handleFilterChange('domain', values)}
          />
        </div>
        <div className="mb-12">
          <SkillDom
            heading="Filter by Skills"
            checkboxLabels={skills}
            selectedValues={filters.skills}
            setSelectedValues={(values) => handleFilterChange('skills', values)}
          />
        </div>

        <Card className="w-full">
          <CardHeader>
            <CardTitle className="text-lg">Filter by Rate</CardTitle>
          </CardHeader>
          <CardContent>
            <div className="flex gap-4">
              <div className="flex flex-col flex-1">
                <Label
                  htmlFor="minRate"
                  className="mb-1 text-sm text-muted-foreground"
                >
                  Min Rate
                </Label>
                <Input
                  id="minRate"
                  type="number"
                  min={0}
                  max={100000}
                  aria-label="Minimum Rate"
                  placeholder="e.g. 10"
                  value={filters.minRate}
                  onChange={(e) => {
                    const rawValue = Number(e.target.value);
                    const safeValue = Math.min(Math.max(rawValue, 0), 100000);
                    handleFilterChange('minRate', [safeValue.toString()]);
                  }}
                  onWheel={(e) => e.currentTarget.blur()}
                />
              </div>
              <div className="flex flex-col flex-1">
                <Label
                  htmlFor="maxRate"
                  className="mb-1 text-sm text-muted-foreground"
                >
                  Max Rate
                </Label>
                <Input
                  id="maxRate"
                  type="number"
                  min={0}
                  max={100000}
                  aria-label="Maximum Rate"
                  placeholder="e.g. 100"
                  value={filters.maxRate}
                  onChange={(e) => {
                    const rawValue = Number(e.target.value);
                    const safeValue = Math.min(Math.max(rawValue, 0), 100000);
                    handleFilterChange('maxRate', [safeValue.toString()]);
                  }}
                  onWheel={(e) => e.currentTarget.blur()}
                />
              </div>
            </div>
          </CardContent>
        </Card>
      </div>
    </div>
  );
};

export default FilterSidebar;<|MERGE_RESOLUTION|>--- conflicted
+++ resolved
@@ -39,15 +39,12 @@
       <div className="h-full px-4 flex flex-col space-y-4">
         {/* Correctly wire the Apply button */}
         <Button
-<<<<<<< HEAD
-          onClick={handleApply}
+          
           className="w-full"
         >
           Apply Filters
         </Button>
         <Button
-=======
->>>>>>> 6630b643
           onClick={handleReset}
           variant="outline"
           style={{ marginTop: '1rem' }}
