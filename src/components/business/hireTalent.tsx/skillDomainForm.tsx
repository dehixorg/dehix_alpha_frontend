import React, { useState, useEffect, useCallback } from 'react';
import { PackageOpen } from 'lucide-react';
import { useSelector } from 'react-redux';

import SkillDialog from './skillDiag';
import DomainDialog from './domainDiag';

import { Card } from '@/components/ui/card';
import {
  Table,
  TableHeader,
  TableBody,
  TableRow,
  TableHead,
  TableCell,
} from '@/components/ui/table';
import { axiosInstance } from '@/lib/axiosinstance';
import { Switch } from '@/components/ui/switch';
import { RootState } from '@/lib/store';
import { toast } from '@/components/ui/use-toast';
import { Badge } from '@/components/ui/badge';
import { getBadgeColor } from '@/utils/common/getBadgeStatus';

interface Skill {
  _id: string;
  label: string;
}

interface Domain {
  _id: string;
  label: string;
}

interface SkillDomainData {
  uid: string;
  label: string;
  experience: string;
  description: string;
  status: string;
  visible: boolean;
}

interface SkillDomainFormProps {
  setFilterSkill: (skills: Skill[]) => void;
  setFilterDomain: (domains: Domain[]) => void;
}

const SkillDomainForm: React.FC<SkillDomainFormProps> = ({
  setFilterSkill,
  setFilterDomain,
}) => {
  const [skills, setSkills] = useState<Skill[]>([]);
  const [domains, setDomains] = useState<Domain[]>([]);
  const [skillDomainData, setSkillDomainData] = useState<SkillDomainData[]>([]);
  const [statusVisibility, setStatusVisibility] = useState<boolean[]>([]);

  // Get the user data from Redux store
  const user = useSelector((state: RootState) => state.user);

  // Fetch skills and domains once on component mount
  useEffect(() => {
    const fetchSkillsAndDomains = async () => {
      try {
        const [skillsResponse, domainsResponse] = await Promise.all([
          axiosInstance.get('/skills/all'),
          axiosInstance.get('/domain/all'),
        ]);

        setSkills(skillsResponse.data?.data || []);
        setDomains(domainsResponse.data?.data || []);
      } catch (error) {
        console.error('Error fetching skills and domains:', error);
        toast({
          variant: 'destructive',
          title: 'Error',
          description: 'Failed to load skills and domains. Please try again.',
        });
      }
    };

    fetchSkillsAndDomains();
  }, []); // Empty dependency array ensures this runs only once

  // Fetch user's skill/domain data
  const fetchUserData = useCallback(async () => {
    try {
      const skillsResponse = await axiosInstance.get('/skills');
      if (skillsResponse?.data?.data) {
        setSkills(skillsResponse.data.data);
      } else {
        throw new Error('Skills response is null or invalid');
      }
      const domainsResponse = await axiosInstance.get('/domain');
      if (domainsResponse?.data?.data) {
        setDomains(domainsResponse.data.data);
      } else {
        throw new Error('Domains response is null or invalid');
      }

      // Fetch the skill/domain data for the specific freelancer
      if (user?.uid) {
        const hireTalentResponse = await axiosInstance.get(
          `/business/${user.uid}/hire-dehixtalent`,
        );
        const hireTalentData = hireTalentResponse.data?.data || {};

        // Filter and map user data
        const fetchedFilterSkills = hireTalentData
          .filter((item: any) => item.skillName && item.visible)
          .map((item: any) => ({
            _id: item.skillId,
            label: item.skillName,
          }));

        const fetchedFilterDomains = hireTalentData
          .filter((item: any) => item.domainName && item.visible)
          .map((item: any) => ({
            _id: item.domainId,
            label: item.domainName,
          }));

        // Send the filtered skills and domains back to the parent
        setFilterSkill(fetchedFilterSkills);
        setFilterDomain(fetchedFilterDomains);

        // Convert the talent object into an array
        const formattedHireTalentData = Object.values(hireTalentData).map(
          (item: any) => ({
            uid: item._id,
            label: item.skillName || item.domainName || 'N/A',
            experience: item.experience || 'N/A',
            description: item.description || 'N/A',
            status: item.status,
            visible: item.visible,
          }),
        );

        setSkillDomainData(formattedHireTalentData);
        setStatusVisibility(
          formattedHireTalentData.map((item) => item.visible),
        );
<<<<<<< HEAD

        const filterSkills = hireTalentData
          .filter((item: any) => item.skillName)
          .map((item: any) => ({
            _id: item.skillId,
            label: item.skillName,
          }));

        const filterDomains = hireTalentData
          .filter((item: any) => item.domainName)
          .map((item: any) => ({
            _id: item.domainId,
            label: item.domainName,
          }));

        // fetch skills and domains data
        const skillsResponse = await axiosInstance.get('/skills');
        if (skillsResponse?.data?.data) {
          const uniqueSkills = skillsResponse.data.data.filter(
            (skill: any) =>
              !filterSkills.some(
                (filterSkill: any) => filterSkill._id === skill._id,
              ),
          );
          setSkills(uniqueSkills);
        } else {
          throw new Error('Skills response is null or invalid');
        }
        const domainsResponse = await axiosInstance.get('/domain');
        if (domainsResponse?.data?.data) {
          const uniqueDomain = domainsResponse.data.data.filter(
            (domain: any) =>
              !filterDomains.some(
                (filterDomain: any) => filterDomain._id === domain._id,
              ),
          );
          setDomains(uniqueDomain);
        } else {
          throw new Error('Domains response is null or invalid');
        }
=======
>>>>>>> 6aaafe81
      }
    } catch (error: any) {
      console.error('Error fetching user data:', error);
      toast({
        variant: 'destructive',
        title: 'Error',
        description: 'Something went wrong. Please try again.',
      });
    }
  }, [user?.uid, setFilterSkill, setFilterDomain]);

  // Fetch user data on mount
  useEffect(() => {
    fetchUserData();
  }, [fetchUserData]);

  // Handle skill/domain submission
  const onSubmitSkill = (data: SkillDomainData) => {
    setSkillDomainData([
      ...skillDomainData,
      { ...data, status: 'added', visible: false },
    ]);
    setStatusVisibility([...statusVisibility, false]);
  };

  const onSubmitDomain = (data: SkillDomainData) => {
    setSkillDomainData([
      ...skillDomainData,
      { ...data, status: 'added', visible: false },
    ]);
    setStatusVisibility([...statusVisibility, false]);
  };

  // Function to handle visibility toggle and API call
  const handleToggleVisibility = async (
    index: number,
    value: boolean,
    hireDehixTalentId: string,
  ) => {
    try {
      const response = await axiosInstance.patch(
        `/business/${user.uid}/hire-dehixtalent/${hireDehixTalentId}`,
        { visible: value },
      );

      if (response.status === 200) {
        const updatedVisibility = [...statusVisibility];
        updatedVisibility[index] = value;
        setStatusVisibility(updatedVisibility);

        // Callback to refetch data after visibility update
        await fetchUserData();
      }
    } catch (error) {
      console.error('Error updating visibility:', error);
      toast({
        variant: 'destructive',
        title: 'Error',
        description: 'Something went wrong. Please try again.',
      });
    }
  };

  return (
    <div className="ml-4">
      <div className="mb-8 ">
        <h1 className="text-3xl font-bold"> Hire Talent </h1>
        <p className="text-gray-400 mt-2">
          Help us understand the skills and domain you are looking for in
          potential hires.Enter the required experience and a short description
          to refine your talent search.
        </p>
      </div>

      <div className="">
        <div className="mb-8">
          <div className="flex items-center justify-between mb-4">
            <div className="flex space-x-4">
              <SkillDialog skills={skills} onSubmitSkill={onSubmitSkill} />
              <DomainDialog domains={domains} onSubmitDomain={onSubmitDomain} />
            </div>
          </div>
          <Card className="h-[65.4vh] overflow-auto no-scrollbar">
            <Table className="w-full">
              <TableHeader className="sticky top-0 z-10">
                <TableRow>
                  <TableHead>Label</TableHead>
                  <TableHead>Experience</TableHead>
                  <TableHead>Description</TableHead>
                  <TableHead>Status</TableHead>
                  <TableHead>Activity</TableHead>
                </TableRow>
              </TableHeader>
              <TableBody>
                {skillDomainData.length > 0 ? (
                  skillDomainData.map((item, index) => (
                    <TableRow key={index}>
                      <TableCell>{item.label}</TableCell>
                      <TableCell>{item.experience} years</TableCell>
                      <TableCell>{item.description}</TableCell>
                      <TableCell>
                        <Badge className={getBadgeColor(item.status)}>
                          {item.status.toUpperCase()}
                        </Badge>
                      </TableCell>
                      <TableCell>
                        <Switch
                          checked={statusVisibility[index]}
                          onCheckedChange={
                            (value) =>
                              item.uid
                                ? handleToggleVisibility(index, value, item.uid)
                                : console.error('UID missing for item', item) // Fallback check for missing UID
                          }
                        />
                      </TableCell>
                    </TableRow>
                  ))
                ) : (
                  <tr>
                    <td colSpan={5} className="text-center py-10">
                      <PackageOpen
                        className="mx-auto text-gray-500"
                        size="100"
                      />
                      <p className="text-gray-500">
                        No data available.
                        <br /> This feature will be available soon.
                        <br />
                        Here you can directly hire freelancer for different
                        roles.
                      </p>
                    </td>
                  </tr>
                )}
              </TableBody>
            </Table>
          </Card>
        </div>
      </div>
    </div>
  );
};

export default SkillDomainForm;<|MERGE_RESOLUTION|>--- conflicted
+++ resolved
@@ -139,7 +139,6 @@
         setStatusVisibility(
           formattedHireTalentData.map((item) => item.visible),
         );
-<<<<<<< HEAD
 
         const filterSkills = hireTalentData
           .filter((item: any) => item.skillName)
@@ -180,8 +179,6 @@
         } else {
           throw new Error('Domains response is null or invalid');
         }
-=======
->>>>>>> 6aaafe81
       }
     } catch (error: any) {
       console.error('Error fetching user data:', error);
