'use client';

import React, { useState, useRef, useCallback, useEffect } from 'react';
import { Loader2 } from 'lucide-react';
import Link from 'next/link';

import { Avatar, AvatarFallback, AvatarImage } from '@/components/ui/avatar';
import { Badge } from '@/components/ui/badge';
import { Card, CardContent, CardHeader, CardTitle } from '@/components/ui/card';
import { axiosInstance } from '@/lib/axiosinstance';
import InfiniteScroll from '@/components/ui/infinite-scroll';
import { toast } from '@/components/ui/use-toast';
import {
  Dehix_Talent_Card_Pagination,
  HireDehixTalentStatusEnum,
} from '@/utils/enum';
import { Button } from '@/components/ui/button';

interface DehixTalent {
  freelancer_id: any;
  _id: string;
  skillName?: string;
  domainName?: string;
  experience: string;
  monthlyPay: string;
  status: HireDehixTalentStatusEnum;
  activeStatus: boolean;
}

interface Talent {
  freelancer_id: string;
  Name: string;
  userName: string;
  profilePic: string;
  dehixTalent: DehixTalent;
}

interface TalentCardProps {
  skillFilter: string | null;
  domainFilter: string | null;
}

const TalentCard: React.FC<TalentCardProps> = ({
  skillFilter,
  domainFilter,
}) => {
  const [filteredTalents, setFilteredTalents] = useState<Talent[]>([]);
  const [talents, setTalents] = useState<Talent[]>([]);
  const [skip, setSkip] = useState(0);
  const [loading, setLoading] = useState(false);
  const [hasMore, setHasMore] = useState(true);
  const isRequestInProgress = useRef(false);

  // Function to reset state when filters change
  const resetAndFetchData = useCallback(() => {
    setTalents([]);
    setSkip(0);
    setHasMore(true);
    fetchTalentData(0, true); // Pass 0 as the skip value to start from the beginning
  }, [skillFilter, domainFilter]);

  const fetchTalentData = useCallback(
    async (newSkip = skip, reset = false) => {
      if (isRequestInProgress.current || loading || !hasMore) return;

      try {
        isRequestInProgress.current = true;
        setLoading(true);

        const response = await axiosInstance.get(
          `freelancer/dehixtalent?limit=${Dehix_Talent_Card_Pagination.BATCH}&skip=${newSkip}`,
        );

        if (response.data.data.length < Dehix_Talent_Card_Pagination.BATCH) {
          setHasMore(false);
          setTalents((prev) =>
            reset ? response.data.data : [...prev, ...response.data.data],
          );
          return;
        }

        if (response?.data?.data) {
          setTalents((prev) =>
            reset ? response.data.data : [...prev, ...response.data.data],
          );
          setSkip(newSkip + Dehix_Talent_Card_Pagination.BATCH);
        } else {
          throw new Error('Fail to fetch data');
        }
      } catch (error: any) {
        console.error('Error fetching talent data', error);
        if (error.response && error.response.status === 404) {
          setHasMore(false);
        } else {
          toast({
            variant: 'destructive',
            title: 'Error',
            description: 'Something went wrong. Please try again.',
          });
        }
      } finally {
        setLoading(false);
        isRequestInProgress.current = false;
      }
    },
    [skip, loading, hasMore],
  );

  // Reload cards when filter changes
  useEffect(() => {
    resetAndFetchData();
  }, [skillFilter, domainFilter, resetAndFetchData]);

  // Apply the filters to the talents
  useEffect(() => {
    const filtered = talents.filter((talent) => {
      if (skillFilter == 'all' && domainFilter == 'all') {
        return true;
      } else if (
        skillFilter == 'all' &&
        domainFilter == talent.dehixTalent.domainName
      ) {
        return true;
      } else if (
        skillFilter == talent.dehixTalent.skillName &&
        domainFilter == 'all'
      ) {
        return true;
      } else if (
        skillFilter == talent.dehixTalent.skillName ||
        domainFilter == talent.dehixTalent.domainName
      ) {
        return true;
      } else {
        return false;
      }
    });
    setFilteredTalents(filtered);
  }, [skillFilter, domainFilter, talents]);

  return (
    <div className="flex flex-wrap justify-center gap-4">
      {filteredTalents.map((talent) => {
        const talentEntry = talent.dehixTalent;
        const label = talentEntry.skillName ? 'Skill' : 'Domain';
        const value = talentEntry.skillName || talentEntry.domainName || 'N/A';

        return (
          <Card
            key={talentEntry._id}
            className="w-full sm:w-[350px] lg:w-[450px]"
          >
            <CardHeader className="flex flex-row items-center gap-4">
              <Avatar className="h-14 w-14">
                <AvatarImage src={talent.profilePic || '/default-avatar.png'} />
                <AvatarFallback>JD</AvatarFallback>
              </Avatar>
              <div className="flex flex-col">
                <CardTitle>{talent.Name || 'Unknown'}</CardTitle>
                <p className="text-sm text-muted-foreground">
                  {talent.userName}
                </p>
              </div>
            </CardHeader>
            <CardContent>
              <div className="mb-4">
                <div className="flex justify-between mb-3">
                  <div className="flex items-center gap-2">
                    <span className="text-sm font-semibold">{label}</span>
                    <Badge>{value}</Badge>
                  </div>
                  <div className="flex items-center gap-2">
                    <span className="text-sm font-semibold">Experience</span>
                    <Badge>{talentEntry.experience} years</Badge>
                  </div>
                </div>
                <div className="flex justify-between mb-3">
                  <div className="flex items-center gap-2">
                    <span className="text-sm font-semibold">Monthly Pay</span>
                    <Badge>${talentEntry.monthlyPay}</Badge>
                  </div>
                </div>
                <div>
<<<<<<< HEAD
                  {/* <button>
                    <Link href="/business/freelancerProfile">view</Link>
                  </button> */}
                    <Link href={`/business/freelancerProfile/${talentEntry._id}`}>
                      <Button className='w-full'>View</Button>
                    </Link>
=======
                  <Link
                    href={`/business/freelancerProfile/${talent.freelancer_id}`}
                    passHref
                  >
                    <Button className="w-full">View</Button>
                  </Link>
>>>>>>> 1c8301cf
                </div>
              </div>
            </CardContent>
          </Card>
        );
      })}
      <InfiniteScroll
        hasMore={hasMore}
        isLoading={loading}
        next={fetchTalentData}
        threshold={1}
      >
        {hasMore && <Loader2 className="my-4 h-8 w-8 animate-spin" />}
      </InfiniteScroll>
    </div>
  );
};

export default TalentCard;<|MERGE_RESOLUTION|>--- conflicted
+++ resolved
@@ -51,12 +51,11 @@
   const [hasMore, setHasMore] = useState(true);
   const isRequestInProgress = useRef(false);
 
-  // Function to reset state when filters change
   const resetAndFetchData = useCallback(() => {
     setTalents([]);
     setSkip(0);
     setHasMore(true);
-    fetchTalentData(0, true); // Pass 0 as the skip value to start from the beginning
+    fetchTalentData(0, true);
   }, [skillFilter, domainFilter]);
 
   const fetchTalentData = useCallback(
@@ -73,10 +72,6 @@
 
         if (response.data.data.length < Dehix_Talent_Card_Pagination.BATCH) {
           setHasMore(false);
-          setTalents((prev) =>
-            reset ? response.data.data : [...prev, ...response.data.data],
-          );
-          return;
         }
 
         if (response?.data?.data) {
@@ -85,7 +80,7 @@
           );
           setSkip(newSkip + Dehix_Talent_Card_Pagination.BATCH);
         } else {
-          throw new Error('Fail to fetch data');
+          throw new Error('Failed to fetch data');
         }
       } catch (error: any) {
         console.error('Error fetching talent data', error);
@@ -106,34 +101,31 @@
     [skip, loading, hasMore],
   );
 
-  // Reload cards when filter changes
   useEffect(() => {
     resetAndFetchData();
   }, [skillFilter, domainFilter, resetAndFetchData]);
 
-  // Apply the filters to the talents
   useEffect(() => {
     const filtered = talents.filter((talent) => {
-      if (skillFilter == 'all' && domainFilter == 'all') {
+      if (skillFilter === 'all' && domainFilter === 'all') {
         return true;
-      } else if (
-        skillFilter == 'all' &&
-        domainFilter == talent.dehixTalent.domainName
+      }
+      if (
+        skillFilter === 'all' &&
+        domainFilter === talent.dehixTalent.domainName
       ) {
         return true;
-      } else if (
-        skillFilter == talent.dehixTalent.skillName &&
-        domainFilter == 'all'
+      }
+      if (
+        skillFilter === talent.dehixTalent.skillName &&
+        domainFilter === 'all'
       ) {
         return true;
-      } else if (
-        skillFilter == talent.dehixTalent.skillName ||
-        domainFilter == talent.dehixTalent.domainName
-      ) {
-        return true;
-      } else {
-        return false;
-      }
+      }
+      return (
+        skillFilter === talent.dehixTalent.skillName ||
+        domainFilter === talent.dehixTalent.domainName
+      );
     });
     setFilteredTalents(filtered);
   }, [skillFilter, domainFilter, talents]);
@@ -181,21 +173,12 @@
                   </div>
                 </div>
                 <div>
-<<<<<<< HEAD
-                  {/* <button>
-                    <Link href="/business/freelancerProfile">view</Link>
-                  </button> */}
-                    <Link href={`/business/freelancerProfile/${talentEntry._id}`}>
-                      <Button className='w-full'>View</Button>
-                    </Link>
-=======
                   <Link
                     href={`/business/freelancerProfile/${talent.freelancer_id}`}
                     passHref
                   >
                     <Button className="w-full">View</Button>
                   </Link>
->>>>>>> 1c8301cf
                 </div>
               </div>
             </CardContent>
