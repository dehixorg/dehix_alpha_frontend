--- conflicted
+++ resolved
@@ -1,13 +1,8 @@
 'use client';
 
-<<<<<<< HEAD
 import type React from 'react';
 import { useState, useRef, useCallback, useEffect } from 'react';
-import { Loader2, Plus, X, Check, X as XIcon, SendIcon, Expand } from 'lucide-react';
-=======
-import React, { useState, useRef, useCallback, useEffect } from 'react';
-import { Loader2, Plus, X, Expand } from 'lucide-react';
->>>>>>> 5f9894f3
+import { Loader2, Plus, X, Check, X as XIcon, SendIcon, Expand} from 'lucide-react';
 import Link from 'next/link';
 import { useSelector } from 'react-redux';
 import { Github, Linkedin } from 'lucide-react'; // Import icons
