--- conflicted
+++ resolved
@@ -51,12 +51,11 @@
   const [hasMore, setHasMore] = useState(true);
   const isRequestInProgress = useRef(false);
 
-  // Function to reset state when filters change
   const resetAndFetchData = useCallback(() => {
     setTalents([]);
     setSkip(0);
     setHasMore(true);
-    fetchTalentData(0, true); // Pass 0 as the skip value to start from the beginning
+    fetchTalentData(0, true);
   }, [skillFilter, domainFilter]);
 
   const fetchTalentData = useCallback(
@@ -94,7 +93,7 @@
             ? 'No more talents to load.'
             : 'Something went wrong. Please try again later.';
 
-        setHasMore(false); 
+        setHasMore(false);
         toast({
           variant: 'destructive',
           title: 'Error',
@@ -108,29 +107,27 @@
     [skip, loading, hasMore],
   );
 
-  // Reload cards when filter changes
   useEffect(() => {
     resetAndFetchData();
   }, [skillFilter, domainFilter, resetAndFetchData]);
 
-  // Apply the filters to the talents
   useEffect(() => {
     const filtered = talents.filter((talent) => {
-      if (skillFilter == 'all' && domainFilter == 'all') {
+      if (skillFilter === 'all' && domainFilter === 'all') {
         return true;
       } else if (
-        skillFilter == 'all' &&
-        domainFilter == talent.dehixTalent.domainName
+        skillFilter === 'all' &&
+        domainFilter === talent.dehixTalent.domainName
       ) {
         return true;
       } else if (
-        skillFilter == talent.dehixTalent.skillName &&
-        domainFilter == 'all'
+        skillFilter === talent.dehixTalent.skillName &&
+        domainFilter === 'all'
       ) {
         return true;
       } else if (
-        skillFilter == talent.dehixTalent.skillName ||
-        domainFilter == talent.dehixTalent.domainName
+        skillFilter === talent.dehixTalent.skillName ||
+        domainFilter === talent.dehixTalent.domainName
       ) {
         return true;
       } else {
@@ -183,19 +180,11 @@
                   </div>
                 </div>
                 <div>
-<<<<<<< HEAD
-                  {/* <button>
-                    <Link href="/business/freelancerProfile">view</Link>
-                  </button> */}
-                  <Link href={`/business/freelancerProfile/${talentEntry._id}`}>
-                    <Button className='w-full'>View</Button>
-=======
                   <Link
-                    href={`/business/freelancerProfile/${talent.freelancer_id}`}
+                    href={`/business/freelancerProfile/${talent.dehixTalent._id}`}
                     passHref
                   >
                     <Button className="w-full">View</Button>
->>>>>>> 1c8301cf
                   </Link>
                 </div>
               </div>
