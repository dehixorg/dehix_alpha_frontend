--- conflicted
+++ resolved
@@ -12,9 +12,6 @@
 ];
 const maxResumeSize = 5 * 1024 * 1024; // 5MB
 
-<<<<<<< HEAD
-const ResumeUpload: React.FC = () => {
-=======
 interface ResumeUploadProps {
   onResumeUpdate?: () => void;
   userId?: string; // Add userId to ensure we fetch the correct user's data
@@ -24,7 +21,6 @@
   onResumeUpdate,
   userId,
 }) => {
->>>>>>> f01d0c03
   const [selectedResume, setSelectedResume] = useState<File | null>(null);
   const [uploadedFileName, setUploadedFileName] = useState<string | null>(null);
   const [isUploading, setIsUploading] = useState(false);
