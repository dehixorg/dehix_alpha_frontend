import React, { useState, useRef, useEffect } from 'react';
<<<<<<< HEAD
import { Image as ImageIcon, UploadCloud } from 'lucide-react'; // Import necessary icons
=======
import { X, UploadCloud, Image as ImageIcon } from 'lucide-react';
>>>>>>> 05697c0d

import { Button } from '../ui/button';

import { toast } from '@/components/ui/use-toast';
import { axiosInstance } from '@/lib/axiosinstance';

const allowedResumeFormats = [
  'application/pdf',
  'application/vnd.openxmlformats-officedocument.wordprocessingml.document',
];
const maxResumeSize = 5 * 1024 * 1024; // 5MB in bytes

interface ResumeUploadProps {
  user_id: string;
  url: string;
}

const ResumeUpload: React.FC<ResumeUploadProps> = ({ user_id, url }) => {
  const [selectedResume, setSelectedResume] = useState<File | null>(null);
  const [uploadedFileName, setUploadedFileName] = useState<string | null>(null);
  const [isUploading, setIsUploading] = useState(false);
  const fileInputRef = useRef<HTMLInputElement | null>(null);

  const truncateFileName = (fileName: string) => {
    const maxLength = 20;
    const extension = fileName.substring(fileName.lastIndexOf('.'));
    if (fileName.length > maxLength) {
      return `${fileName.substring(0, maxLength - extension.length)}...${extension}`;
    }
    return fileName;
  };

  const handleResumeChange = (e: React.ChangeEvent<HTMLInputElement>) => {
    const file = e.target.files?.[0];
    if (file) {
      if (allowedResumeFormats.includes(file.type)) {
        if (file.size <= maxResumeSize) {
          setSelectedResume(file);
        } else {
          toast({
            variant: 'destructive',
            title: 'File too large',
            description: 'Resume size should not exceed 5MB.',
          });
        }
      } else {
        toast({
          variant: 'destructive',
          title: 'Invalid file type',
          description: 'Supported formats: PDF, DOCX.',
        });
      }
    }
  };

  const handleDrop = (e: React.DragEvent<HTMLDivElement>) => {
    e.preventDefault();
    const file = e.dataTransfer.files[0];
    if (file) handleResumeChange({ target: { files: [file] } } as any);
  };

  const handleDragOver = (e: React.DragEvent<HTMLDivElement>) =>
    e.preventDefault();

  const handleUploadClick = async () => {
    if (!selectedResume) {
      toast({
        variant: 'destructive',
        title: 'No Resume Selected',
        description: 'Please select a resume before uploading.',
      });
      return;
    }

    const formData = new FormData();
    formData.append('resume', selectedResume);

    try {
      setIsUploading(true);

      const postResponse = await axiosInstance.post(
        '/register/upload-image',
        formData,
        {
          headers: { 'Content-Type': 'multipart/form-data' },
        },
      );

      const { Location } = postResponse.data?.data || {};
      if (!Location) throw new Error('Failed to upload the resume.');

      const putResponse = await axiosInstance.put(`/freelancer/${user_id}`, {
        resume: Location,
      });

      if (putResponse.status === 200) {
        setSelectedResume(null);
        setUploadedFileName(selectedResume.name);

        toast({
          title: 'Success',
          description: 'Resume uploaded successfully!',
        });
      } else {
        throw new Error('Failed to update resume.');
      }
    } catch (error) {
      toast({
        variant: 'destructive',
        title: 'Upload failed',
        description:
          error instanceof Error ? error.message : 'Please try again.',
      });
    } finally {
      setIsUploading(false);
    }
  };

  const handleCancelClick = () => {
    setSelectedResume(null);
  };

  return (
    <div className="upload-form max-w-md mx-auto rounded shadow-md p-4">
      <div className="space-y-6 flex flex-col items-center">
        {/* Drag-and-Drop and Click-to-Upload Area */}
        <div
          className="flex flex-col items-center justify-center border-dashed border-2 border-gray-400 rounded-lg p-6 w-full cursor-pointer"
          onDrop={handleDrop}
          onDragOver={handleDragOver}
          onClick={() => fileInputRef.current?.click()}
        >
          {selectedResume ? (
            <div className="w-full flex justify-center items-center gap-4 text-gray-700 text-center">
              <p className="truncate">
                {truncateFileName(selectedResume.name)}
              </p>
              <button
                className="bg-red-600 text-white rounded-full p-1 hover:bg-red-700"
                onClick={handleCancelClick}
                aria-label="Remove file"
              >
                <X className="w-4 h-4" />
              </button>
            </div>
          ) : (
            <>
              <UploadCloud className="text-gray-500 w-12 h-12 mb-2" />
              <p className="text-gray-700 text-center">
                Drag and drop your resume here or click to upload
              </p>
              <div className="flex items-center mt-2">
                <ImageIcon className="text-gray-500 w-5 h-5 mr-1" />
                <span className="text-gray-600 text-xs md:text-sm">
                  Supported formats: PDF, DOCX.
                </span>
              </div>
              <input
                type="file"
                accept={allowedResumeFormats.join(',')}
                onChange={handleResumeChange}
                className="hidden"
                ref={fileInputRef}
              />
            </>
          )}
        </div>

        {/* Upload Button */}
        {selectedResume && (
          <Button
            onClick={handleUploadClick}
            className="w-full"
            disabled={isUploading}
          >
            {isUploading ? 'Uploading...' : 'Upload Resume'}
          </Button>
        )}

        {/* Display Uploaded File Name */}
        {uploadedFileName && (
          <p className="text-center text-gray-600">
            Uploaded: <strong>{truncateFileName(uploadedFileName)}</strong>
          </p>
        )}
      </div>
    </div>
  );
};

export default ResumeUpload;<|MERGE_RESOLUTION|>--- conflicted
+++ resolved
@@ -1,9 +1,7 @@
 import React, { useState, useRef, useEffect } from 'react';
-<<<<<<< HEAD
-import { Image as ImageIcon, UploadCloud } from 'lucide-react'; // Import necessary icons
-=======
+
 import { X, UploadCloud, Image as ImageIcon } from 'lucide-react';
->>>>>>> 05697c0d
+
 
 import { Button } from '../ui/button';
 
