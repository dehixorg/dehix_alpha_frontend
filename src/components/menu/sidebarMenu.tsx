--- conflicted
+++ resolved
@@ -79,8 +79,6 @@
 import type React from 'react';
 import Link from 'next/link';
 import { usePathname } from 'next/navigation';
-import { useSelector } from 'react-redux';
-import { Verified } from 'lucide-react';
 
 import { ThemeToggle } from '../shared/themeToggle';
 
@@ -132,22 +130,6 @@
     if (isActive(item.href)) return true;
     return item.subItems?.some((subItem) => isActive(subItem.href));
   };
-
-  const finalMenuItemsTop = [...menuItemsTop];
-<<<<<<< HEAD
-  if (
-    isKycCheck &&
-    user?.kycStatus !== 'ACTIVE'
-  ) {
-=======
-  if (isKycCheck && user?.kycStatus !== 'ACTIVE') {
->>>>>>> 2010659d
-    finalMenuItemsTop.splice(3, 0, {
-      href: `/${user?.type?.toLowerCase()}/settings/kyc`,
-      icon: <Verified className="h-5 w-5" />,
-      label: 'kyc',
-    });
-  }
 
   const MenuIcon = ({ item }: { item: MenuItem }) => {
     if (item.subItems) {
