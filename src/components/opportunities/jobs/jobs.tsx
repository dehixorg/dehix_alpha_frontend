import * as React from 'react';
import { Mail, MapPin } from 'lucide-react';
import Link from 'next/link';

import {
  Card,
  CardContent,
  CardDescription,
  CardHeader,
  CardTitle,
} from '@/components/ui/card';
import { Button } from '@/components/ui/button';
import { Badge } from '@/components/ui/badge';
<<<<<<< HEAD
import ProfileCard from '@/components/opportunities/jobs/profileCard';

interface Profile {
  domain?: string;
  freelancersRequired?: string;
  skills?: string[];
  experience?: number;
  minConnect?: number;
  rate?: number;
}
=======
import { getStatusBadge } from '@/utils/statusBadge';
>>>>>>> f6512d22
interface JobCardProps {
  id: string;
  projectName: string;
  description: string;
  companyName: string;
  email: string;
  skillsRequired: string[];
  status: string | undefined;
  team: string[] | undefined;
  profiles: Profile[];
}

const JobCard: React.FC<JobCardProps> = ({
  id,
  projectName,
  description,
  companyName,
  email,
  skillsRequired,
  status,
  team,
  profiles,
}) => {
  const [isClient, setIsClient] = React.useState(false);

  React.useEffect(() => {
    setIsClient(true);
  }, []);

  if (!isClient) {
    return null;
  }
  const { text, className } = getStatusBadge(status);

  return (
    <Card className="w-full max-w-4xl hover:border-gray-600 hover:shadow-lg transition-shadow border border-gray-300 rounded-lg">
      <CardHeader className="pb-3">
        <CardTitle className="text-2xl font-bold text-gray-300">
          {projectName}
        </CardTitle>

        {/* <div className=" h-[1px] bg-gray-300 mt-4 mb-4" /> */}
      </CardHeader>

      <CardContent className="ml-4 space-y-4">
        <div className="flex justify-between">
          {/* Left section */}
          <div className="flex flex-col">
            <div className="flex items-center text-gray-600">
              <MapPin className="w-4 h-4" />
              <p className="ml-2 mr-2">{companyName}</p>
              <Badge className={className}>{text}</Badge>
            </div>

            <div className="flex items-center text-gray-600">
              <Mail className="h-4 w-4" />
              <p className="ml-2 text-sm">{email}</p>
            </div>

            <CardDescription>
              <p className="text-gray-600 mt-3 text-justify">{description}</p>
            </CardDescription>
          </div>

          {/* Right section */}
          <div className="flex flex-col items-end space-y-4">
            <div>
              <p className="font-medium text-gray-700">Skills Required:</p>
              <div className="mt-2 flex flex-wrap">
                {skillsRequired?.map((skill: any, index: number) => (
                  <Badge
                    key={index}
                    className="mr-2 mb-2 uppercase bg-gray-100 text-gray-700 px-3 py-1 rounded"
                  >
                    {skill}
                  </Badge>
                ))}
              </div>
            </div>

            {team && team.length > 0 && (
              <div>
                <p className="font-medium text-gray-700">Team Members:</p>
                <div className="mt-2 flex flex-wrap">
                  {team.map((member: any, index: number) => (
                    <Badge
                      key={index}
                      className="mr-2 mb-2 uppercase bg-gray-100 text-gray-700 px-3 py-1 rounded"
                    >
                      {member}
                    </Badge>
                  ))}
                </div>
              </div>
            )}

            <div className="flex space-x-4">
              <Button className="bg-blue-600 text-white hover:bg-blue-700">
                <Link href={`/freelancer/project/${id}`}>View</Link>
              </Button>
              <Button className="bg-gray-500 text-white hover:bg-gray-600">
                Not Interested
              </Button>
            </div>
          </div>
        </div>

        {/* New Profile Section */}
        <div className="mt-10 hover:bg-muted hover:bg-opacity-10">
          <hr className="w-full flex justify-end my-4 border border-muted border-opacity-10" />
          {profiles && profiles.length > 0 && (
            <div className="space-y-4">
              {profiles.map((profile: any, index: number) => (
                <ProfileCard key={index} profile={profile} projectId={id} />
              ))}
            </div>
          )}
        </div>
      </CardContent>
    </Card>
  );
};

export default JobCard;<|MERGE_RESOLUTION|>--- conflicted
+++ resolved
@@ -11,7 +11,6 @@
 } from '@/components/ui/card';
 import { Button } from '@/components/ui/button';
 import { Badge } from '@/components/ui/badge';
-<<<<<<< HEAD
 import ProfileCard from '@/components/opportunities/jobs/profileCard';
 
 interface Profile {
@@ -22,9 +21,7 @@
   minConnect?: number;
   rate?: number;
 }
-=======
 import { getStatusBadge } from '@/utils/statusBadge';
->>>>>>> f6512d22
 interface JobCardProps {
   id: string;
   projectName: string;
