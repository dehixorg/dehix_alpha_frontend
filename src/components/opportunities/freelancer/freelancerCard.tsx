--- conflicted
+++ resolved
@@ -334,30 +334,72 @@
                             @{userName || 'username'}
                           </p>
                         </div>
-                      </div>
-                      <div className="flex items-center gap-2 flex-wrap">
-                        <Badge
-                          variant="secondary"
-                          className="inline-flex items-center gap-1.5 rounded-full px-2.5 py-1 text-xs"
-                        >
-                          <Briefcase className="h-3.5 w-3.5" />{' '}
-                          {formatExperience(experience)}
-                        </Badge>
-                        {formatPay(monthlyPay) && (
-                          <Badge
-                            variant="secondary"
-                            className="inline-flex items-center gap-1.5 rounded-full px-2.5 py-1 text-xs"
-                          >
-                            <DollarSign className="h-3.5 w-3.5" />{' '}
-                            {formatPay(monthlyPay)}
-                          </Badge>
-                        )}
-                      </div>
-                    </div>
-
-                    <Separator />
-
-<<<<<<< HEAD
+                        <Card className="w-full  shadow-lg shadow-gray-500/20 mt-4">
+                          <table className="min-w-full table-auto border-collapse ">
+                            <tbody>
+                              <tr>
+                                <td className="border-b px-4 py-2 font-medium">
+                                  Username
+                                </td>
+                                <td className="border-b px-4 py-2">
+                                  {userName || 'N/A'}
+                                </td>
+                              </tr>
+                              <tr>
+                                <td className="border-b px-4 py-2 font-medium">
+                                  Skill
+                                </td>
+                                <td className="border-b px-4 py-2">
+                                  {skills?.length === 0 || !skills ? (
+                                    'N/A'
+                                  ) : (
+                                    <>
+                                      {skills
+                                        .slice(0, 2)
+                                        .map((skill: any, index: number) => (
+                                          <Badge
+                                            key={index}
+                                            className="bg-transparent text-foreground"
+                                          >
+                                            {skill.name}
+                                            {index < skills.length - 1 && ','}
+                                          </Badge>
+                                        ))}
+
+                                      {skills.length > 2 && !isExpanded && (
+                                        <Badge
+                                          key="extra"
+                                          className="bg-transparent border-none text-foreground"
+                                          onClick={() => setIsExpanded(true)}
+                                        >
+                                          +{skills.length - 2}
+                                        </Badge>
+                                      )}
+
+                                      {isExpanded && (
+                                        <div className="flex flex-wrap gap-2 mt-2">
+                                          {skills
+                                            .slice(2)
+                                            .map(
+                                              (skill: any, index: number) => (
+                                                <Badge
+                                                  key={index + 2}
+                                                  className="bg-transparent border-none text-foreground"
+                                                >
+                                                  {skill.name}
+                                                  {index <
+                                                    skills.slice(2).length -
+                                                      1 && ','}
+                                                </Badge>
+                                              ),
+                                            )}
+                                        </div>
+                                      )}
+                                    </>
+                                  )}
+                                </td>
+                              </tr>
+
                               <tr>
                                 <td className="border-b px-4 py-2 font-medium">
                                   Experience
@@ -396,123 +438,36 @@
                                   )}
                                 </td>
                               </tr>
-=======
-                    {/* Detail sections */}
-                    <div className="grid md:grid-cols-2 gap-6">
-                      <div>
-                        <h3 className="font-medium mb-2 flex items-center gap-2">
-                          <Award className="h-4 w-4" /> Skills
-                        </h3>
-                        <div className="flex flex-wrap gap-1">
-                          {!skills || skills.length === 0 ? (
-                            <Badge
-                              variant="outline"
-                              className="text-xs px-2 py-0.5 rounded-md text-muted-foreground"
-                            >
-                              No skills provided
-                            </Badge>
-                          ) : (
-                            skills
-                              .slice(0, 10)
-                              .map((skill: any, index: number) => (
-                                <Badge
-                                  key={index}
-                                  variant="secondary"
-                                  className="text-xs px-2 py-0.5 rounded-full"
-                                >
-                                  {skill.name}
-                                </Badge>
-                              ))
-                          )}
-                        </div>
-                      </div>
->>>>>>> 54e64053
-
-                      <div>
-                        <h3 className="text-sm font-medium mb-2 flex items-center gap-2">
-                          <Layers className="h-4 w-4 mr-1" /> Domains
-                        </h3>
-                        {domains && domains.length > 0 ? (
-                          <div className="flex flex-wrap gap-2">
-                            {domains.map((domain: any, index: number) => (
-                              <Badge
-                                key={index}
-                                variant="outline"
-                                className="font-normal px-3 py-1 rounded-full"
-                              >
-                                {domain.name}
-                              </Badge>
-                            ))}
-                          </div>
-                        ) : (
-                          <Badge
-                            variant="outline"
-                            className="font-normal px-3 py-1 rounded-md text-muted-foreground"
-                          >
-                            No domains listed
-                          </Badge>
-                        )}
-                      </div>
-                    </div>
-
-                    {/* Footer actions inside content for mobile stacking */}
-                    <DialogFooter className="flex flex-col sm:flex-row sm:justify-between gap-3 pt-4">
-                      <div className="flex items-center gap-2 flex-wrap">
-                        {websiteUrl && (
-                          <a
-                            href={websiteUrl}
-                            target="_blank"
-                            rel="noopener noreferrer"
-                          >
-                            <Button
-                              variant="outline"
-                              size="sm"
-                              className="gap-2"
-                            >
-                              <Globe className="h-4 w-4" /> Website
-                            </Button>
-                          </a>
-                        )}
-                        {githubUrl && (
-                          <a
-                            href={githubUrl}
-                            target="_blank"
-                            rel="noopener noreferrer"
-                          >
-                            <Button
-                              variant="outline"
-                              size="sm"
-                              className="gap-2"
-                            >
-                              <Github className="h-4 w-4" /> GitHub
-                            </Button>
-                          </a>
-                        )}
-                        {linkedInUrl && (
-                          <a
-                            href={linkedInUrl}
-                            target="_blank"
-                            rel="noopener noreferrer"
-                          >
-                            <Button
-                              variant="outline"
-                              size="sm"
-                              className="gap-2"
-                            >
-                              <Linkedin className="h-4 w-4" /> LinkedIn
-                            </Button>
-                          </a>
-                        )}
-                        {websiteUrl && (
-                          <a
-                            href={websiteUrl}
-                            target="_blank"
-                            rel="noopener noreferrer"
-                          >
-                            <Button
-                              variant="outline"
-                              size="sm"
-                              className="gap-2"
+
+                              <tr>
+                                <td className="border-b px-4 py-2 font-medium">
+                                  LinkedIn
+                                </td>
+                                <td className="border-b px-4 py-2">
+                                  {LinkedIn && LinkedIn.trim() ? (
+                                    <a
+                                      href={LinkedIn}
+                                      target="_blank"
+                                      rel="noopener noreferrer"
+                                      className="hover:underline overflow-hidden whitespace-nowrap text-ellipsis max-w-[120px] sm:max-w-[170px] block"
+                                      title={LinkedIn}
+                                    >
+                                      {LinkedIn}
+                                    </a>
+                                  ) : (
+                                    'N/A'
+                                  )}
+                                </td>
+                              </tr>
+                            </tbody>
+                          </table>
+                        </Card>
+
+                        <div className="w-full text-sm mt-6">
+                          <div className="w-full text-center">
+                            <Link
+                              href={`/business/freelancerProfile/${userName}`}
+                              passHref
                             >
                               <Globe className="h-4 w-4" /> Website
                             </Button>
