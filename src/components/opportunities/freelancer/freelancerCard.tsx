--- conflicted
+++ resolved
@@ -44,12 +44,7 @@
   githubUrl?: string;
   linkedInUrl?: string;
   websiteUrl?: string;
-<<<<<<< HEAD
   freelancer_id?: string;
-=======
-  freelancerId?: string;
-  freelancer_professional_profile_id?: string;
->>>>>>> 734df796
 }
 
 const FreelancerCard: React.FC<FreelancerCardProps> = ({
@@ -63,22 +58,13 @@
   githubUrl,
   linkedInUrl,
   websiteUrl,
-<<<<<<< HEAD
   freelancer_id,
-=======
-  freelancerId,
-  freelancer_professional_profile_id,
->>>>>>> 734df796
 }) => {
   const [isExpanded, setIsExpanded] = useState(false);
   const [isDialogOpen, setIsDialogOpen] = useState(false);
   const [isClosing, setIsClosing] = useState(false);
   const [loading, setLoading] = useState(false);
-<<<<<<< HEAD
   const [showConfirmDialog, setShowConfirmDialog] = useState(false);
-=======
-  const [isProjectDialogOpen, setIsProjectDialogOpen] = useState(false);
->>>>>>> 734df796
   const user = useSelector((state: RootState) => state.user);
 
   const handleHireNow = async (data?: any) => {
@@ -179,7 +165,6 @@
         tabIndex={0}
         onClick={() => {
           if (!isClosing) setIsDialogOpen(true);
-<<<<<<< HEAD
         }}
         onKeyDown={(e) => {
           if (e.key === 'Enter' || e.key === ' ') {
@@ -203,33 +188,6 @@
                 </AvatarFallback>
               </Avatar>
             </div>
-=======
-        }
-      }}
-    >
-      {/* Mount ProjectProfileSelectionDialog at card root so external Hire Now works when profile dialog is closed */}
-      <ProjectProfileSelectionDialog
-        open={isProjectDialogOpen}
-        onOpenChange={setIsProjectDialogOpen}
-        freelancerId={freelancerId}
-        freelancer_professional_profile_id={freelancer_professional_profile_id}
-        onSuccess={() => {
-          // Optionally refresh or notify
-        }}
-      />
-
-      <div className="md:flex md:gap-6 border border-gray-200 dark:border-gray-800 rounded-xl transition-all duration-300 hover:shadow-lg hover:shadow-primary/10 bg-muted-foreground/20 dark:bg-muted/20">
-        {/* Left Side - Profile */}
-        <div className="flex flex-col items-center md:items-start md:border-r md:border-border md:pr-6 md:w-80 p-4 pr-0 md:p-6 bg-muted-foreground/20 dark:bg-muted/20">
-          <div className="relative mb-3">
-            <Avatar className="h-20 w-20 ring-2 ring-primary/10">
-              <AvatarImage src={profile} alt={name} className="object-cover" />
-              <AvatarFallback className="bg-muted text-foreground/70 text-lg font-semibold">
-                {getInitials(name)}
-              </AvatarFallback>
-            </Avatar>
-          </div>
->>>>>>> 734df796
 
             <CardHeader className="p-0 text-center md:text-left w-full">
               <CardTitle className="text-lg font-semibold tracking-tight">
@@ -616,7 +574,6 @@
                               rel="noopener noreferrer"
                               onClick={(e) => e.stopPropagation()}
                             >
-<<<<<<< HEAD
                               <Button
                                 variant="outline"
                                 size="sm"
@@ -627,36 +584,6 @@
                               </Button>
                             </a>
                           )}
-=======
-                              <Globe className="h-4 w-4" /> Website
-                            </Button>
-                          </a>
-                        )}
-                      </div>
-                      <div className="flex items-center gap-2">
-                        <div onClick={(e) => e.stopPropagation()}>
-                          <ProjectProfileSelectionDialog
-                            open={isProjectDialogOpen}
-                            onOpenChange={setIsProjectDialogOpen}
-                            freelancerId={freelancerId}
-                            freelancer_professional_profile_id={
-                              freelancer_professional_profile_id
-                            }
-                            onSuccess={() => {
-                              // Optionally refresh or notify
-                            }}
-                          />
-                          <Button
-                            variant="default"
-                            size="sm"
-                            onClick={(e) => {
-                              e.stopPropagation();
-                              setIsProjectDialogOpen(true);
-                            }}
-                          >
-                            Invite Now
-                          </Button>
->>>>>>> 734df796
                         </div>
                         <div className="flex items-center gap-2">
                           <div onClick={(e) => e.stopPropagation()}>
@@ -686,7 +613,6 @@
                 </Dialog>
               </div>
 
-<<<<<<< HEAD
               <div onClick={(e) => e.stopPropagation()}>
                 <ConnectsDialog
                   loading={loading}
@@ -704,16 +630,6 @@
                   onCloseParentDialog={() => setIsDialogOpen(false)}
                 />
               </div>
-=======
-            <div onClick={(e) => e.stopPropagation()}>
-              <Button
-                variant="default"
-                size="sm"
-                onClick={() => setIsProjectDialogOpen(true)}
-              >
-                Invite Now
-              </Button>
->>>>>>> 734df796
             </div>
           </div>
         </div>
