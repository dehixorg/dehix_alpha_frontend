--- conflicted
+++ resolved
@@ -4,7 +4,6 @@
 import { Card, CardContent, CardHeader, CardTitle } from '@/components/ui/card';
 import { Input } from '@/components/ui/input';
 import { Label } from '@/components/ui/label';
-import { useToast } from '@/components/ui/use-toast';
 
 interface CompanyCardProps {
   heading: string;
@@ -12,52 +11,6 @@
 }
 
 const CompanyCard: React.FC<CompanyCardProps> = ({ heading, setLimits }) => {
-<<<<<<< HEAD
-  const { toast } = useToast();
-
-  const [lowerLimit, setLowerLimit] = React.useState<number>(0);
-  const [higherLimit, setHigherLimit] = React.useState<number>(10);
-
-  const validateAndSetLimits = (lower: number, higher: number) => {
-    if (lower < 0 || higher < 0) {
-      toast({
-        title: 'Invalid Input',
-        description: 'Experience cannot be negative.',
-        variant: 'destructive',
-      });
-      return;
-    }
-    if (higher > 30) {
-      toast({
-        title: 'Invalid Input',
-        description: 'Maximum experience cannot exceed 30 years.',
-        variant: 'destructive',
-      });
-      return;
-    }
-    if (lower > higher && higher !== 0) {
-      toast({
-        title: 'Invalid Range',
-        description: 'Minimum cannot be greater than Maximum.',
-        variant: 'destructive',
-      });
-      return;
-    }
-
-    setLowerLimit(lower);
-    setHigherLimit(higher);
-    setLimits(`${lower}-${higher}`);
-  };
-
-  const handleLowerLimitChange = (e: React.ChangeEvent<HTMLInputElement>) => {
-    const newLowerLimit = Number(e.target.value);
-    validateAndSetLimits(newLowerLimit, higherLimit);
-  };
-
-  const handleHigherLimitChange = (e: React.ChangeEvent<HTMLInputElement>) => {
-    const newHigherLimit = Number(e.target.value);
-    validateAndSetLimits(lowerLimit, newHigherLimit);
-=======
   const [lowerLimit, setLowerLimit] = React.useState<string>('');
   const [higherLimit, setHigherLimit] = React.useState<string>('');
   const [error, setError] = React.useState<string>('');
@@ -88,7 +41,6 @@
     setLowerLimit(lower);
     setHigherLimit(higher);
     setLimits(`${lower || 0}-${higher || 0}`);
->>>>>>> 56037806
   };
 
   return (
