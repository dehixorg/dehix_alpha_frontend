--- conflicted
+++ resolved
@@ -29,10 +29,6 @@
     return NextResponse.redirect(new URL('/auth/login', request.url));
   }
 
-<<<<<<< HEAD
-=======
-  // Protect routes and enforce role-based redirection
->>>>>>> 1c8301cf
   if (token && userType) {
     if (
       userType === 'freelancer' &&
