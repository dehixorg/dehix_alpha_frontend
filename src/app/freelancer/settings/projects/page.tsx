--- conflicted
+++ resolved
@@ -25,21 +25,19 @@
     const fetchData = async () => {
       try {
         const response = await axiosInstance.get(`/freelancer/${user.uid}`);
-<<<<<<< HEAD
+
   
-        // Check if response.data?.projects is valid before using Object.values()
+  
         const projectsData = response.data?.projects;
   
         if (!projectsData || typeof projectsData !== 'object') {
           console.warn('No projects data found, setting empty array.');
-          setProjects([]); // Empty array set kar diya taaki error na aaye
+          setProjects([]); 
           return;
         }
   
-        setProjects(Object.values(projectsData));
-=======
         setProjects(Object.values(response?.data?.data?.projects));
->>>>>>> 29714428
+
       } catch (error) {
         toast({
           variant: 'destructive',
@@ -47,7 +45,7 @@
           description: 'Something went wrong. Please try again.',
         });
         console.error('API Error:', error);
-        setProjects([]); // UI break hone se bachega
+        setProjects([]); 
       }
     };
   
