--- conflicted
+++ resolved
@@ -54,18 +54,14 @@
   const [newProfileDescription, setNewProfileDescription] = useState('');
   const [deleteDialogOpen, setDeleteDialogOpen] = useState(false);
   const [profileToDelete, setProfileToDelete] = useState<string | null>(null);
-<<<<<<< HEAD
-=======
   const [activeTab, setActiveTab] = useState<
     'overview' | 'freelancer' | 'consultant'
   >('overview');
   const [newProfileType, setNewProfileType] = useState<
     'Freelancer' | 'Consultant'
   >('Freelancer');
->>>>>>> 46cecdae
-
-  /** Fetch Freelancer Profiles */
-  const fetchFreelancerProfiles = useCallback(async () => {
+
+  const fetchProfiles = useCallback(async () => {
     if (!user.uid) return;
     setIsLoading(true);
     try {
@@ -173,17 +169,7 @@
         profileType: newProfileType,
       } as FreelancerProfile;
 
-<<<<<<< HEAD
-      if (profileType === 'Freelancer') {
-        setFreelancerProfiles([...freelancerProfiles, newProfile]);
-      } else {
-        const [newConsultantProfile] = Object.values(newProfile.consultant);
-        setConsultantProfiles([...consultantProfiles, newConsultantProfile]);
-      }
-
-=======
       setProfiles((prev) => [...prev, localProfile]);
->>>>>>> 46cecdae
       setNewProfileName('');
       setNewProfileDescription('');
       setProfileType('Freelancer');
@@ -291,175 +277,6 @@
           ]}
         />
         <main className="grid flex-1 items-start sm:px-6 sm:py-0 md:gap-8">
-<<<<<<< HEAD
-          <div className="space-y-6">
-            <div className="flex justify-between items-center">
-              <div>
-                <h1 className="text-2xl font-bold">Professional Profiles</h1>
-                <p className="text-muted-foreground">
-                  Create and manage multiple professional profiles to showcase
-                  different aspects of your expertise.
-                </p>
-              </div>
-            </div>
-
-            {isLoading ? (
-              <div className="text-center py-12">
-                <p>Loading profiles...</p>
-              </div>
-            ) : profiles.length === 0 ? (
-              <div className="col-span-full flex flex-col items-center justify-center py-12">
-                <p className="text-gray-500 mb-4">No profiles found</p>
-                <Button
-                  variant="outline"
-                  size="icon"
-                  onClick={() => setIsCreateDialogOpen(true)}
-                >
-                  <Plus className="h-4 w-4" />
-                </Button>
-              </div>
-            ) : (
-              <div className="grid grid-cols-1 md:grid-cols-2 lg:grid-cols-3 gap-6">
-                {profiles.map((profile) => (
-                  <Card
-                    key={profile._id}
-                    className="hover:shadow-lg transition-shadow flex flex-col h-full"
-                  >
-                    <CardHeader>
-                      <div className="flex items-start justify-between">
-                        <div className="flex-1">
-                          <CardTitle className="text-lg font-semibold flex items-center gap-2">
-                            <User className="h-5 w-5" />
-                            {profile.profileName}
-                          </CardTitle>
-                          <p className="text-sm text-muted-foreground mt-1">
-                            {profile.description &&
-                            profile.description.length > 100
-                              ? `${profile.description.substring(0, 100)}...`
-                              : profile.description ||
-                                'No description available'}
-                          </p>
-                        </div>
-                      </div>
-                    </CardHeader>
-                    <CardContent className="space-y-4 flex-1 flex flex-col">
-                      <div className="flex-1 space-y-4">
-                        {/* Skills */}
-                        <div className="min-h-[60px]">
-                          {profile.skills && profile.skills.length > 0 ? (
-                            <div>
-                              <p className="text-sm font-medium mb-2">
-                                Skills:
-                              </p>
-                              <div className="flex flex-wrap gap-1">
-                                {profile.skills
-                                  .slice(0, 3)
-                                  .map((skill: any, index: number) => (
-                                    <Badge
-                                      key={index}
-                                      variant="secondary"
-                                      className="text-xs"
-                                    >
-                                      {typeof skill === 'string'
-                                        ? skill
-                                        : skill.name || skill.skillName}
-                                    </Badge>
-                                  ))}
-                                {profile.skills.length > 3 && (
-                                  <Badge variant="outline" className="text-xs">
-                                    +{profile.skills.length - 3} more
-                                  </Badge>
-                                )}
-                              </div>
-                            </div>
-                          ) : (
-                            <div>
-                              <p className="text-sm font-medium mb-2">
-                                Skills:
-                              </p>
-                              <p className="text-xs text-muted-foreground">
-                                No skills added
-                              </p>
-                            </div>
-                          )}
-                        </div>
-
-                        {/* Domains */}
-                        <div className="min-h-[60px]">
-                          {profile.domains && profile.domains.length > 0 ? (
-                            <div>
-                              <p className="text-sm font-medium mb-2">
-                                Domains:
-                              </p>
-                              <div className="flex flex-wrap gap-1">
-                                {profile.domains
-                                  .slice(0, 2)
-                                  .map((domain: any, index: number) => (
-                                    <Badge
-                                      key={index}
-                                      variant="outline"
-                                      className="text-xs"
-                                    >
-                                      {typeof domain === 'string'
-                                        ? domain
-                                        : domain.name || domain.domainName}
-                                    </Badge>
-                                  ))}
-                                {profile.domains.length > 2 && (
-                                  <Badge variant="outline" className="text-xs">
-                                    +{profile.domains.length - 2} more
-                                  </Badge>
-                                )}
-                              </div>
-                            </div>
-                          ) : (
-                            <div>
-                              <p className="text-sm font-medium mb-2">
-                                Domains:
-                              </p>
-                              <p className="text-xs text-muted-foreground">
-                                No domains added
-                              </p>
-                            </div>
-                          )}
-                        </div>
-
-                        {/* Projects & Experience Count */}
-                        <div className="flex items-center gap-4 text-sm text-muted-foreground">
-                          <div className="flex items-center gap-1">
-                            <Briefcase className="h-4 w-4" />
-                            <span>
-                              {profile.projects?.length || 0} Projects
-                            </span>
-                          </div>
-                          <div className="flex items-center gap-1">
-                            <User className="h-4 w-4" />
-                            <span>
-                              {profile.experiences?.length || 0} Experience
-                            </span>
-                          </div>
-                        </div>
-
-                        {/* Hourly Rate */}
-                        <div className="text-sm min-h-[20px]">
-                          {profile.hourlyRate ? (
-                            <>
-                              <span className="font-medium">Rate: </span>
-                              <span className="text-green-600">
-                                ${profile.hourlyRate}/hr
-                              </span>
-                            </>
-                          ) : (
-                            <span className="text-muted-foreground text-xs">
-                              No rate set
-                            </span>
-                          )}
-                        </div>
-                      </div>
-
-                      {/* Action Buttons */}
-                      <div className="flex gap-2 pt-4 mt-auto">
-=======
           <div className="w-full mx-auto max-w-6xl">
             <div className="flex flex-col gap-2 mb-6">
               <h1 className="text-2xl font-bold tracking-tight flex items-center gap-2">
@@ -671,29 +488,16 @@
                             onDelete={() => handleDeleteProfile(profile._id!)}
                           />
                         ))}
->>>>>>> 46cecdae
                         <Button
-                          onClick={() =>
-                            router.push(
-                              `/freelancer/settings/profiles/view/${profile._id!}`,
-                            )
-                          }
                           variant="outline"
-<<<<<<< HEAD
-                          className="flex-1 flex items-center gap-2"
-=======
                           onClick={() => {
                             setNewProfileType('Freelancer');
                             setIsCreateDialogOpen(true);
                           }}
                           className="flex items-center justify-center h-full min-h-[200px] bg-muted-foreground/20 dark:bg-black/20 border-gray-200 dark:border-gray-800 rounded-xl"
->>>>>>> 46cecdae
                         >
-                          <Eye className="h-4 w-4" />
-                          View
+                          <Plus className="h-6 w-6" />
                         </Button>
-<<<<<<< HEAD
-=======
                       </div>
                     )}
                   </TabsContent>
@@ -709,21 +513,15 @@
                         <p className="text-muted-foreground mb-4">
                           No Consultant profiles found.
                         </p>
->>>>>>> 46cecdae
                         <Button
-                          onClick={() => handleViewProfile(profile._id!)}
-                          className="flex-1 flex items-center gap-2"
+                          onClick={() => {
+                            setNewProfileType('Consultant');
+                            setIsCreateDialogOpen(true);
+                          }}
                         >
-                          <Pencil className="h-4 w-4" />
-                          Edit
+                          <Plus className="h-4 w-4 mr-2" /> Create Consultant
+                          Profile
                         </Button>
-<<<<<<< HEAD
-                        <Button
-                          variant="destructive"
-                          size="sm"
-                          onClick={() => handleDeleteProfile(profile._id!)}
-                          className="flex items-center gap-2"
-=======
                       </div>
                     ) : (
                       <div className="grid grid-cols-1 md:grid-cols-2 lg:grid-cols-3 gap-6">
@@ -746,32 +544,15 @@
                             setIsCreateDialogOpen(true);
                           }}
                           className="flex items-center justify-center h-full min-h-[200px] bg-muted-foreground/20 dark:bg-black/20 border-gray-200 dark:border-gray-800 rounded-xl"
->>>>>>> 46cecdae
                         >
-                          <Trash2 className="h-4 w-4" />
+                          <Plus className="h-6 w-6" />
                         </Button>
                       </div>
-<<<<<<< HEAD
-                    </CardContent>
-                  </Card>
-                ))}
-                <Button
-                  variant="outline"
-                  size="icon"
-                  onClick={() => setIsCreateDialogOpen(true)}
-                  className="my-auto"
-                >
-                  <Plus className="h-4 w-4" />
-                </Button>
-              </div>
-            )}
-=======
                     )}
                   </TabsContent>
                 </div>
               </Tabs>
             </div>
->>>>>>> 46cecdae
           </div>
         </main>
       </div>
@@ -851,31 +632,6 @@
         </DialogContent>
       </Dialog>
 
-<<<<<<< HEAD
-      {/* Delete Confirmation */}
-      <Dialog open={deleteDialogOpen} onOpenChange={setDeleteDialogOpen}>
-        <DialogContent>
-          <DialogHeader>
-            <DialogTitle>Delete Profile</DialogTitle>
-            <DialogDescription>
-              Are you sure you want to delete this profile? This action cannot
-              be undone.
-            </DialogDescription>
-          </DialogHeader>
-          <DialogFooter>
-            <Button
-              variant="outline"
-              onClick={() => setDeleteDialogOpen(false)}
-            >
-              Cancel
-            </Button>
-            <Button variant="destructive" onClick={confirmDeleteProfile}>
-              Delete
-            </Button>
-          </DialogFooter>
-        </DialogContent>
-      </Dialog>
-=======
       {/* Delete Confirmation Dialog */}
       <DeleteConfirmationDialog
         open={deleteDialogOpen}
@@ -886,7 +642,6 @@
         cancelText="Cancel"
         onConfirm={confirmDeleteProfile}
       />
->>>>>>> 46cecdae
     </div>
   );
 }