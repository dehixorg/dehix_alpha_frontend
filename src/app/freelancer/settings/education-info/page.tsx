--- conflicted
+++ resolved
@@ -27,13 +27,6 @@
     const fetchData = async () => {
       try {
         const response = await axiosInstance.get(`/freelancer/${user.uid}`);
-<<<<<<< HEAD
-<<<<<<< HEAD
-        setEducationInfo(Object.values(response?.data?.data?.education));
-=======
-        setEducationInfo(Object.values(response.data.data.education));
->>>>>>> 297144280b09370939c52f1f87e71c541d6b0b10
-=======
 
   
         const educationData = response.data?.education;
@@ -47,7 +40,6 @@
      
         setEducationInfo(Object.values(response.data.data.education));
 
->>>>>>> 5804d592
       } catch (error) {
         toast({
           variant: 'destructive',
