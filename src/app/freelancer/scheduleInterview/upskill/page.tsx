--- conflicted
+++ resolved
@@ -16,10 +16,6 @@
             Enhance your skills through specialized interviews
           </p>
         </div>
-<<<<<<< HEAD
-=======
-
->>>>>>> 39baa8c4
         <div className="bg-white dark:bg-gray-800 rounded-lg shadow-sm border border-gray-200 dark:border-gray-700 p-6">
           <div className="text-center py-12">
             <div className="w-16 h-16 bg-blue-100 dark:bg-blue-900/30 rounded-full flex items-center justify-center mx-auto mb-4">
@@ -28,6 +24,7 @@
                 fill="none"
                 stroke="currentColor"
                 viewBox="0 0 24 24"
+                xmlns="http://www.w3.org/2000/svg"
               >
                 <path
                   strokeLinecap="round"
@@ -42,7 +39,9 @@
             </h2>
             <p className="text-gray-600 dark:text-gray-400 max-w-md mx-auto">
               This feature will help you enhance your skills through specialized
-              interviews with industry experts.
+              interviews with industry experts. This feature will help you
+              enhance your skills through specialized interviews with industry
+              experts.
             </p>
           </div>
         </div>
