'use client';
import * as React from 'react';
import { useSearchParams, useRouter } from 'next/navigation';
import { GraduationCap, Briefcase, Users, UserCheck } from 'lucide-react';

import { Tabs, TabsList, TabsTrigger } from '@/components/ui/tabs';
import SidebarMenu from '@/components/menu/sidebarMenu';
import ScheduleInterviewDialog from '@/components/freelancer/scheduleInterview/scheduleInterviewDialog';
import Header from '@/components/header/header';
import { createScheduleInterviewMenuItems } from '@/config/menuItems/freelancer/scheduleInterviewMenuItems';
import CurrentInterviews from '@/components/freelancer/scheduleInterview/CurrentInterviews';
import BidedInterviews from '@/components/freelancer/scheduleInterview/BidedInterviews';
import HistoryInterviews from '@/components/freelancer/scheduleInterview/HistoryInterviews';
import {
  menuItemsBottom as freelancerMenuItemsBottom,
  menuItemsTop as freelancerMenuItemsTop,
} from '@/config/menuItems/freelancer/dashboardMenuItems';

export default function ScheduleInterviewPage() {
  const searchParams = useSearchParams();
  const router = useRouter();
  const [activeTab, setActiveTab] = React.useState(() => {
    const tab = searchParams.get('tab');
    return tab || 'upskill';
  });

  const [activeSection, setActiveSection] = React.useState<
    'current' | 'bidded' | 'history'
  >('current');

  const handleTabChange = (tab: string) => {
    setActiveTab(tab);
    const params = new URLSearchParams(searchParams);
    params.set('tab', tab);
    router.push(`?${params.toString()}`);
  };

  const { menuItemsTop, menuItemsBottom } =
    createScheduleInterviewMenuItems(handleTabChange);

  // Update active tab when URL changes
  React.useEffect(() => {
    const tab = searchParams.get('tab');
    if (tab && tab !== activeTab) {
      setActiveTab(tab);
    }
  }, [searchParams, activeTab]);

  const renderContent = () => {
    // Get the appropriate icon based on active tab
    const getTabIcon = () => {
      switch (activeTab) {
        case 'upskill':
          return <GraduationCap className="w-5 h-5" />;
        case 'project':
          return <Briefcase className="w-5 h-5" />;
        case 'talent':
        case 'dehix':
          return <UserCheck className="w-5 h-5" />;
        default:
          return <Users className="w-5 h-5" />;
      }
    };

    const renderSectionContent = () => {
      const icon = getTabIcon();
      const iconClass =
        activeSection === 'current'
          ? 'bg-blue-100 dark:bg-blue-900/30 text-blue-600 dark:text-blue-400'
          : activeSection === 'bidded'
            ? 'bg-green-100 dark:bg-green-900/30 text-green-600 dark:text-green-400'
            : 'bg-gray-100 dark:bg-gray-700 text-gray-600 dark:text-gray-400';

      const sectionTitle =
        activeSection === 'current'
          ? 'Current Interview'
          : activeSection === 'bidded'
            ? 'Bidded Interview'
            : 'History';

      const sectionContent = () => {
        if (activeSection === 'current' && activeTab === 'talent')
          return <CurrentInterviews />;
        if (activeSection === 'bidded' && activeTab === 'talent')
          return <BidedInterviews />;
        if (activeSection === 'history' && activeTab === 'talent')
          return <HistoryInterviews />;

        // Default content for other tabs
        return (
          <div className="text-center py-8">
            <p className="text-gray-600 dark:text-gray-400">
              No {activeSection.toLowerCase()} {activeTab.toLowerCase()}{' '}
              interviews{' '}
              {activeSection === 'current'
                ? 'scheduled'
                : activeSection === 'bidded'
                  ? 'found'
                  : 'available'}
              .
            </p>
          </div>
        );
      };

      return (
        <div className="space-y-6">
          <div className="bg-white dark:bg-[#151518] rounded-lg shadow-sm border border-gray-200 dark:border-gray-700 p-6">
            <div className="flex items-center gap-3 mb-4">
              <div
                className={`w-10 h-10 ${iconClass} rounded-full flex items-center justify-center`}
              >
                {React.cloneElement(icon, { className: 'w-5 h-5' })}
              </div>
              <h2 className="text-xl font-semibold text-gray-900 dark:text-white">
                {sectionTitle}
              </h2>
            </div>
            <div className="mt-4">{sectionContent()}</div>
          </div>
        </div>
      );
    };

    // Handle different tab content
    switch (activeTab) {
      case 'upskill':
      case 'project':
      case 'talent':
      case 'dehix':
        return renderSectionContent();
      default:
        return <ScheduleInterviewDialog />;
    }
  };

  return (
    <div className="flex min-h-screen w-full">
      <SidebarMenu
        menuItemsTop={menuItemsTop}
        menuItemsBottom={menuItemsBottom}
        active={
          activeTab === 'main'
            ? 'Schedule Interview'
            : activeTab === 'upskill'
              ? 'Upskill Interview'
              : activeTab === 'project'
                ? 'Project Interview'
                : activeTab === 'talent'
                  ? 'Dehix Talent Interview'
                  : activeTab === 'dehix'
                    ? 'Dehix Interview'
                    : 'Schedule Interview'
        }
      />
<<<<<<< HEAD
      <div className="flex flex-col sm:pb-2 sm:pl-14 mb-8 w-full">
=======
      <div className="flex flex-col sm:py-0 sm:pl-14 mb-8 w-full">
>>>>>>> 22db7891
        <Header
          menuItemsTop={freelancerMenuItemsTop}
          menuItemsBottom={freelancerMenuItemsBottom}
          activeMenu="Schedule Interview"
          breadcrumbItems={[
            { label: 'Freelancer', link: '/dashboard/freelancer' },
            {
              label: 'Schedule Interview',
              link: '/freelancer/scheduleInterview',
            },
          ]}
        />
        <div className="p-6">
          {/* Section Tabs */}
          <Tabs
            value={activeSection}
            onValueChange={(value) =>
              setActiveSection(value as 'current' | 'bidded' | 'history')
            }
            className="mb-6"
          >
            <TabsList className="grid w-full grid-cols-3">
              <TabsTrigger value="current">Current</TabsTrigger>
              <TabsTrigger value="bidded">Bidded</TabsTrigger>
              <TabsTrigger value="history">History</TabsTrigger>
            </TabsList>
          </Tabs>

          <div className="mb-6">
            <h1 className="text-3xl font-bold text-gray-900 dark:text-white">
              {activeTab === 'upskill' && 'Upskill Interview'}
              {activeTab === 'project' && 'Project Interview'}
              {activeTab === 'talent' && 'Dehix Talent Interview'}
              {activeTab === 'dehix' && 'Dehix Interview'}
              {activeTab === 'main' && 'Schedule Interview'}
            </h1>
            <p className="text-gray-600 dark:text-gray-400 mt-2">
              {activeTab === 'upskill' &&
                'Enhance your skills through specialized interviews'}
              {activeTab === 'project' &&
                'Project-based interviews for specific opportunities'}
              {activeTab === 'talent' && 'Talent assessment interviews'}
              {activeTab === 'dehix' && 'Platform verification interviews'}
              {activeTab === 'main' &&
                'Manage your interview scheduling and preparation'}
            </p>
          </div>
          {renderContent()}
        </div>
      </div>
    </div>
  );
}<|MERGE_RESOLUTION|>--- conflicted
+++ resolved
@@ -153,11 +153,7 @@
                     : 'Schedule Interview'
         }
       />
-<<<<<<< HEAD
-      <div className="flex flex-col sm:pb-2 sm:pl-14 mb-8 w-full">
-=======
       <div className="flex flex-col sm:py-0 sm:pl-14 mb-8 w-full">
->>>>>>> 22db7891
         <Header
           menuItemsTop={freelancerMenuItemsTop}
           menuItemsBottom={freelancerMenuItemsBottom}
