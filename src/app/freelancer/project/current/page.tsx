'use client';
import { PackageOpen } from 'lucide-react';
import { useSelector } from 'react-redux';
import { useEffect, useState } from 'react';

import { RootState } from '@/lib/store';
import SidebarMenu from '@/components/menu/sidebarMenu';
import {
  menuItemsBottom,
  menuItemsTop,
} from '@/config/menuItems/freelancer/projectMenuItems';
import { axiosInstance } from '@/lib/axiosinstance';
import { ProjectCard } from '@/components/cards/projectCard';
import { StatusEnum } from '@/utils/freelancer/enum';
import Header from '@/components/header/header';
import { CreateMilestoneDialog } from '@/components/shared/CreateMilestoneDialog';

interface Project {
  _id: string;
  projectName: string;
  description: string;
  email: string;
  verified?: any;
  isVerified?: string;
  companyName: string;
  start?: Date;
  end?: Date;
  skillsRequired: string[];
  experience?: string;
  role: string;
  projectType: string;
  totalNeedOfFreelancer?: {
    category?: string;
    needOfFreelancer?: number;
    appliedCandidates?: string[];
    rejected?: string[];
    accepted?: string[];
    status?: string;
  }[];
  status?: StatusEnum;
  team?: string[];
  createdAt: Date;
  updatedAt: Date;
}

export default function CurrentProject() {
  const user = useSelector((state: RootState) => state.user);
  const [projects, setProjects] = useState<Project[]>([]);

  useEffect(() => {
    const fetchData = async () => {
      try {
        const response = await axiosInstance.get(
<<<<<<< HEAD
          `/freelancer/${user.uid}/project?status=ACTIVE`,
        ); // Fetch data from API

        setProjects(response.data.data); // Store all projects initially
=======
          `/freelancer/project?status=ACTIVE`,
        );

        setProjects(response.data.data.projects); // Store all projects initially
>>>>>>> 476b7a76
      } catch (error) {
        console.error('API Error:', error);
      }
    };

    fetchData(); // Call fetch data function on component mount
  }, [user.uid]);

  return (
    <div className="flex min-h-screen w-full flex-col bg-muted/40">
      <SidebarMenu
        menuItemsTop={menuItemsTop}
        menuItemsBottom={menuItemsBottom}
        active="Current Projects"
      />
      <div className="flex flex-col sm:gap-8 sm:py-0 sm:pl-14">
        <Header
          menuItemsTop={menuItemsTop}
          menuItemsBottom={menuItemsBottom}
          activeMenu="Current Projects"
          breadcrumbItems={[
            { label: 'Freelancer', link: '/dashboard/freelancer' },
            {
              label: 'Projects',
              link: '/freelancer/project/current',
            },
            {
              label: 'Current Projects',
              link: '#',
            },
          ]}
        />

        <div className="mb-8 mx-4 lg:mx-10 flex flex-col lg:flex-row justify-between items-start lg:items-center p-3">
          <div>
            <h1 className="text-3xl font-bold">Current Projects</h1>
            <p className="text-gray-400 mt-2">
              Browse and manage your active freelance projects
            </p>
          </div>
        </div>

        <main
          className="grid flex-1 items-start gap-4 p-4 sm:px-6 sm:py-0 md:gap-8 
                grid-cols-1 sm:grid-cols-1 md:grid-cols-2 lg:grid-cols-2 xl:grid-cols-3"
        >
          {projects.length === 0 ? (
            <div className="col-span-full text-center mt-20 w-full">
              <PackageOpen className="mx-auto text-gray-500" size="100" />
              <p className="text-gray-500">No projects available</p>
            </div>
          ) : (
            Object.values(projects || {}).map((project, index: number) => (
              <ProjectCard key={index} project={project} />
            ))
          )}
        </main>
      </div>
    </div>
  );
}<|MERGE_RESOLUTION|>--- conflicted
+++ resolved
@@ -51,17 +51,10 @@
     const fetchData = async () => {
       try {
         const response = await axiosInstance.get(
-<<<<<<< HEAD
-          `/freelancer/${user.uid}/project?status=ACTIVE`,
-        ); // Fetch data from API
-
-        setProjects(response.data.data); // Store all projects initially
-=======
           `/freelancer/project?status=ACTIVE`,
         );
 
         setProjects(response.data.data.projects); // Store all projects initially
->>>>>>> 476b7a76
       } catch (error) {
         console.error('API Error:', error);
       }
