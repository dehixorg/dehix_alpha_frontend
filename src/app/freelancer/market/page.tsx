--- conflicted
+++ resolved
@@ -23,15 +23,13 @@
 import type { RootState } from '@/lib/store';
 import { ScrollArea } from '@/components/ui/scroll-area';
 import { toast } from '@/components/ui/use-toast';
-<<<<<<< HEAD
 import { Label } from '@/components/ui/label';
 import { Input } from '@/components/ui/input';
-=======
 import Header from '@/components/header/header';
 import JobCard from '@/components/shared/JobCard';
 import { setDraftedProjects } from '@/lib/projectDraftSlice';
 import { DraftSheet } from '@/components/shared/DraftSheet';
->>>>>>> 5be9dea3
+
 
 interface FilterState {
   projects: string[];
@@ -202,7 +200,6 @@
 
   const constructQueryString = (filters: FilterState) => {
     return Object.entries(filters)
-<<<<<<< HEAD
       .map(([key, value]) => {
         if (Array.isArray(value)) {
           return value.length > 0 ? `${key}=${value.join(',')}` : '';
@@ -216,10 +213,6 @@
         return '';
       })
       .filter(Boolean)
-=======
-      .filter(([_, val]) => val.length > 0)
-      .map(([key, val]) => `${key}=${val.join(',')}`)
->>>>>>> 5be9dea3
       .join('&');
   };
 
@@ -421,9 +414,10 @@
                     type="number"
                     placeholder="e.g. 10"
                     value={filters.minRate}
-                    onChange={(e) =>
-                      handleFilterChange('minRate', e.target.value)
-                    }
+                    onChange={(e) => {
+                      const safeValue = [e.target.value];
+                      handleFilterChange('minRate', safeValue);
+                    }}
                   />
                 </div>
                 <div className="flex flex-col flex-1">
@@ -438,9 +432,10 @@
                     type="number"
                     placeholder="e.g. 100"
                     value={filters.maxRate}
-                    onChange={(e) =>
-                      handleFilterChange('maxRate', e.target.value)
-                    }
+                    onChange={(e) => {
+                      const safeValue = [e.target.value];
+                      handleFilterChange('maxRate', safeValue);
+                    }}
                   />
                 </div>
               </div>
