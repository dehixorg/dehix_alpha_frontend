--- conflicted
+++ resolved
@@ -23,17 +23,12 @@
 import type { RootState } from '@/lib/store';
 import { ScrollArea } from '@/components/ui/scroll-area';
 import { toast } from '@/components/ui/use-toast';
-import Header from '@/components/header/header';
-import JobCard from '@/components/shared/JobCard';
-import { setDraftedProjects } from '@/lib/projectDraftSlice';
-import { DraftSheet } from '@/components/shared/DraftSheet';
 import { Label } from '@/components/ui/label';
 import { Input } from '@/components/ui/input';
 import Header from '@/components/header/header';
 import JobCard from '@/components/shared/JobCard';
 import { setDraftedProjects } from '@/lib/projectDraftSlice';
 import { DraftSheet } from '@/components/shared/DraftSheet';
-
 
 interface FilterState {
   projects: string[];
@@ -118,7 +113,6 @@
   const [projectDomains, setProjectDomains] = useState<string[]>([]);
   const [bidProfiles, setBidProfiles] = useState<string[]>([]);
   const [isLoading, setIsLoading] = useState(false);
-<<<<<<< HEAD
 
   useEffect(() => {
     setIsClient(true);
@@ -180,69 +174,6 @@
       }
     };
 
-=======
-
-  useEffect(() => {
-    setIsClient(true);
-  }, []);
-
-  const fetchBidData = useCallback(async () => {
-    try {
-      const res = await axiosInstance.get(`/bid/${user.uid}/bid`);
-      const profileIds = res.data.data.map((bid: any) => bid.profile_id);
-      setBidProfiles(profileIds);
-    } catch (error) {
-      console.error('API Error:', error);
-      toast({
-        variant: 'destructive',
-        title: 'Error',
-        description: 'Something went wrong. Please try again.',
-      });
-    }
-  }, [user.uid]);
-
-  useEffect(() => {
-    fetchBidData();
-  }, [fetchBidData]);
-
-  useEffect(() => {
-    const fetchDrafts = async () => {
-      try {
-        const res = await axiosInstance.get('/freelancer/draft');
-        dispatch(setDraftedProjects(res.data.projectDraft));
-      } catch (err) {
-        console.error(err);
-      }
-    };
-
-    fetchDrafts();
-  }, [dispatch]);
-
-  useEffect(() => {
-    const fetchFilterOptions = async () => {
-      try {
-        setIsLoading(true);
-        const skillsRes = await axiosInstance.get('/skills');
-        setSkills(skillsRes.data.data.map((s: any) => s.label));
-
-        const domainsRes = await axiosInstance.get('/domain');
-        setDomains(domainsRes.data.data.map((d: any) => d.label));
-
-        const projDomRes = await axiosInstance.get('/projectdomain');
-        setProjectDomains(projDomRes.data.data.map((pd: any) => pd.label));
-      } catch (err) {
-        console.error('Error loading filters', err);
-        toast({
-          variant: 'destructive',
-          title: 'Error',
-          description: 'Failed to load filter options.',
-        });
-      } finally {
-        setIsLoading(false);
-      }
-    };
-
->>>>>>> 14b7d880
     fetchFilterOptions();
   }, []);
 
@@ -267,17 +198,20 @@
   };
 
   const constructQueryString = (filters: FilterState) => {
-    return Object.keys(filters)
-      .map((key) => {
-        const values = filters[key as keyof FilterState];
-        if (Array.isArray(values) && values.length > 0) {
-          return `${key}=${values.join(',')}`;
-        } else if (typeof values === 'string' && values !== '') {
-          return `${key}=${values}`;
+    return Object.entries(filters)
+      .map(([key, value]) => {
+        if (Array.isArray(value)) {
+          return value.length > 0 ? `${key}=${value.join(',')}` : '';
+        }
+        if (typeof value === 'string' && value.trim() !== '') {
+          return `${key}=${encodeURIComponent(value)}`;
+        }
+        if (typeof value === 'number' && !isNaN(value)) {
+          return `${key}=${value}`;
         }
         return '';
       })
-      .filter((part) => part !== '')
+      .filter(Boolean)
       .join('&');
   };
 
@@ -489,10 +423,7 @@
                       const safeValue = [e.target.value];
                       handleFilterChange('minRate', safeValue);
                     }}
-<<<<<<< HEAD
                     onWheel={(e) => e.currentTarget.blur()}
-=======
->>>>>>> 14b7d880
                   />
                 </div>
                 <div className="flex flex-col flex-1">
@@ -514,10 +445,7 @@
                       const safeValue = [e.target.value];
                       handleFilterChange('maxRate', safeValue);
                     }}
-<<<<<<< HEAD
                     onWheel={(e) => e.currentTarget.blur()}
-=======
->>>>>>> 14b7d880
                   />
                 </div>
               </div>
