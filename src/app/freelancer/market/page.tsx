'use client';
import React, { useCallback, useEffect, useState } from 'react';
import { useSelector } from 'react-redux';
import { Loader2, X } from 'lucide-react';

import SkillDom from '@/components/opportunities/skills-domain/skilldom';
import MobileSkillDom from '@/components/opportunities/mobile-opport/mob-skills-domain/mob-skilldom';
import SidebarMenu from '@/components/menu/sidebarMenu';
import {
  menuItemsBottom,
  menuItemsTop,
} from '@/config/menuItems/freelancer/dashboardMenuItems';
import { Button } from '@/components/ui/button';
import { axiosInstance } from '@/lib/axiosinstance';
import { RootState } from '@/lib/store';
import JobCard from '@/components/opportunities/jobs/jobs';
import { StatusEnum } from '@/utils/freelancer/enum';
import Header from '@/components/header/header';
import { ScrollArea } from '@/components/ui/scroll-area';
import { toast } from '@/components/ui/use-toast';

interface FilterState {
  projects: string[];
  jobType: string[];
  domain: string[];
  skills: string[];
  projectDomain: string[];
  sorting: string[];
  minRate: string;
  maxRate: string;
  favourites: boolean;
}

interface Project {
  _id: string;
  companyId: string;
  projectName: string;
  projectDomain: string[];
  description: string;
  email: string;
  verified?: any;
  isVerified?: string;
  companyName: string;
  start?: Date;
  end?: Date;
  skillsRequired: string[];
  experience?: string;
  role: string;
  projectType: string;
  totalNeedOfFreelancer?: {
    category?: string;
    needOfFreelancer?: number;
    appliedCandidates?: string[];
    rejected?: string[];
    accepted?: string[];
    status?: StatusEnum;
  }[];
  profiles?: {
    _id?: string;
    domain?: string;
    freelancersRequired?: string;
    skills?: string[];
    experience?: number;
    minConnect?: number;
    rate?: number;
    description?: string;
  }[];
  status?: string;
  team?: string[];
  createdAt: Date;
  updatedAt: Date;
}

interface Skill {
  label: string;
}

interface Domain {
  label: string;
}
interface ProjectsDomain {
  _id: string;
  label: string;
}

const Market: React.FC = () => {
  const user = useSelector((state: RootState) => state.user);
  const draftedProjects = useSelector(
    (state: RootState) => state.projectDraft.draftedProjects,
  );
  const dispatch = useDispatch();

  const [isClient, setIsClient] = useState(false);
  const [showFilters, setShowFilters] = useState(false);
  const [isClient, setIsClient] = useState(false);
  const [filters, setFilters] = useState<FilterState>({
    jobType: [],
    domain: [],
    skills: [],
    projects: [],
    projectDomain: [],
    sorting: [],
    minRate: '',
    maxRate: '',
    favourites: false,
  });

  const [jobs, setJobs] = useState<Project[]>([]);
  const [skills, setSkills] = useState<string[]>([]);
  const [projects, setProjects] = useState<ProjectsDomain[]>([]);
  const [domains, setDomains] = useState<string[]>([]);
  const [isgetJobLoading, setIsJobLoading] = useState(false);

  const handleFilterChange = (filterType: any, selectedValues: any) => {
    setFilters((prevFilters) => ({
      ...prevFilters,
      [filterType]: selectedValues,
    }));
  };
  const handleReset = () => {
    setFilters({
      jobType: [],
      domain: [],
      skills: [],
      projects: [],
      projectDomain: [],
      sorting: [],
      minRate: '',
      maxRate: '',
      favourites: false,
    });
  };

  const constructQueryString = (filters: FilterState) => {
    return Object.entries(filters)
      .map(([key, value]) => {
        if (Array.isArray(value)) {
          return value.length > 0 ? `${key}=${value.join(',')}` : '';
        }
        if (typeof value === 'string' && value.trim() !== '') {
          return `${key}=${encodeURIComponent(value)}`;
        }
        if (typeof value === 'number' && !isNaN(value)) {
          return `${key}=${value}`;
        }
        if (typeof value === 'boolean' && value === true) {
          return `${key}=true`;
        }
        return '';
      })
      .filter((part) => part !== '')
      .join('&');
  };

  useEffect(() => {
    async function fetchData() {
      try {
        setIsJobLoading(true);
        // Fetch skills
        const skillsResponse = await axiosInstance.get('/skills');
        const skillLabels = skillsResponse.data.data.map(
          (skill: Skill) => skill.label,
        );
        setSkills(skillLabels);

        // Fetch domains
        const domainsResponse = await axiosInstance.get('/domain');
        const domainLabels = domainsResponse.data.data.map(
          (domain: Domain) => domain.label,
        );
        setDomains(domainLabels);
        const projectResponse = await axiosInstance.get('/projectdomain');
        const projectData: ProjectsDomain[] = projectResponse.data.data;
        setProjects(projectData);
      } catch (error) {
        console.error('Error fetching data:', error);
        toast({
          variant: 'destructive',
          title: 'Error',
          description: 'Something went wrong.Please try again.',
        }); // Error toast
      } finally {
        setIsJobLoading(false);
      }
    }
    fetchData();
  }, []);

  const fetchData = useCallback(
    async (appliedFilters: FilterState) => {
      try {
        const freelancerDetails = await axiosInstance.get(`/freelancer`);
        const queryString = constructQueryString(appliedFilters);
        const getJobs = await axiosInstance.get(
          `/project/freelancer/${user.uid}?${queryString}`,
        );

        const jobs = getJobs?.data?.data;

        if (freelancerDetails?.data && jobs) {
          const notInterestedProjects =
            freelancerDetails.data.notInterestedProject || [];
          const filteredJobs = jobs.filter(
            (job: Project) => !notInterestedProjects.includes(job._id),
          );
          setJobs(filteredJobs);
        }
<<<<<<< HEAD
      } catch (error) {
        console.error('API Error:', error);
=======

        // Sort projects by creation date (newest first)
        filteredJobs.sort((a: Project, b: Project) => {
          const dateA = new Date(a.createdAt).getTime();
          const dateB = new Date(b.createdAt).getTime();
          return dateB - dateA; // Descending order (newest first)
        });

        setJobs(filteredJobs);
      } catch (err) {
        console.error('Fetch jobs error:', err);
>>>>>>> f01d0c03
        toast({
          variant: 'destructive',
          title: 'Error',
          description: 'Something went wrong.Please try again.',
        }); // Error toast
      }
    },
    [user.uid, draftedProjects],
  );

  const handleApply = () => {
    fetchData(filters);
  };
  useEffect(() => {
    setIsClient(true);
    fetchData(filters); // Fetch all data initially
  }, [filters, fetchData]);

  useEffect(() => {
    const handleResize = () => {
      if (window.innerWidth >= 1024) {
        setShowFilters(false);
      }
    };
    window.addEventListener('resize', handleResize);
    return () => window.removeEventListener('resize', handleResize);
  }, []);

  const handleModalToggle = () => {
    setShowFilters(!showFilters);
  };

  const handleRemoveJob = (id: string) => {
    setJobs((prevJobs) => prevJobs.filter((job) => job._id !== id));
  };

  return (
    <div className="flex min-h-screen w-full flex-col sm:pl-6 pb-10">
      <SidebarMenu
        menuItemsTop={menuItemsTop}
        menuItemsBottom={menuItemsBottom}
        active="Market"
      />
      <div className="flex flex-col sm:gap-8 sm:py-0 sm:pl-14 mb-8">
        <Header
          menuItemsTop={menuItemsTop}
          menuItemsBottom={menuItemsBottom}
          activeMenu="Market"
          breadcrumbItems={[
            { label: 'Freelancer', link: '/dashboard/freelancer' },
            { label: 'Marketplace', link: '#' },
          ]}
        />
        <div className="mb-8 ml-4 sm:ml-8">
          <h1 className="text-2xl sm:text-3xl font-bold">
            Freelancer Marketplace
          </h1>
          <p className="text-gray-400 mt-2 hidden sm:block">
            Discover and manage your freelance opportunities, connect with
            potential projects, and filter by skills, domains and project
            domains to enhance your portfolio.
          </p>
        </div>
      </div>

      <div className="flex flex-col lg:flex-row lg:space-x-6 px-4 lg:px-20 md:px-8">
        {/* Left Sidebar Scroll */}
        <div className="hidden lg:block lg:sticky lg:top-16 lg:w-1/3 xl:w-1/4 lg:self-start lg:h-[calc(100vh-4rem)]">
          <ScrollArea className="h-full no-scrollbar overflow-y-auto pr-4 space-y-4">
            <Button onClick={handleApply} className="w-full">
              Apply
            </Button>
            <Button
              variant="outline"
              onClick={handleReset}
              className="w-full mb-4 bg-gray dark:text-white"
              style={{ marginTop: '1rem' }}
            >
              Reset
            </Button>

            <div className="my-4">
              <SkillDom
                label="ProjectDomain"
                heading="Filter by Project Domains"
                checkboxLabels={projects.map((project) => project.label)}
                selectedValues={filters.projectDomain}
                setSelectedValues={(values) =>
                  handleFilterChange('projectDomain', values)
                }
              />
            </div>

            <div className="mb-4">
              <SkillDom
                label="Skills"
                heading="Filter by Skills"
                checkboxLabels={skills}
                selectedValues={filters.skills}
                setSelectedValues={(values) =>
                  handleFilterChange('skills', values)
                }
              />
            </div>

            <div className="mb-4">
              <SkillDom
                label="Domains"
                heading="Filter by Domains"
                checkboxLabels={domains}
                selectedValues={filters.domain}
                setSelectedValues={(values) =>
                  handleFilterChange('domain', values)
                }
              />
            </div>
          </ScrollArea>
        </div>

        {/* Right Content Scroll */}
        {isgetJobLoading ? (
          <div className="mt-4 lg:mt-0 space-y-4 w-full flex justify-center items-center h-[60vh]">
            <Loader2 size={40} className="text-white animate-spin" />
          </div>
        ) : (
          <div className="mt-4 lg:mt-0 w-full">
            <ScrollArea className="h-[calc(100vh-8rem)] sm:h-[calc(100vh-4rem)] no-scrollbar overflow-y-auto">
              <div className="grid grid-cols-1 gap-6 pb-20 lg:pb-4">
                {jobs.map((job: Project, index: number) => (
                  <JobCard
                    key={index}
                    id={job._id}
                    companyId={job.companyId}
                    projectName={job.projectName}
                    description={job.description}
                    companyName={job.companyName}
                    email={job.email}
                    skillsRequired={job.skillsRequired}
                    status={job.status}
                    profiles={job.profiles || []}
                    onRemove={handleRemoveJob}
                  />
                ))}
              </div>
            </ScrollArea>
          </div>
        )}
      </div>

      {/* Modal for Filters */}
      {isClient && showFilters && (
        <div className="fixed inset-0 z-50 flex items-center justify-center bg-black bg-opacity-50 p-4 overflow-hidden">
          <div className="bg-secondary rounded-lg w-full max-w-screen-lg mx-auto h-[80vh] max-h-full flex flex-col">
            <div className="flex justify-between items-center p-4 border-b border-gray-300">
              <h2 className="text-xl font-semibold">Filters</h2>
              <Button variant="ghost" size="sm" onClick={handleModalToggle}>
                <X className="h-5 w-5" />
              </Button>
            </div>
            <div className="overflow-y-auto p-4 flex-grow">
              <div className="border-b border-gray-300 pb-4">
                <MobileSkillDom
                  label="Domains"
                  heading="Filter by domain"
                  checkboxLabels={domains}
                  selectedValues={filters.domain}
                  setSelectedValues={(values) =>
                    handleFilterChange('domain', values)
                  }
                />
              </div>

              <div className="border-b border-gray-300 py-4">
                <MobileSkillDom
                  label="Skills"
                  heading="Filter by skills"
                  checkboxLabels={skills}
                  selectedValues={filters.skills}
                  setSelectedValues={(values: any) =>
                    handleFilterChange('skills', values)
                  }
                />
              </div>

              {/* Mobile Favourites Filter */}
              <div className="border-b border-gray-300 py-4">
                <div className="p-3 border border-border rounded-lg bg-card">
                  <div className="flex items-center space-x-3">
                    <div className="relative">
                      <input
                        type="checkbox"
                        id="mobile-favourites"
                        checked={filters.favourites}
                        onChange={(e) =>
                          setFilters((prev) => ({
                            ...prev,
                            favourites: e.target.checked,
                          }))
                        }
                        className="w-4 h-4 text-red-600 bg-background border-2 border-muted-foreground rounded focus:ring-red-500 dark:focus:ring-red-600 focus:ring-2 checked:bg-red-600 checked:border-red-600"
                      />
                    </div>
                    <label
                      htmlFor="mobile-favourites"
                      className="text-sm font-medium text-foreground cursor-pointer select-none flex items-center space-x-2"
                    >
                      <span>❤️</span>
                      <span>Show Favourites Only</span>
                    </label>
                  </div>
                </div>
              </div>

              <div className="pt-4">
                <MobileSkillDom
                  label="ProjectDomain"
                  heading="Filter by project-domain"
                  checkboxLabels={projects.map((project) => project.label)}
                  selectedValues={filters.projectDomain}
                  setSelectedValues={(values: any) =>
                    handleFilterChange('projectDomain', values)
                  }
                />
              </div>
            </div>
            <div className="p-4 border-t border-gray-300">
              <div className="flex gap-3">
                <Button onClick={handleApply} className="flex-1">
                  Apply
                </Button>
                <Button
                  variant="outline"
                  onClick={handleReset}
                  className="flex-1"
                >
                  Reset
                </Button>
              </div>
            </div>
          </div>
        </div>
      )}

      {/* Mobile Filter Toggle Button */}
      {isClient && (
        <div className="fixed bottom-0 left-0 right-0 lg:hidden p-4 flex justify-center z-40">
          <button
            className="w-full max-w-xs p-3 bg-blue-500 text-white rounded-md hover:bg-blue-600 transition-colors duration-300 ease-in-out shadow-lg font-medium"
            onClick={handleModalToggle}
          >
            {showFilters ? 'Hide Filters' : 'Show Filters'}
          </button>
        </div>
      )}
    </div>
  );
};

export default Market;<|MERGE_RESOLUTION|>--- conflicted
+++ resolved
@@ -203,12 +203,7 @@
           const filteredJobs = jobs.filter(
             (job: Project) => !notInterestedProjects.includes(job._id),
           );
-          setJobs(filteredJobs);
         }
-<<<<<<< HEAD
-      } catch (error) {
-        console.error('API Error:', error);
-=======
 
         // Sort projects by creation date (newest first)
         filteredJobs.sort((a: Project, b: Project) => {
@@ -220,7 +215,6 @@
         setJobs(filteredJobs);
       } catch (err) {
         console.error('Fetch jobs error:', err);
->>>>>>> f01d0c03
         toast({
           variant: 'destructive',
           title: 'Error',
