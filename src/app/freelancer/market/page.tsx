--- conflicted
+++ resolved
@@ -25,13 +25,10 @@
   domain: string[];
   skills: string[];
   projectDomain: string[];
-<<<<<<< HEAD
-=======
   sorting: string[];
   minRate: string;
   maxRate: string;
   favourites: boolean;
->>>>>>> 988cfffc
 }
 
 interface Project {
@@ -88,15 +85,12 @@
 
 const Market: React.FC = () => {
   const user = useSelector((state: RootState) => state.user);
-<<<<<<< HEAD
-=======
   const draftedProjects = useSelector(
     (state: RootState) => state.projectDraft.draftedProjects,
   );
   const dispatch = useDispatch();
 
   const [isClient, setIsClient] = useState(false);
->>>>>>> 988cfffc
   const [showFilters, setShowFilters] = useState(false);
   const [isClient, setIsClient] = useState(false);
   const [filters, setFilters] = useState<FilterState>({
@@ -105,13 +99,10 @@
     skills: [],
     projects: [],
     projectDomain: [],
-<<<<<<< HEAD
-=======
     sorting: [],
     minRate: '',
     maxRate: '',
     favourites: false,
->>>>>>> 988cfffc
   });
 
   const [jobs, setJobs] = useState<Project[]>([]);
@@ -133,22 +124,24 @@
       skills: [],
       projects: [],
       projectDomain: [],
-<<<<<<< HEAD
-=======
       sorting: [],
       minRate: '',
       maxRate: '',
       favourites: false,
->>>>>>> 988cfffc
     });
   };
 
   const constructQueryString = (filters: FilterState) => {
-    return Object.keys(filters)
-      .map((key) => {
-        const values = filters[key as keyof FilterState];
-        if (values.length > 0) {
-          return `${key}=${values.join(',')}`;
+    return Object.entries(filters)
+      .map(([key, value]) => {
+        if (Array.isArray(value)) {
+          return value.length > 0 ? `${key}=${value.join(',')}` : '';
+        }
+        if (typeof value === 'string' && value.trim() !== '') {
+          return `${key}=${encodeURIComponent(value)}`;
+        }
+        if (typeof value === 'number' && !isNaN(value)) {
+          return `${key}=${value}`;
         }
         if (typeof value === 'boolean' && value === true) {
           return `${key}=true`;
@@ -162,23 +155,14 @@
   useEffect(() => {
     async function fetchData() {
       try {
-<<<<<<< HEAD
         setIsJobLoading(true);
         // Fetch skills
         const skillsResponse = await axiosInstance.get('/skills');
         const skillLabels = skillsResponse.data.data.map(
           (skill: Skill) => skill.label,
-=======
-        setIsLoading(true);
-
-        const query = constructQueryString(appliedFilters);
-        const jobsRes = await axiosInstance.get(
-          `/project/freelancer/${user.uid}?${query}`,
->>>>>>> 988cfffc
         );
         setSkills(skillLabels);
 
-<<<<<<< HEAD
         // Fetch domains
         const domainsResponse = await axiosInstance.get('/domain');
         const domainLabels = domainsResponse.data.data.map(
@@ -190,28 +174,6 @@
         setProjects(projectData);
       } catch (error) {
         console.error('Error fetching data:', error);
-=======
-        const allJobs = jobsRes.data.data || [];
-
-        // Backend already filters out "not interested" projects
-        let filteredJobs = allJobs;
-
-        // Filter out completed projects - freelancers shouldn't see completed projects
-        filteredJobs = filteredJobs.filter(
-          (job: Project) => job.status?.toLowerCase() !== 'completed',
-        );
-
-        // Apply favourites filter if enabled
-        if (appliedFilters.favourites) {
-          filteredJobs = filteredJobs.filter((job: Project) =>
-            draftedProjects.includes(job._id),
-          );
-        }
-
-        setJobs(filteredJobs);
-      } catch (err) {
-        console.error('Fetch jobs error:', err);
->>>>>>> 988cfffc
         toast({
           variant: 'destructive',
           title: 'Error',
@@ -274,37 +236,7 @@
   }, []);
 
   const handleModalToggle = () => {
-<<<<<<< HEAD
     setShowFilters(!showFilters);
-=======
-    setShowFilters((prev) => !prev);
-  };
-
-  const handleRemoveJob = async (id: string) => {
-    try {
-      await axiosInstance.put(`/freelancer/${id}/not_interested_project`);
-
-      // Immediately remove from UI
-      setJobs((prev) => prev.filter((job) => job._id !== id));
-
-      // Refresh the data to ensure consistency
-      setTimeout(() => {
-        fetchJobs(filters);
-      }, 500);
-
-      toast({
-        title: 'Success',
-        description: 'Project marked as not interested.',
-      });
-    } catch (err) {
-      console.error('Remove job error:', err);
-      toast({
-        variant: 'destructive',
-        title: 'Error',
-        description: 'Failed to update project status.',
-      });
-    }
->>>>>>> 988cfffc
   };
 
   const handleRemoveJob = (id: string) => {
@@ -356,33 +288,6 @@
               Reset
             </Button>
 
-            {/* Favourites Filter */}
-            <div className="my-4 p-3 border border-border rounded-lg bg-card">
-              <div className="flex items-center space-x-3">
-                <div className="relative">
-                  <input
-                    type="checkbox"
-                    id="favourites"
-                    checked={filters.favourites}
-                    onChange={(e) =>
-                      setFilters((prev) => ({
-                        ...prev,
-                        favourites: e.target.checked,
-                      }))
-                    }
-                    className="w-4 h-4 text-red-600 bg-background border-2 border-muted-foreground rounded focus:ring-red-500 dark:focus:ring-red-600 focus:ring-2 checked:bg-red-600 checked:border-red-600"
-                  />
-                </div>
-                <label
-                  htmlFor="favourites"
-                  className="text-sm font-medium text-foreground cursor-pointer select-none flex items-center space-x-2"
-                >
-                  <span>❤️</span>
-                  <span>Show Favourites Only</span>
-                </label>
-              </div>
-            </div>
-
             <div className="my-4">
               <SkillDom
                 label="ProjectDomain"
