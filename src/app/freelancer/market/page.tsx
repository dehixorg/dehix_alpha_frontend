--- conflicted
+++ resolved
@@ -23,15 +23,12 @@
 import type { RootState } from '@/lib/store';
 import { ScrollArea } from '@/components/ui/scroll-area';
 import { toast } from '@/components/ui/use-toast';
-<<<<<<< HEAD
-import { Label } from '@/components/ui/label';
-import { Input } from '@/components/ui/input';
-=======
 import Header from '@/components/header/header';
 import JobCard from '@/components/shared/JobCard';
 import { setDraftedProjects } from '@/lib/projectDraftSlice';
 import { DraftSheet } from '@/components/shared/DraftSheet';
->>>>>>> 5be9dea3
+import { Label } from '@/components/ui/label';
+import { Input } from '@/components/ui/input';
 
 interface FilterState {
   projects: string[];
@@ -201,25 +198,17 @@
   };
 
   const constructQueryString = (filters: FilterState) => {
-    return Object.entries(filters)
-<<<<<<< HEAD
-      .map(([key, value]) => {
-        if (Array.isArray(value)) {
-          return value.length > 0 ? `${key}=${value.join(',')}` : '';
-        }
-        if (typeof value === 'string' && value.trim() !== '') {
-          return `${key}=${encodeURIComponent(value)}`;
-        }
-        if (typeof value === 'number' && !isNaN(value)) {
-          return `${key}=${value}`;
+    return Object.keys(filters)
+      .map((key) => {
+        const values = filters[key as keyof FilterState];
+        if (Array.isArray(values) && values.length > 0) {
+          return `${key}=${values.join(',')}`;
+        } else if (typeof values === 'string' && values !== '') {
+          return `${key}=${values}`;
         }
         return '';
       })
-      .filter(Boolean)
-=======
-      .filter(([_, val]) => val.length > 0)
-      .map(([key, val]) => `${key}=${val.join(',')}`)
->>>>>>> 5be9dea3
+      .filter((part) => part !== '')
       .join('&');
   };
 
@@ -366,7 +355,11 @@
               Reset
             </Button>
             <Select
-              onValueChange={(value) => handleFilterChange('sorting', value)}
+              onValueChange={(value) => {
+                const safeValue = Array.isArray(value) ? value : [value];
+                handleFilterChange('sorting', safeValue);
+                }
+              }
             >
               <SelectTrigger className="w-full mt-4">
                 <SelectValue placeholder="Sort" />
@@ -421,8 +414,11 @@
                     type="number"
                     placeholder="e.g. 10"
                     value={filters.minRate}
-                    onChange={(e) =>
-                      handleFilterChange('minRate', e.target.value)
+                    onChange={(e) => {
+                      const safeValue = [e.target.value];
+                      handleFilterChange('minRate', safeValue);
+                    }
+                      
                     }
                   />
                 </div>
@@ -438,8 +434,11 @@
                     type="number"
                     placeholder="e.g. 100"
                     value={filters.maxRate}
-                    onChange={(e) =>
-                      handleFilterChange('maxRate', e.target.value)
+                    onChange={(e) =>{
+                      const safeValue = [e.target.value];
+                      handleFilterChange('maxRate', safeValue);
+                    }
+                      
                     }
                   />
                 </div>
