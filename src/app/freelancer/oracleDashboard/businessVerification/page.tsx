'use client';
import React, { useCallback, useEffect, useState } from 'react';
import { Filter, PackageOpen } from 'lucide-react';

import { Button } from '@/components/ui/button';
import {
  Dialog,
  DialogContent,
  DialogHeader,
  DialogTitle,
  DialogFooter,
} from '@/components/ui/dialog';
import { RadioGroup, RadioGroupItem } from '@/components/ui/radio-group';
import Header from '@/components/header/header';
import SidebarMenu from '@/components/menu/sidebarMenu';
import {
  menuItemsBottom,
  menuItemsTop,
} from '@/config/menuItems/freelancer/oracleMenuItems';
import { StatusEnum } from '@/utils/freelancer/enum';
import { axiosInstance } from '@/lib/axiosinstance';
import { toast } from '@/components/ui/use-toast';
import BusinessVerificationCard from '@/components/cards/oracleDashboard/businessVerificationCard';

type FilterOption = 'all' | 'current' | 'verified' | 'rejected';

export default function ProfessionalInfo() {
<<<<<<< HEAD

=======
>>>>>>> 2010659d
  const [businessdata, setBusinessData] = useState<any[]>([]);

  const [filter, setFilter] = useState<FilterOption>('all');
  const [isDialogOpen, setIsDialogOpen] = useState(false);

  const handleFilterChange = (newFilter: FilterOption) => {
    setFilter(newFilter);
    setIsDialogOpen(false);
  };

  const filteredData = businessdata.filter((data) => {
    if (filter === 'all') {
      return true;
    }
    return (
      data.verificationStatus === filter ||
      (filter === 'current' && data.verificationStatus === StatusEnum.PENDING)
    );
  });

  const fetchData = useCallback(async () => {
    try {
      const response = await axiosInstance.get(
        `/verification/oracle?doc_type=business`,
      );
<<<<<<< HEAD
      
=======

>>>>>>> 2010659d
      const result = response.data.data;

      const flattenedData = result.flatMap((entry: any) =>
        entry.result?.projects
          ? Object.values(entry.result.projects).map((project: any) => ({
<<<<<<< HEAD
            ...project,
            verifier_id: entry.verifier_id,
            verifier_username: entry.verifier_username,
          }))
=======
              ...project,
              verifier_id: entry.verifier_id,
              verifier_username: entry.verifier_username,
            }))
>>>>>>> 2010659d
          : [],
      );
      setBusinessData(flattenedData);
    } catch (error) {
      console.log(error, 'error in getting verification data');
      toast({
        variant: 'destructive',
        title: 'Error',
        description: 'Something went wrong.Please try again.',
      }); // Error toast
    }
  }, []);

  // Log the requesterId state after it updates
  // useEffect(() => {
  //   console.log(requesterId);
  // }, [requesterId]);

  useEffect(() => {
    fetchData();
  }, [fetchData]);

  // const filteredData = dummyBusinessData.filter((data) => {
  //   if (filter === 'all') {
  //     return true;
  //   }
  //   return (
  //     data.status === filter ||
  //     (filter === 'current' && data.status === 'pending')
  //   );
  // });

  const updateBusinessStatus = (index: number, newStatus: string) => {
    const updatedData = [...businessdata];
    updatedData[index].status = newStatus;
    setBusinessData(updatedData); // Assuming you set this in state
  };

  const updateCommentStatus = (index: number, newComment: string) => {
    const updatedData = [...businessdata];
    updatedData[index].comments = newComment;
    setBusinessData(updatedData);
  };

  return (
    <div className="flex min-h-screen w-full flex-col bg-muted/40">
      <SidebarMenu
        menuItemsTop={menuItemsTop}
        menuItemsBottom={menuItemsBottom}
        active="Business Verification"
      />
      <div className="flex flex-col sm:gap-8 sm:py-0 sm:pl-14 mb-8">
        <Header
          menuItemsTop={menuItemsTop}
          menuItemsBottom={menuItemsBottom}
          activeMenu="Dashboard"
          breadcrumbItems={[
            { label: 'Freelancer', link: '/dashboard/freelancer' },
            { label: 'Oracle', link: '#' },
            {
              label: 'Business Verification',
              link: '#',
            },
          ]}
        />
        <div className="mb-8 ml-4 flex justify-between mt-8 md:mt-4 items-center">
          <div className="mb-8">
            <h1 className="text-3xl font-bold">Business Verification</h1>
            <p className="text-gray-400 mt-2">
              Monitor the status of your Business verifications.
            </p>
          </div>
          <Button
            variant="outline"
            size="icon"
            className="mr-8 mb-12"
            onClick={() => setIsDialogOpen(true)}
          >
            <Filter className="h-4 w-4" />
          </Button>
        </div>
        <Dialog open={isDialogOpen} onOpenChange={setIsDialogOpen}>
          <DialogContent>
            <DialogHeader>
              <DialogTitle>Filter Education Status</DialogTitle>
            </DialogHeader>
            <RadioGroup
              defaultValue="all"
              value={filter}
              onValueChange={(value: FilterOption) => handleFilterChange(value)}
              className="space-y-2"
            >
              <div className="flex items-center space-x-2">
                <RadioGroupItem value="all" id="filter-all" />
                <label htmlFor="filter-all">All</label>
              </div>
              <div className="flex items-center space-x-2">
                <RadioGroupItem value="current" id="filter-current" />
                <label htmlFor="filter-current">Pending</label>
              </div>
              <div className="flex items-center space-x-2">
                <RadioGroupItem value="verified" id="filter-verified" />
                <label htmlFor="filter-verified">Verified</label>
              </div>
              <div className="flex items-center space-x-2">
                <RadioGroupItem value="rejected" id="filter-rejected" />
                <label htmlFor="filter-rejected">Rejected</label>
              </div>
            </RadioGroup>
            <DialogFooter>
              <Button type="button" onClick={() => setIsDialogOpen(false)}>
                Close
              </Button>
            </DialogFooter>
          </DialogContent>
        </Dialog>
        <main
          className="grid flex-1 items-start gap-4 p-4 sm:px-6 sm:py-0 md:gap-8 
                grid-cols-1 sm:grid-cols-1 md:grid-cols-2 lg:grid-cols-2 xl:grid-cols-3"
        >
          {filteredData.map((data, index) => (
            <BusinessVerificationCard
              key={index}
              _id={data._id}
              firstName={data.firstName}
              lastName={data.lastName}
              email={data.email}
              phone={data.phone}
              companyName={data.companyName}
              companySize={data.companySize}
              referenceEmail={data.referenceEmail}
              websiteLink={data.websiteLink}
              linkedInLink={data.linkedInLink}
              githubLink={data.githubLink}
              comments={data.comments}
              status={data.status} // Pass the status to the card component
              onStatusUpdate={(newStatus) =>
                updateBusinessStatus(index, newStatus)
              }
              onCommentUpdate={(newComment) =>
                updateCommentStatus(index, newComment)
              }
            />
          ))}
          {/* {dummyBusinessData.length == 0 ? (
            <div className="text-center w-[90vw] px-auto mt-20 py-10">
              <PackageOpen className="mx-auto text-gray-500" size="100" />
              <p className="text-gray-500">
                No Business verification for you now.
              </p>
            </div>
          ) : null} */}
        </main>
      </div>
    </div>
  );
}<|MERGE_RESOLUTION|>--- conflicted
+++ resolved
@@ -1,4 +1,5 @@
 'use client';
+import React, { useCallback, useEffect, useState } from 'react';
 import React, { useCallback, useEffect, useState } from 'react';
 import { Filter, PackageOpen } from 'lucide-react';
 
@@ -21,14 +22,15 @@
 import { axiosInstance } from '@/lib/axiosinstance';
 import { toast } from '@/components/ui/use-toast';
 import BusinessVerificationCard from '@/components/cards/oracleDashboard/businessVerificationCard';
+import { StatusEnum } from '@/utils/freelancer/enum';
+import { axiosInstance } from '@/lib/axiosinstance';
+import { toast } from '@/components/ui/use-toast';
+import BusinessVerificationCard from '@/components/cards/oracleDashboard/businessVerificationCard';
 
 type FilterOption = 'all' | 'current' | 'verified' | 'rejected';
 
 export default function ProfessionalInfo() {
-<<<<<<< HEAD
-
-=======
->>>>>>> 2010659d
+
   const [businessdata, setBusinessData] = useState<any[]>([]);
 
   const [filter, setFilter] = useState<FilterOption>('all');
@@ -54,27 +56,16 @@
       const response = await axiosInstance.get(
         `/verification/oracle?doc_type=business`,
       );
-<<<<<<< HEAD
       
-=======
-
->>>>>>> 2010659d
       const result = response.data.data;
 
       const flattenedData = result.flatMap((entry: any) =>
         entry.result?.projects
           ? Object.values(entry.result.projects).map((project: any) => ({
-<<<<<<< HEAD
             ...project,
             verifier_id: entry.verifier_id,
             verifier_username: entry.verifier_username,
           }))
-=======
-              ...project,
-              verifier_id: entry.verifier_id,
-              verifier_username: entry.verifier_username,
-            }))
->>>>>>> 2010659d
           : [],
       );
       setBusinessData(flattenedData);
@@ -112,7 +103,17 @@
     updatedData[index].status = newStatus;
     setBusinessData(updatedData); // Assuming you set this in state
   };
-
+  const updateBusinessStatus = (index: number, newStatus: string) => {
+    const updatedData = [...businessdata];
+    updatedData[index].status = newStatus;
+    setBusinessData(updatedData); // Assuming you set this in state
+  };
+
+  const updateCommentStatus = (index: number, newComment: string) => {
+    const updatedData = [...businessdata];
+    updatedData[index].comments = newComment;
+    setBusinessData(updatedData);
+  };
   const updateCommentStatus = (index: number, newComment: string) => {
     const updatedData = [...businessdata];
     updatedData[index].comments = newComment;
@@ -140,6 +141,8 @@
             },
           ]}
         />
+        <div className="mb-8 ml-4 flex justify-between mt-8 md:mt-4 items-center">
+          <div className="mb-8">
         <div className="mb-8 ml-4 flex justify-between mt-8 md:mt-4 items-center">
           <div className="mb-8">
             <h1 className="text-3xl font-bold">Business Verification</h1>
@@ -196,8 +199,10 @@
                 grid-cols-1 sm:grid-cols-1 md:grid-cols-2 lg:grid-cols-2 xl:grid-cols-3"
         >
           {filteredData.map((data, index) => (
+          {filteredData.map((data, index) => (
             <BusinessVerificationCard
               key={index}
+              _id={data._id}
               _id={data._id}
               firstName={data.firstName}
               lastName={data.lastName}
@@ -220,6 +225,8 @@
             />
           ))}
           {/* {dummyBusinessData.length == 0 ? (
+          ))}
+          {/* {dummyBusinessData.length == 0 ? (
             <div className="text-center w-[90vw] px-auto mt-20 py-10">
               <PackageOpen className="mx-auto text-gray-500" size="100" />
               <p className="text-gray-500">
@@ -227,6 +234,7 @@
               </p>
             </div>
           ) : null} */}
+          ) : null} */}
         </main>
       </div>
     </div>
