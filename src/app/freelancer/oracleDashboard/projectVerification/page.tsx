'use client';
import { Filter, PackageOpen } from 'lucide-react';
import { useState, useEffect, useCallback } from 'react';

import { Button } from '@/components/ui/button';
import Header from '@/components/header/header';
import {
  Dialog,
  DialogContent,
  DialogHeader,
  DialogTitle,
  DialogFooter,
} from '@/components/ui/dialog';
import { RadioGroup, RadioGroupItem } from '@/components/ui/radio-group';
import SidebarMenu from '@/components/menu/sidebarMenu';
import {
  menuItemsBottom,
  menuItemsTop,
} from '@/config/menuItems/freelancer/oracleMenuItems';
// import dummyData from '@/dummydata.json';
import { axiosInstance } from '@/lib/axiosinstance';
import ProjectVerificationCard from '@/components/cards/oracleDashboard/projectVerificationCard';
import { StatusEnum } from '@/utils/freelancer/enum';
import { toast } from '@/components/ui/use-toast';

type FilterOption = 'all' | 'current' | 'verified' | 'rejected';
interface ProjectData {
  _id: string;
  projectName: string;
  description: string;
  githubLink: string;
  start: string;
  end: string;
  refer: string;
  techUsed: string[];
  comments: string;
  role: string;
  projectType: string;
  verificationStatus: string;
  onStatusUpdate: (newStatus: string) => void;
  onCommentUpdate: (newComment: string) => void;
}

export default function ProfessionalInfo() {
  const [projectData, setProjectData] = useState<ProjectData[]>([]);
  const [filter, setFilter] = useState<FilterOption>('all');
  const [isDialogOpen, setIsDialogOpen] = useState(false);

  const handleFilterChange = (newFilter: FilterOption) => {
    setFilter(newFilter);
    setIsDialogOpen(false);
  };

  const filteredData = projectData.filter((data) => {
    if (filter === 'all') {
      return true;
    }
    return (
      data.verificationStatus === filter ||
      (filter === 'current' && data.verificationStatus === StatusEnum.PENDING)
    );
  });

  const fetchData = useCallback(async () => {
    try {
      const response = await axiosInstance.get(
        `/verification/oracle?doc_type=project`,
      );
<<<<<<< HEAD
      const result = response.data.data;

      const flattenedData = result.flatMap((entry: any) =>
        entry.result?.projects ? Object.values(entry.result.projects).map((project: any) => ({
          ...project,
          verifier_id: entry.verifier_id,
          verifier_username: entry.verifier_username,
        })) : []
      );      
  
=======

      setProjectData(response.data.data);

      const flattenedData = response.data.data.flatMap((entry: any) => {
        return Object.values(entry);
      });
      // Set the flattened data
>>>>>>> c33d4694
      setProjectData(flattenedData);
    } catch (error) {
      toast({
        variant: 'destructive',
        title: 'Error',
        description: 'Something went wrong. Please try again.',
      }); // Error toast
      console.log(error, 'error in getting verification data');
    }
  }, []);

  useEffect(() => {
    fetchData();
  }, [fetchData]);

  const updateProjectStatus = (index: number, newStatus: string) => {
    const updatedData = [...projectData];
    updatedData[index].verificationStatus = newStatus;
    setProjectData(updatedData); // Assuming you set this in state
  };

  const updateCommentStatus = (index: number, newComment: string) => {
    const updatedData = [...projectData];
    updatedData[index].comments = newComment;
    setProjectData(updatedData);
  };

  return (
    <div className="flex min-h-screen w-full flex-col bg-muted/40">
      <SidebarMenu
        menuItemsTop={menuItemsTop} // Assuming these are defined elsewhere
        menuItemsBottom={menuItemsBottom} // Assuming these are defined elsewhere
        active="Project Verification"
      />
      <div className="flex flex-col sm:gap-8 sm:py-0 sm:pl-14 mb-8">
        <Header
          menuItemsTop={menuItemsTop}
          menuItemsBottom={menuItemsBottom}
          activeMenu="Dashboard"
          breadcrumbItems={[
            { label: 'Freelancer', link: '/dashboard/freelancer' },
            { label: 'Oracle', link: '#' },
            {
              label: 'Project Verification',
              link: '#',
            },
          ]}
        />
        <div className="mb-8 ml-6 flex justify-between items-center">
          <div className="mb-8 ml-10">
            <h1 className="text-3xl font-bold">Project Verification</h1>
            <p className="text-gray-400 mt-2">
              Monitor the status of your project verifications.
            </p>
          </div>
          <Button
            variant="outline"
            size="icon"
            className="mr-8 mb-12"
            onClick={() => setIsDialogOpen(true)}
          >
            <Filter className="h-4 w-4" />
          </Button>
        </div>

        <Dialog open={isDialogOpen} onOpenChange={setIsDialogOpen}>
          <DialogContent>
            <DialogHeader>
              <DialogTitle>Filter Project Status</DialogTitle>
            </DialogHeader>
            <RadioGroup
              defaultValue="all"
              value={filter}
              onValueChange={(value: FilterOption) => handleFilterChange(value)}
              className="space-y-2"
            >
              <div className="flex items-center space-x-2">
                <RadioGroupItem value="all" id="filter-all" />
                <label htmlFor="filter-all">All</label>
              </div>
              <div className="flex items-center space-x-2">
                <RadioGroupItem value="current" id="filter-current" />
                <label htmlFor="filter-current">Pending</label>
              </div>
              <div className="flex items-center space-x-2">
                <RadioGroupItem value="verified" id="filter-verified" />
                <label htmlFor="filter-verified">Verified</label>
              </div>
              <div className="flex items-center space-x-2">
                <RadioGroupItem value="rejected" id="filter-rejected" />
                <label htmlFor="filter-rejected">Rejected</label>
              </div>
            </RadioGroup>
            <DialogFooter>
              <Button type="button" onClick={() => setIsDialogOpen(false)}>
                Close
              </Button>
            </DialogFooter>
          </DialogContent>
        </Dialog>

        <main className="grid flex-1 items-start gap-4 p-4 sm:px-6 sm:py-0 md:gap-8 grid-cols-1 sm:grid-cols-1 md:grid-cols-2 lg:grid-cols-2 xl:grid-cols-3">
          {filteredData.map((data, index) => (
            <ProjectVerificationCard
              key={index}
              _id={data._id}
              projectName={data.projectName}
              description={data.description}
              githubLink={data.githubLink}
              startFrom={data.start}
              endTo={data.end}
              role={data.role}
              projectType={data.projectType}
              reference={data.refer}
              techUsed={data.techUsed}
              comments={data.comments}
              status={data.verificationStatus}
              onStatusUpdate={(newStatus) =>
                updateProjectStatus(index, newStatus)
              }
              onCommentUpdate={(newComment) =>
                updateCommentStatus(index, newComment)
              }
            />
          ))}
          {projectData.length === 0 ? (
            <div className="text-center w-[90vw] px-auto mt-20 py-10">
              <PackageOpen className="mx-auto text-gray-500" size="100" />
              <p className="text-gray-500">
                No Project verification for you now.
              </p>
            </div>
          ) : null}
        </main>
      </div>
    </div>
  );
}<|MERGE_RESOLUTION|>--- conflicted
+++ resolved
@@ -66,7 +66,6 @@
       const response = await axiosInstance.get(
         `/verification/oracle?doc_type=project`,
       );
-<<<<<<< HEAD
       const result = response.data.data;
 
       const flattenedData = result.flatMap((entry: any) =>
@@ -77,15 +76,6 @@
         })) : []
       );      
   
-=======
-
-      setProjectData(response.data.data);
-
-      const flattenedData = response.data.data.flatMap((entry: any) => {
-        return Object.values(entry);
-      });
-      // Set the flattened data
->>>>>>> c33d4694
       setProjectData(flattenedData);
     } catch (error) {
       toast({
