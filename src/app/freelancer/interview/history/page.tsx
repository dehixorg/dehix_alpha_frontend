'use client';
import { useState } from 'react';
import { ListFilter, PackageOpen } from 'lucide-react';

import { Search } from '@/components/search';
import {
  DropdownMenu,
  DropdownMenuCheckboxItem,
  DropdownMenuContent,
  DropdownMenuLabel,
  DropdownMenuSeparator,
  DropdownMenuTrigger,
} from '@/components/ui/dropdown-menu';
import CollapsibleSidebarMenu from '@/components/menu/collapsibleSidebarMenu';
import SidebarMenu from '@/components/menu/sidebarMenu';
import {
  menuItemsBottom,
  menuItemsTop,
} from '@/config/menuItems/freelancer/interviewMenuItems';
import { Button } from '@/components/ui/button';
import Breadcrumb from '@/components/shared/breadcrumbList';
import DropdownProfile from '@/components/shared/DropdownProfile';

<<<<<<< HEAD
=======
import Header from '@/components/header/header';

>>>>>>> 3adb0d48
export default function HistoryPage() {
  const [filter, setFilter] = useState('All');

  // const filteredInterviews = sampleInterviews.filter((interview) => {
  //   if (filter === 'All') return interview.status === 'Completed';
  //   if (filter === 'Skills' && interview.skill)
  //     return interview.status === 'Completed';
  //   if (filter === 'Domain' && interview.domain)
  //     return interview.status === 'Completed';
  //   return false;
  // });

  const breadcrumbItems = [
    { label: 'Freelancer', link: '/dashboard/freelancer' },
    {
      label: 'Interview',
      link: '/freelancer/interview/profile',
    },
    { label: 'History Interviews', link: '#' },
  ];

  return (
    <div className="flex min-h-screen w-full">
      <SidebarMenu
        menuItemsTop={menuItemsTop}
        menuItemsBottom={menuItemsBottom}
        active="History"
      />
      <div className="flex flex-col sm:gap-4 sm:py-0 sm:pl-14 w-full">
        <Header
          breadcrumbItems={breadcrumbItems}
          menuItemsTop={menuItemsTop}
          menuItemsBottom={menuItemsBottom}
          activeMenu="History"
        />
        <div className="ml-10">
          <h1 className="text-3xl font-bold">History Interviews</h1>
          <p className="text-gray-400 mt-2">
            Review your past interviews and reflect on your progress and
            experiences.
          </p>
        </div>
        <div className="flex flex-1 items-start gap-4 p-2 sm:px-6 sm:py-0 md:gap-8 lg:flex-col xl:flex-col pt-2 pl-4 sm:pt-4 sm:pl-6 md:pt-6 md:pl-8">
          <DropdownMenu>
            <DropdownMenuTrigger asChild>
              <Button variant="outline" size="sm" className="h-7 gap-1 text-sm">
                <ListFilter className="h-3.5 w-3.5" />
                <span className="sr-only sm:not-sr-only">Filter</span>
              </Button>
            </DropdownMenuTrigger>
            <DropdownMenuContent align="end">
              <DropdownMenuLabel>Filter by</DropdownMenuLabel>
              <DropdownMenuSeparator />
              <DropdownMenuCheckboxItem
                checked={filter === 'All'}
                onSelect={() => setFilter('All')}
              >
                All
              </DropdownMenuCheckboxItem>

              <DropdownMenuCheckboxItem
                checked={filter === 'Skills'}
                onSelect={() => setFilter('Skills')}
              >
                Skills
              </DropdownMenuCheckboxItem>
              <DropdownMenuCheckboxItem
                checked={filter === 'Domain'}
                onSelect={() => setFilter('Domain')}
              >
                Domain
              </DropdownMenuCheckboxItem>
            </DropdownMenuContent>
          </DropdownMenu>

          {/* <div className="grid grid-cols-1 md:grid-cols-2 lg:grid-cols-3 gap-4">
            {filteredInterviews.map((interview, index) => (
              <Card key={index} className="max-w-full mx-auto md:max-w-lg">
                <CardHeader>
                  <CardTitle className="flex text-2xl">
                    {interview.reference}
                  </CardTitle>
                  <CardDescription className="block mt-1 uppercase tracking-wide leading-tight font-medium text-gray-700 text-sm">
                    {interview.skill || interview.domain}
                  </CardDescription>
                </CardHeader>
                <CardContent>
                  <Badge
                    className={`bg-${interview.status === 'Pending' ? 'warning' : 'success'} hover:bg-${interview.status === 'Pending' ? 'warning' : 'success'} text-xs`}
                  >
                    {interview.status.toUpperCase()}
                  </Badge>
                  <p className="text-gray-300 pt-4 text-sm">
                    {interview.description}
                  </p>

                  <p className="mt-4 flex text-gray-500 border p-3 rounded text-sm">
                    <MessageSquare className="pr-1 mr-1 h-5 w-5" />
                    {interview.comments}
                  </p>
                  <div className="mt-4">
                    <p className="text-sm text-gray-600">
                      Reference: {interview.reference}
                    </p>
                    <p className="text-sm text-gray-600">
                      Contact: {interview.contact}
                    </p>
                  </div>
                </CardContent>
                <CardFooter className="flex">
                  <p className="text-sm font-semibold text-black bg-white px-3 py-1 rounded">
                    {new Date(interview.interviewDate).toLocaleDateString()}
                  </p>
                </CardFooter>
              </Card>
            ))}
          </div> */}
          <div className="text-center py-10 w-[90vw] mt-10">
            <PackageOpen className="mx-auto text-gray-500" size="100" />
            <p className="text-gray-500">No Inverview Scheduled for you.</p>
          </div>
        </div>
      </div>
    </div>
  );
}<|MERGE_RESOLUTION|>--- conflicted
+++ resolved
@@ -21,11 +21,8 @@
 import Breadcrumb from '@/components/shared/breadcrumbList';
 import DropdownProfile from '@/components/shared/DropdownProfile';
 
-<<<<<<< HEAD
-=======
 import Header from '@/components/header/header';
 
->>>>>>> 3adb0d48
 export default function HistoryPage() {
   const [filter, setFilter] = useState('All');
 
