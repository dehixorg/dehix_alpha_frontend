--- conflicted
+++ resolved
@@ -2,15 +2,11 @@
 import { useState } from 'react';
 import { useRouter } from 'next/navigation';
 import { useDispatch } from 'react-redux';
-<<<<<<< HEAD
-import { z, ZodError } from 'zod'; // Import Zod for validation
-=======
 import { UserCredential } from 'firebase/auth';
 import { LoaderCircle, Chrome, Key, Eye, EyeOff } from 'lucide-react';
-import Image from 'next/image';
-import Link from 'next/link';
-import Cookies from 'js-cookie';
->>>>>>> 1b8e0603
+import { UserCredential } from 'firebase/auth';
+import { useDispatch } from 'react-redux';
+import { z, ZodError } from 'zod'; // Import Zod for validation
 
 import { Button } from '@/components/ui/button';
 import { Input } from '@/components/ui/input';
@@ -64,7 +60,6 @@
       dispatch(setUser({ ...user, type: userType }));
       router.replace(`/dashboard/${userType}`);
     } catch (error: any) {
-<<<<<<< HEAD
       // Handle Zod validation error
       if (error instanceof ZodError) {
         setPasswordError(error.errors[0].message); // Set password error message
@@ -72,10 +67,6 @@
         // Handle other errors
         console.error(error.message);
       }
-=======
-      setError(error.message);
-      console.error(error.message);
->>>>>>> 1b8e0603
     } finally {
       setIsLoading(false);
     }
