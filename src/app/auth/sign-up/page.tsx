'use client';

import Image from 'next/image';
import Link from 'next/link';
import { useState } from 'react';
import { LoaderCircle, Chrome, Rocket, Eye, EyeOff } from 'lucide-react';
<<<<<<< HEAD
import { z, ZodError } from 'zod'; // Import Zod for validation
=======
import { z } from 'zod';
import { useForm } from 'react-hook-form';
import { zodResolver } from '@hookform/resolvers/zod';
>>>>>>> 1b8e0603

import { Button } from '@/components/ui/button';
import { Input } from '@/components/ui/input';
import { ThemeToggle } from '@/components/shared/themeToggle';
import {
  Form,
  FormControl,
  FormField,
  FormItem,
  FormLabel,
  FormMessage,
} from '@/components/ui/form';

const FormSchema = z.object({
  firstName: z.string().min(1, 'First name is required'),
  lastName: z.string().min(1, 'Last name is required'),
  email: z.string().email('Invalid email address'),
  password: z.string().min(8, 'Password must be at least 8 characters'),
});

export default function SignUp() {
  const [isLoading, setIsLoading] = useState<boolean>(false);
  const [showPassword, setShowPassword] = useState<boolean>(false);
  const [passwordError, setPasswordError] = useState<string>('');

<<<<<<< HEAD
  // Define Zod schema for password validation
  const passwordSchema = z
    .string()
    .min(8, 'Password must be at least 8 characters long');

  async function onSubmit(event: React.FormEvent<HTMLFormElement>) {
    event.preventDefault(); // Ensure event is of type React.FormEvent<HTMLFormElement>
    setIsLoading(true);

    const formData = new FormData(event.currentTarget); // Access form data correctly
    const firstName = formData.get('first-name') as string;
    const lastName = formData.get('last-name') as string;
    const email = formData.get('email') as string;
    const password = formData.get('password') as string;

    try {
      // Validate password using Zod schema
      passwordSchema.parse(password);

      // Simulate API request
      setTimeout(() => {
        setIsLoading(false);
        console.log(
          `Submitted data: ${firstName}, ${lastName}, ${email}, ${password}`,
        );
      }, 3000);
    } catch (error: any) {
      // Handle Zod validation error
      if (error instanceof ZodError) {
        setPasswordError(error.errors[0].message);
      } else {
        console.error(error.message);
      }
      setIsLoading(false);
    }
  }
=======
  const form = useForm<z.infer<typeof FormSchema>>({
    resolver: zodResolver(FormSchema),
  });

  const onSubmit = async (data: z.infer<typeof FormSchema>) => {
    setIsLoading(true);

    // Simulate form submission
    setTimeout(() => {
      setIsLoading(false);
      console.log('Form data submitted:', data);
    }, 3000);
  };
>>>>>>> 1b8e0603

  const toggleShowPassword = () => {
    setShowPassword((prev) => !prev);
  };

  // eslint-disable-next-line @typescript-eslint/no-unused-vars
  const handlePasswordChange = (e: React.ChangeEvent<HTMLInputElement>) => {
    setPasswordError(''); // Clear the error message as user types
  };

  return (
    <div className="w-full lg:grid lg:min-h-[600px] lg:grid-cols-2 xl:min-h-screen">
      <div className="absolute left-10 top-10">
        <ThemeToggle />
      </div>
      <div className="flex items-center justify-center py-12">
        <div className="mx-auto grid w-[350px] gap-6">
          <div className="grid gap-2 text-center">
            <h1 className="text-3xl font-bold">Sign Up</h1>
            <p className="text-balance text-muted-foreground">
              Enter your information to create an account
            </p>
          </div>
<<<<<<< HEAD
          <form onSubmit={onSubmit}>
            <div className="grid gap-4">
              <div className="grid grid-cols-2 gap-4">
                <div className="grid gap-2">
                  <Label htmlFor="first-name">First name</Label>
                  <Input
                    id="first-name"
                    name="first-name"
                    placeholder="Max"
                    required
                  />
                </div>
                <div className="grid gap-2">
                  <Label htmlFor="last-name">Last name</Label>
                  <Input
                    id="last-name"
                    name="last-name"
                    placeholder="Robinson"
                    required
                  />
                </div>
              </div>
              <div className="grid gap-2">
                <Label htmlFor="email">Email</Label>
                <Input
                  id="email"
                  name="email"
                  type="email"
                  placeholder="m@example.com"
                  required
                />
              </div>
              <div className="grid gap-2">
                <Label htmlFor="password">Password</Label>
                <div className="relative">
                  <Input
                    id="password"
                    name="password"
                    type={showPassword ? 'text' : 'password'}
                    placeholder="********"
                    required
                    onChange={handlePasswordChange} // Attach handler
=======
          <Form {...form}>
            <form onSubmit={form.handleSubmit(onSubmit)}>
              <div className="grid gap-4">
                <div className="grid grid-cols-2 gap-4">
                  <FormField
                    control={form.control}
                    name="firstName"
                    render={({ field }) => (
                      <FormItem>
                        <FormLabel>First name</FormLabel>
                        <FormControl>
                          <Input placeholder="Max" {...field} />
                        </FormControl>
                        <FormMessage />
                      </FormItem>
                    )}
>>>>>>> 1b8e0603
                  />
                  <FormField
                    control={form.control}
                    name="lastName"
                    render={({ field }) => (
                      <FormItem>
                        <FormLabel>Last name</FormLabel>
                        <FormControl>
                          <Input placeholder="Robinson" {...field} />
                        </FormControl>
                        <FormMessage />
                      </FormItem>
                    )}
                  />
                </div>
<<<<<<< HEAD
                {passwordError && (
                  <p className="text-red-500 text-xs mt-1">{passwordError}</p>
                )}
=======
                <FormField
                  control={form.control}
                  name="email"
                  render={({ field }) => (
                    <FormItem>
                      <FormLabel>Email</FormLabel>
                      <FormControl>
                        <Input
                          type="email"
                          placeholder="m@example.com"
                          {...field}
                        />
                      </FormControl>
                      <FormMessage />
                    </FormItem>
                  )}
                />
                <FormField
                  control={form.control}
                  name="password"
                  render={({ field }) => (
                    <FormItem>
                      <FormLabel>Password</FormLabel>
                      <FormControl>
                        <div className="relative">
                          <Input
                            type={showPassword ? 'text' : 'password'}
                            placeholder="********"
                            {...field}
                          />
                          <button
                            type="button"
                            onClick={toggleShowPassword}
                            className="absolute right-2 top-1/2 transform -translate-y-1/2"
                          >
                            {showPassword ? (
                              <Eye className="h-4 w-4" />
                            ) : (
                              <EyeOff className="h-4 w-4" />
                            )}
                          </button>
                        </div>
                      </FormControl>
                      <FormMessage />
                    </FormItem>
                  )}
                />
                <Button type="submit" className="w-full" disabled={isLoading}>
                  {isLoading ? (
                    <LoaderCircle className="mr-2 h-4 w-4 animate-spin" />
                  ) : (
                    <Rocket className="mr-2 h-4 w-4" />
                  )}{' '}
                  Create an account
                </Button>
                <Button variant="outline" type="button" disabled={isLoading}>
                  {isLoading ? (
                    <LoaderCircle className="mr-2 h-4 w-4 animate-spin" />
                  ) : (
                    <Chrome className="mr-2 h-4 w-4" />
                  )}{' '}
                  Google Login
                </Button>
>>>>>>> 1b8e0603
              </div>
            </form>
          </Form>
          <div className="mt-4 text-center text-sm">
            Already have an account?{' '}
            <Button variant="outline" size="sm" className="ml-2" asChild>
              <Link href="/auth/login">Sign in</Link>
            </Button>
          </div>
          <p className="px-8 text-center text-sm text-muted-foreground">
            By clicking continue, you agree to our{' '}
            <Button variant="link" className="p-0" asChild>
              <Link href="/terms">Terms of Service</Link>
            </Button>{' '}
            and{' '}
            <Button variant="link" className="p-0" asChild>
              <Link href="/privacy">Privacy Policy</Link>
            </Button>
            .
          </p>
        </div>
      </div>
      <div className="hidden lg:block">
        <Image
          src="/bg.png"
          alt="Image"
          width="1920"
          height="1080"
          className="h-full w-full object-cover dark:brightness-[0.2] dark:grayscale"
        />
      </div>
    </div>
  );
}<|MERGE_RESOLUTION|>--- conflicted
+++ resolved
@@ -4,13 +4,7 @@
 import Link from 'next/link';
 import { useState } from 'react';
 import { LoaderCircle, Chrome, Rocket, Eye, EyeOff } from 'lucide-react';
-<<<<<<< HEAD
 import { z, ZodError } from 'zod'; // Import Zod for validation
-=======
-import { z } from 'zod';
-import { useForm } from 'react-hook-form';
-import { zodResolver } from '@hookform/resolvers/zod';
->>>>>>> 1b8e0603
 
 import { Button } from '@/components/ui/button';
 import { Input } from '@/components/ui/input';
@@ -36,7 +30,6 @@
   const [showPassword, setShowPassword] = useState<boolean>(false);
   const [passwordError, setPasswordError] = useState<string>('');
 
-<<<<<<< HEAD
   // Define Zod schema for password validation
   const passwordSchema = z
     .string()
@@ -73,21 +66,6 @@
       setIsLoading(false);
     }
   }
-=======
-  const form = useForm<z.infer<typeof FormSchema>>({
-    resolver: zodResolver(FormSchema),
-  });
-
-  const onSubmit = async (data: z.infer<typeof FormSchema>) => {
-    setIsLoading(true);
-
-    // Simulate form submission
-    setTimeout(() => {
-      setIsLoading(false);
-      console.log('Form data submitted:', data);
-    }, 3000);
-  };
->>>>>>> 1b8e0603
 
   const toggleShowPassword = () => {
     setShowPassword((prev) => !prev);
@@ -111,7 +89,6 @@
               Enter your information to create an account
             </p>
           </div>
-<<<<<<< HEAD
           <form onSubmit={onSubmit}>
             <div className="grid gap-4">
               <div className="grid grid-cols-2 gap-4">
@@ -154,111 +131,41 @@
                     placeholder="********"
                     required
                     onChange={handlePasswordChange} // Attach handler
-=======
-          <Form {...form}>
-            <form onSubmit={form.handleSubmit(onSubmit)}>
-              <div className="grid gap-4">
-                <div className="grid grid-cols-2 gap-4">
-                  <FormField
-                    control={form.control}
-                    name="firstName"
-                    render={({ field }) => (
-                      <FormItem>
-                        <FormLabel>First name</FormLabel>
-                        <FormControl>
-                          <Input placeholder="Max" {...field} />
-                        </FormControl>
-                        <FormMessage />
-                      </FormItem>
+                  />
+                  <button
+                    type="button"
+                    onClick={toggleShowPassword}
+                    className="absolute right-2 top-1/2 transform -translate-y-1/2"
+                  >
+                    {showPassword ? (
+                      <Eye className="h-4 w-4" />
+                    ) : (
+                      <EyeOff className="h-4 w-4" />
                     )}
->>>>>>> 1b8e0603
-                  />
-                  <FormField
-                    control={form.control}
-                    name="lastName"
-                    render={({ field }) => (
-                      <FormItem>
-                        <FormLabel>Last name</FormLabel>
-                        <FormControl>
-                          <Input placeholder="Robinson" {...field} />
-                        </FormControl>
-                        <FormMessage />
-                      </FormItem>
-                    )}
-                  />
+                  </button>
                 </div>
-<<<<<<< HEAD
                 {passwordError && (
                   <p className="text-red-500 text-xs mt-1">{passwordError}</p>
                 )}
-=======
-                <FormField
-                  control={form.control}
-                  name="email"
-                  render={({ field }) => (
-                    <FormItem>
-                      <FormLabel>Email</FormLabel>
-                      <FormControl>
-                        <Input
-                          type="email"
-                          placeholder="m@example.com"
-                          {...field}
-                        />
-                      </FormControl>
-                      <FormMessage />
-                    </FormItem>
-                  )}
-                />
-                <FormField
-                  control={form.control}
-                  name="password"
-                  render={({ field }) => (
-                    <FormItem>
-                      <FormLabel>Password</FormLabel>
-                      <FormControl>
-                        <div className="relative">
-                          <Input
-                            type={showPassword ? 'text' : 'password'}
-                            placeholder="********"
-                            {...field}
-                          />
-                          <button
-                            type="button"
-                            onClick={toggleShowPassword}
-                            className="absolute right-2 top-1/2 transform -translate-y-1/2"
-                          >
-                            {showPassword ? (
-                              <Eye className="h-4 w-4" />
-                            ) : (
-                              <EyeOff className="h-4 w-4" />
-                            )}
-                          </button>
-                        </div>
-                      </FormControl>
-                      <FormMessage />
-                    </FormItem>
-                  )}
-                />
-                <Button type="submit" className="w-full" disabled={isLoading}>
-                  {isLoading ? (
-                    <LoaderCircle className="mr-2 h-4 w-4 animate-spin" />
-                  ) : (
-                    <Rocket className="mr-2 h-4 w-4" />
-                  )}{' '}
-                  Create an account
-                </Button>
-                <Button variant="outline" type="button" disabled={isLoading}>
-                  {isLoading ? (
-                    <LoaderCircle className="mr-2 h-4 w-4 animate-spin" />
-                  ) : (
-                    <Chrome className="mr-2 h-4 w-4" />
-                  )}{' '}
-                  Google Login
-                </Button>
->>>>>>> 1b8e0603
               </div>
-            </form>
-          </Form>
+              <Button type="submit" className="w-full" disabled={isLoading}>
+                {isLoading ? (
+                  <LoaderCircle className="mr-2 h-4 w-4 animate-spin" />
+                ) : (
+                  <Rocket className="mr-2 h-4 w-4" />
+                )}{' '}
+                Create an account
+              </Button>
+              <Button variant="outline" type="button" disabled={isLoading}>
+                {isLoading ? (
+                  <LoaderCircle className="mr-2 h-4 w-4 animate-spin" />
+                ) : (
+                  <Chrome className="mr-2 h-4 w-4" />
+                )}{' '}
+                Google Login
+              </Button>
+            </div>
+          </form>
           <div className="mt-4 text-center text-sm">
             Already have an account?{' '}
             <Button variant="outline" size="sm" className="ml-2" asChild>
