@tailwind base;
@tailwind components;
@tailwind utilities;

@keyframes loopScroll {
  from {
    transform: translateX(0);
  }

  to {
    transform: translateX(-100%);
  }
}

@layer base {
  :root {
    --background: 0 0% 100%;
    --foreground: 240 10% 3.9%;
    --card: 0 0% 100%;
    --card-foreground: 240 10% 3.9%;
    --popover: 0 0% 100%;
    --popover-foreground: 240 10% 3.9%;
    --primary: 240 5.9% 10%;
    --primary-foreground: 0 0% 98%;
    --secondary: 240 4.8% 95.9%;
    --secondary-foreground: 240 5.9% 10%;
    --muted: 240 4.8% 95.9%;
    --muted-foreground: 240 3.8% 46.1%;
    --accent: 240 4.8% 95.9%;
    --accent-foreground: 240 5.9% 10%;
    --destructive: 0 84.2% 60.2%;
    --destructive-foreground: 0 0% 98%;
    --border: 240 5.9% 90%;
    --input: 240 5.9% 90%;
    --ring: 240 5.9% 10%;
    --radius: 0.5rem;
    --cyan: 180, 100%, 50%;
    --cyan-foreground: 180, 100%, 43%;
    --line-color-light: 0 0% 0% / 90%;
    --line-color-dark: 0 0% 100% / 20%;
    --dot-bg-color: #ffffff;
    --dot-border-color: #000000;
    --dot-hover-bg-color: #000000;
    --dot-hover-border-color: #11a0ff;
  }

  .dark {
    --background: 240 10% 3.9%;
    --foreground: 0 0% 98%;
    --card: 240 10% 3.9%;
    --card-foreground: 0 0% 98%;
    --popover: 240 10% 3.9%;
    --popover-foreground: 0 0% 98%;
    --primary: 0 0% 98%;
    --primary-foreground: 240 5.9% 10%;
    --secondary: 240 3.7% 15.9%;
    --secondary-foreground: 0 0% 98%;
    --muted: 240 3.7% 15.9%;
    --muted-foreground: 240 5% 64.9%;
    --accent: 240 3.7% 15.9%;
    --accent-foreground: 0 0% 98%;
    --destructive: 0 62.8% 30.6%;
    --destructive-foreground: 0 0% 98%;
    --border: 240 3.7% 15.9%;
    --input: 240 3.7% 15.9%;
    --ring: 240 4.9% 83.9%;
    --cyan: 180, 100%, 43%;
    --cyan-foreground: 180, 100%, 50%;
    --line-color-light: 0 0% 0% / 20%;
    --line-color-dark: 0 0% 100% / 20%;
    --dot-bg-color: #fffefe;
    --dot-border-color: #f5f5f5;
    --dot-hover-bg-color: #ffffff;
    --dot-hover-border-color: #11a0ff;
  }
}

@layer base {
  * {
    @apply border-border;
  }

  body {
    @apply bg-background text-foreground;
  }
}

@layer utilities {
  .no-scrollbar::-webkit-scrollbar {
    display: none;
  }
<<<<<<< HEAD

  .no-scrollbar {
    -ms-overflow-style: none;
    scrollbar-width: none;
  }
}

@layer utilities {
  .line-bg {
    background-color: hsl(var(--line-color-light));
  }

  .dark .line-bg {
    background-color: hsl(var(--line-color-dark));
  }

  .border-line-bg {
    border-color: hsl(var(--line-color-light));
  }

  .dark .border-line-bg {
    border-color: hsl(var(--line-color-dark));
  }
}

@layer utilities {
  .dynamic-bg {
    background-color: var(--background);
  }

  .dynamic-text {
    color: var(--foreground);
  }

  .dynamic-card {
    background: linear-gradient(
      135deg,
      rgba(240, 240, 240, 0.8),
      rgba(240, 240, 240, 0.6)
    );
    color: var(--foreground);
  }

  .dark .dynamic-card {
    background: rgba(255, 255, 255, 0.2);
    color: #f5f5f5;
    backdrop-filter: blur(15px);
    box-shadow: 0 4px 30px rgba(0, 0, 0, 0.2);
    border: 1px solid rgba(255, 255, 255, 0.5);
=======
  /* Hide scrollbar for IE, Edge and Firefox */
  .no-scrollbar {
    -ms-overflow-style: none; /* IE and Edge */
    scrollbar-width: none; /* Firefox */
>>>>>>> 0d35718a
  }
}<|MERGE_RESOLUTION|>--- conflicted
+++ resolved
@@ -89,61 +89,9 @@
   .no-scrollbar::-webkit-scrollbar {
     display: none;
   }
-<<<<<<< HEAD
-
-  .no-scrollbar {
-    -ms-overflow-style: none;
-    scrollbar-width: none;
-  }
-}
-
-@layer utilities {
-  .line-bg {
-    background-color: hsl(var(--line-color-light));
-  }
-
-  .dark .line-bg {
-    background-color: hsl(var(--line-color-dark));
-  }
-
-  .border-line-bg {
-    border-color: hsl(var(--line-color-light));
-  }
-
-  .dark .border-line-bg {
-    border-color: hsl(var(--line-color-dark));
-  }
-}
-
-@layer utilities {
-  .dynamic-bg {
-    background-color: var(--background);
-  }
-
-  .dynamic-text {
-    color: var(--foreground);
-  }
-
-  .dynamic-card {
-    background: linear-gradient(
-      135deg,
-      rgba(240, 240, 240, 0.8),
-      rgba(240, 240, 240, 0.6)
-    );
-    color: var(--foreground);
-  }
-
-  .dark .dynamic-card {
-    background: rgba(255, 255, 255, 0.2);
-    color: #f5f5f5;
-    backdrop-filter: blur(15px);
-    box-shadow: 0 4px 30px rgba(0, 0, 0, 0.2);
-    border: 1px solid rgba(255, 255, 255, 0.5);
-=======
   /* Hide scrollbar for IE, Edge and Firefox */
   .no-scrollbar {
     -ms-overflow-style: none; /* IE and Edge */
     scrollbar-width: none; /* Firefox */
->>>>>>> 0d35718a
   }
 }