'use client';
import { useState } from 'react';
import { ListFilter, MessageSquare, Search, UserIcon } from 'lucide-react';
import { useSelector } from 'react-redux';

import {
  DropdownMenu,
  DropdownMenuCheckboxItem,
  DropdownMenuItem,
  DropdownMenuContent,
  DropdownMenuLabel,
  DropdownMenuSeparator,
  DropdownMenuTrigger,
} from '@/components/ui/dropdown-menu';
import {
  Card,
  CardContent,
  CardHeader,
  CardTitle,
  CardDescription,
  CardFooter,
} from '@/components/ui/card';
import { RootState } from '@/lib/store';
import { Avatar, AvatarFallback, AvatarImage } from '@/components/ui/avatar';
import CollapsibleSidebarMenu from '@/components/menu/collapsibleSidebarMenu';
import { Input } from '@/components/ui/input';
import SidebarMenu from '@/components/menu/sidebarMenu';
import {
  menuItemsBottom,
  menuItemsTop,
} from '@/config/menuItems/freelancer/interviewMenuItems';
import { Badge } from '@/components/ui/badge';
import { Button } from '@/components/ui/button';
import Breadcrumb from '@/components/shared/breadcrumbList';
import dummyData from '@/dummydata.json';

export default function HistoryPage() {
<<<<<<< HEAD
  const sampleInterviews = dummyData.dashboardfreelancerhistoryInterview; // Replace with your actual data path from dummyData
=======
  const user = useSelector((state: RootState) => state.user);
  const sampleInterviews = [
    {
      reference: 'Jane Smith',
      skill: 'HTML/CSS',
      interviewDate: '2023-11-23T10:30:00Z',
      rating: 9,
      comments: 'Great communication skills and technical expertise.',
      status: 'Completed',
      description:
        'This interview focused on assessing proficiency in HTML/CSS and evaluating communication skills.',
      contact: 'jane.smith@example.com',
    },
    {
      reference: 'Jane Smith',
      domain: 'DevOps',
      interviewDate: '2023-11-23T10:30:00Z',
      rating: 9,
      comments: 'Great communication skills and technical expertise.',
      status: 'Completed',
      description:
        "This interview was scheduled to discuss the candidate's experience and skills in DevOps.",
      contact: 'jane.smith@example.com',
    },
  ];
>>>>>>> 7f0803fa

  const [filter, setFilter] = useState('All');

  const filteredInterviews = sampleInterviews.filter((interview) => {
    if (filter === 'All') return interview.status === 'Completed';
    if (filter === 'Skills' && interview.skill)
      return interview.status === 'Completed';
    if (filter === 'Domain' && interview.domain)
      return interview.status === 'Completed';
    return false;
  });

  return (
    <div className="flex min-h-screen w-full">
      <SidebarMenu
        menuItemsTop={menuItemsTop}
        menuItemsBottom={menuItemsBottom}
        active="History"
      />
<<<<<<< HEAD
      <div className="mt-5">
        <DropdownMenu>
          <DropdownMenuTrigger asChild>
            <Button variant="outline" size="sm" className="h-7 gap-1 text-sm">
              <ListFilter className="h-3.5 w-3.5" />
              <span className="sr-only sm:not-sr-only">Filter</span>
            </Button>
          </DropdownMenuTrigger>
          <DropdownMenuContent align="end">
            <DropdownMenuLabel>Filter by</DropdownMenuLabel>
            <DropdownMenuSeparator />
            <DropdownMenuCheckboxItem
              checked={filter === 'All'}
              onSelect={() => setFilter('All')}
            >
              All
            </DropdownMenuCheckboxItem>
            <DropdownMenuCheckboxItem
              checked={filter === 'Skills'}
              onSelect={() => setFilter('Skills')}
            >
              Skills
            </DropdownMenuCheckboxItem>
            <DropdownMenuCheckboxItem
              checked={filter === 'Domain'}
              onSelect={() => setFilter('Domain')}
            >
              Domain
            </DropdownMenuCheckboxItem>
          </DropdownMenuContent>
        </DropdownMenu>

        <div className="grid grid-cols-1 md:grid-cols-2 lg:grid-cols-3 gap-4 mt-4">
          {filteredInterviews.map((interview, index) => (
            <Card key={index} className="max-w-full mx-auto md:max-w-lg">
              <CardHeader>
                <CardTitle className="flex text-2xl">
                  {interview.reference}
                </CardTitle>
                <CardDescription className="block mt-1 uppercase tracking-wide leading-tight font-medium text-gray-700 text-sm">
                  {interview.skill || interview.domain}
                </CardDescription>
              </CardHeader>
              <CardContent>
                <Badge
                  className={`bg-${
                    interview.status === 'Pending' ? 'warning' : 'success'
                  } hover:bg-${
                    interview.status === 'Pending' ? 'warning' : 'success'
                  } text-xs`}
=======
      <div className="flex flex-col sm:py-2 sm:pl-14 w-full">
        <header className="sticky top-0 z-30 flex items-center justify-between border-b bg-background px-4 py-2 sm:static sm:border-0 sm:bg-transparent sm:px-6">
          <div className="flex items-center ml-2 gap-4">
            <CollapsibleSidebarMenu
              menuItems={menuItemsTop}
              active="Dashboard"
            />
            <Breadcrumb
              items={[
                { label: 'Freelancer', link: '/dashboard/freelancer' },
                {
                  label: 'Interview',
                  link: '/dashboard/freelancer/interview/profile',
                },
                { label: 'History Interviews', link: '#' },
              ]}
            />
          </div>
          <div className="relative flex items-center gap-4">
            <Search className="absolute left-2.5 top-2.5 h-4 w-4 text-muted-foreground" />
            <Input
              type="search"
              placeholder="Search..."
              className="w-full rounded-lg bg-background pl-8 sm:w-[200px] lg:w-[336px]"
            />
            <DropdownMenu>
              <DropdownMenuTrigger asChild>
                <Button
                  variant="outline"
                  size="icon"
                  className="overflow-hidden rounded-full"
>>>>>>> 7f0803fa
                >
                  <Avatar className="h-8 w-8">
                    <AvatarImage src="/user.png" alt="@shadcn" />
                    <AvatarFallback>
                      <UserIcon size={16} />{' '}
                    </AvatarFallback>
                  </Avatar>
                </Button>
              </DropdownMenuTrigger>
              <DropdownMenuContent align="end">
                <DropdownMenuLabel>{user.email}</DropdownMenuLabel>
                <DropdownMenuSeparator />
                <DropdownMenuItem>Settings</DropdownMenuItem>
                <DropdownMenuItem>Support</DropdownMenuItem>
                <DropdownMenuSeparator />
                <DropdownMenuItem>Logout</DropdownMenuItem>
              </DropdownMenuContent>
            </DropdownMenu>
          </div>
        </header>
        <div className="flex flex-1 items-start gap-4 p-2 sm:px-6 sm:py-0 md:gap-8 lg:flex-col xl:flex-col pt-2 pl-4 sm:pt-4 sm:pl-6 md:pt-6 md:pl-8">
          <DropdownMenu>
            <DropdownMenuTrigger asChild>
              <Button variant="outline" size="sm" className="h-7 gap-1 text-sm">
                <ListFilter className="h-3.5 w-3.5" />
                <span className="sr-only sm:not-sr-only">Filter</span>
              </Button>
            </DropdownMenuTrigger>
            <DropdownMenuContent align="end">
              <DropdownMenuLabel>Filter by</DropdownMenuLabel>
              <DropdownMenuSeparator />
              <DropdownMenuCheckboxItem
                checked={filter === 'All'}
                onSelect={() => setFilter('All')}
              >
                All
              </DropdownMenuCheckboxItem>
              <DropdownMenuCheckboxItem
                checked={filter === 'Skills'}
                onSelect={() => setFilter('Skills')}
              >
                Skills
              </DropdownMenuCheckboxItem>
              <DropdownMenuCheckboxItem
                checked={filter === 'Domain'}
                onSelect={() => setFilter('Domain')}
              >
                Domain
              </DropdownMenuCheckboxItem>
            </DropdownMenuContent>
          </DropdownMenu>

          <div className="grid grid-cols-1 md:grid-cols-2 lg:grid-cols-3 gap-4">
            {filteredInterviews.map((interview, index) => (
              <Card key={index} className="max-w-full mx-auto md:max-w-lg">
                <CardHeader>
                  <CardTitle className="flex text-2xl">
                    {interview.reference}
                  </CardTitle>
                  <CardDescription className="block mt-1 uppercase tracking-wide leading-tight font-medium text-gray-700 text-sm">
                    {interview.skill || interview.domain}
                  </CardDescription>
                </CardHeader>
                <CardContent>
                  <Badge
                    className={`bg-${interview.status === 'Pending' ? 'warning' : 'success'} hover:bg-${interview.status === 'Pending' ? 'warning' : 'success'} text-xs`}
                  >
                    {interview.status.toUpperCase()}
                  </Badge>
                  <p className="text-gray-300 pt-4 text-sm">
                    {interview.description}
                  </p>

                  <p className="mt-4 flex text-gray-500 border p-3 rounded text-sm">
                    <MessageSquare className="pr-1 mr-1 h-5 w-5" />
                    {interview.comments}
                  </p>
                  <div className="mt-4">
                    <p className="text-sm text-gray-600">
                      Reference: {interview.reference}
                    </p>
                    <p className="text-sm text-gray-600">
                      Contact: {interview.contact}
                    </p>
                  </div>
                </CardContent>
                <CardFooter className="flex">
                  <p className="text-sm font-semibold text-black bg-white px-3 py-1 rounded">
                    {new Date(interview.interviewDate).toLocaleDateString()}
                  </p>
                </CardFooter>
              </Card>
            ))}
          </div>
        </div>
      </div>
    </div>
  );
}<|MERGE_RESOLUTION|>--- conflicted
+++ resolved
@@ -35,35 +35,7 @@
 import dummyData from '@/dummydata.json';
 
 export default function HistoryPage() {
-<<<<<<< HEAD
   const sampleInterviews = dummyData.dashboardfreelancerhistoryInterview; // Replace with your actual data path from dummyData
-=======
-  const user = useSelector((state: RootState) => state.user);
-  const sampleInterviews = [
-    {
-      reference: 'Jane Smith',
-      skill: 'HTML/CSS',
-      interviewDate: '2023-11-23T10:30:00Z',
-      rating: 9,
-      comments: 'Great communication skills and technical expertise.',
-      status: 'Completed',
-      description:
-        'This interview focused on assessing proficiency in HTML/CSS and evaluating communication skills.',
-      contact: 'jane.smith@example.com',
-    },
-    {
-      reference: 'Jane Smith',
-      domain: 'DevOps',
-      interviewDate: '2023-11-23T10:30:00Z',
-      rating: 9,
-      comments: 'Great communication skills and technical expertise.',
-      status: 'Completed',
-      description:
-        "This interview was scheduled to discuss the candidate's experience and skills in DevOps.",
-      contact: 'jane.smith@example.com',
-    },
-  ];
->>>>>>> 7f0803fa
 
   const [filter, setFilter] = useState('All');
 
@@ -83,58 +55,6 @@
         menuItemsBottom={menuItemsBottom}
         active="History"
       />
-<<<<<<< HEAD
-      <div className="mt-5">
-        <DropdownMenu>
-          <DropdownMenuTrigger asChild>
-            <Button variant="outline" size="sm" className="h-7 gap-1 text-sm">
-              <ListFilter className="h-3.5 w-3.5" />
-              <span className="sr-only sm:not-sr-only">Filter</span>
-            </Button>
-          </DropdownMenuTrigger>
-          <DropdownMenuContent align="end">
-            <DropdownMenuLabel>Filter by</DropdownMenuLabel>
-            <DropdownMenuSeparator />
-            <DropdownMenuCheckboxItem
-              checked={filter === 'All'}
-              onSelect={() => setFilter('All')}
-            >
-              All
-            </DropdownMenuCheckboxItem>
-            <DropdownMenuCheckboxItem
-              checked={filter === 'Skills'}
-              onSelect={() => setFilter('Skills')}
-            >
-              Skills
-            </DropdownMenuCheckboxItem>
-            <DropdownMenuCheckboxItem
-              checked={filter === 'Domain'}
-              onSelect={() => setFilter('Domain')}
-            >
-              Domain
-            </DropdownMenuCheckboxItem>
-          </DropdownMenuContent>
-        </DropdownMenu>
-
-        <div className="grid grid-cols-1 md:grid-cols-2 lg:grid-cols-3 gap-4 mt-4">
-          {filteredInterviews.map((interview, index) => (
-            <Card key={index} className="max-w-full mx-auto md:max-w-lg">
-              <CardHeader>
-                <CardTitle className="flex text-2xl">
-                  {interview.reference}
-                </CardTitle>
-                <CardDescription className="block mt-1 uppercase tracking-wide leading-tight font-medium text-gray-700 text-sm">
-                  {interview.skill || interview.domain}
-                </CardDescription>
-              </CardHeader>
-              <CardContent>
-                <Badge
-                  className={`bg-${
-                    interview.status === 'Pending' ? 'warning' : 'success'
-                  } hover:bg-${
-                    interview.status === 'Pending' ? 'warning' : 'success'
-                  } text-xs`}
-=======
       <div className="flex flex-col sm:py-2 sm:pl-14 w-full">
         <header className="sticky top-0 z-30 flex items-center justify-between border-b bg-background px-4 py-2 sm:static sm:border-0 sm:bg-transparent sm:px-6">
           <div className="flex items-center ml-2 gap-4">
@@ -166,7 +86,6 @@
                   variant="outline"
                   size="icon"
                   className="overflow-hidden rounded-full"
->>>>>>> 7f0803fa
                 >
                   <Avatar className="h-8 w-8">
                     <AvatarImage src="/user.png" alt="@shadcn" />
@@ -219,26 +138,30 @@
             </DropdownMenuContent>
           </DropdownMenu>
 
-          <div className="grid grid-cols-1 md:grid-cols-2 lg:grid-cols-3 gap-4">
-            {filteredInterviews.map((interview, index) => (
-              <Card key={index} className="max-w-full mx-auto md:max-w-lg">
-                <CardHeader>
-                  <CardTitle className="flex text-2xl">
-                    {interview.reference}
-                  </CardTitle>
-                  <CardDescription className="block mt-1 uppercase tracking-wide leading-tight font-medium text-gray-700 text-sm">
-                    {interview.skill || interview.domain}
-                  </CardDescription>
-                </CardHeader>
-                <CardContent>
-                  <Badge
-                    className={`bg-${interview.status === 'Pending' ? 'warning' : 'success'} hover:bg-${interview.status === 'Pending' ? 'warning' : 'success'} text-xs`}
-                  >
-                    {interview.status.toUpperCase()}
-                  </Badge>
-                  <p className="text-gray-300 pt-4 text-sm">
-                    {interview.description}
-                  </p>
+        <div className="grid grid-cols-1 md:grid-cols-2 lg:grid-cols-3 gap-4 mt-4">
+          {filteredInterviews.map((interview, index) => (
+            <Card key={index} className="max-w-full mx-auto md:max-w-lg">
+              <CardHeader>
+                <CardTitle className="flex text-2xl">
+                  {interview.reference}
+                </CardTitle>
+                <CardDescription className="block mt-1 uppercase tracking-wide leading-tight font-medium text-gray-700 text-sm">
+                  {interview.skill || interview.domain}
+                </CardDescription>
+              </CardHeader>
+              <CardContent>
+                <Badge
+                  className={`bg-${
+                    interview.status === 'Pending' ? 'warning' : 'success'
+                  } hover:bg-${
+                    interview.status === 'Pending' ? 'warning' : 'success'
+                  } text-xs`}
+                >
+                  {interview.status.toUpperCase()}
+                </Badge>
+                <p className="text-gray-300 pt-4 text-sm">
+                  {interview.description}
+                </p>
 
                   <p className="mt-4 flex text-gray-500 border p-3 rounded text-sm">
                     <MessageSquare className="pr-1 mr-1 h-5 w-5" />
