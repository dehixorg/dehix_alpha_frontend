--- conflicted
+++ resolved
@@ -1,10 +1,6 @@
 'use client';
 import { useState } from 'react';
-<<<<<<< HEAD
 import { ListFilter, MessageSquare } from 'lucide-react';
-=======
-import { ListFilter, Search, PackageOpen } from 'lucide-react';
->>>>>>> 41c67846
 
 import {
   DropdownMenu,
@@ -14,25 +10,15 @@
   DropdownMenuSeparator,
   DropdownMenuTrigger,
 } from '@/components/ui/dropdown-menu';
-<<<<<<< HEAD
+import { Badge } from '@/components/ui/badge';
 import {
   Card,
   CardContent,
+  CardDescription,
+  CardFooter,
   CardHeader,
   CardTitle,
-  CardDescription,
-  CardFooter,
 } from '@/components/ui/card';
-import { Badge } from '@/components/ui/badge';
-=======
-import CollapsibleSidebarMenu from '@/components/menu/collapsibleSidebarMenu';
-import { Input } from '@/components/ui/input';
-import SidebarMenu from '@/components/menu/sidebarMenu';
-import {
-  menuItemsBottom,
-  menuItemsTop,
-} from '@/config/menuItems/freelancer/interviewMenuItems';
->>>>>>> 41c67846
 import { Button } from '@/components/ui/button';
 import Breadcrumb from '@/components/shared/breadcrumbList';
 import dummyData from '@/dummydata.json';
