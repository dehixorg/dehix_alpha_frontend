'use client';
import * as React from 'react';
import { useState, useEffect } from 'react';
import { PackageOpen, Plus, Search } from 'lucide-react';
import { useForm, Controller } from 'react-hook-form';
import { zodResolver } from '@hookform/resolvers/zod';
import { z } from 'zod';

import {
  Dialog,
  DialogTrigger,
  DialogContent,
  DialogHeader,
  DialogFooter,
  DialogTitle,
  DialogDescription,
} from '@/components/ui/dialog';
import { Button } from '@/components/ui/button';
import {
  Table,
  TableHeader,
  TableBody,
  TableRow,
  TableHead,
  TableCell,
} from '@/components/ui/table';
import { axiosInstance } from '@/lib/axiosinstance';
import {
  Select,
  SelectTrigger,
  SelectItem,
  SelectValue,
  SelectContent,
} from '@/components/ui/select';
import DropdownProfile from '@/components/shared/DropdownProfile';
import { Input } from '@/components/ui/input';
import Breadcrumb from '@/components/shared/breadcrumbList';
import SidebarMenu from '@/components/menu/sidebarMenu';
import CollapsibleSidebarMenu from '@/components/menu/collapsibleSidebarMenu';
import {
  menuItemsBottom,
  menuItemsTop,
} from '@/config/menuItems/freelancer/interviewMenuItems';

interface Skill {
  label: string;
}

interface Domain {
  label: string;
}

interface SkillData {
  skill: string;
  experience: number;
  level: string;
  status: string;
}

interface DomainData {
  domain: string;
  experience: number;
  level: string;
  status: string;
}

const levels = ['Mastery', 'Proficient', 'Beginner'];
const defaultStatus = 'Pending';
const MIN_EXPERIENCE = 0;
const MAX_EXPERIENCE = 60;

const SkillSchema = z.object({
  skill: z.string().min(1, 'Skill is required'),
  experience: z.number().min(0, 'Experience must be a non-negative number'),
  level: z.string().min(1, 'Level is required'),
});

const DomainSchema = z.object({
  domain: z.string().min(1, 'Domain is required'),
  experience: z.number().min(0, 'Experience must be a non-negative number'),
  level: z.string().min(1, 'Level is required'),
});

interface SkillFormData {
  skill: string;
  experience: number;
  level: string;
}

interface DomainFormData {
  domain: string;
  experience: number;
  level: string;
}

export default function ProfilePage() {
  const [skills, setSkills] = useState<Skill[]>([]);
  const [domains, setDomains] = useState<Domain[]>([]);
  const [skillData, setSkillData] = useState<SkillData[]>([]);
  const [domainData, setDomainData] = useState<DomainData[]>([]);
  const [error, setError] = useState<string>('');

  const [openSkillDialog, setOpenSkillDialog] = useState(false);
  const [openDomainDialog, setOpenDomainDialog] = useState(false);

  useEffect(() => {
    async function fetchData() {
      try {
        const skillsResponse = await axiosInstance.get('/skills/all');
        setSkills(skillsResponse.data.data);

        const domainsResponse = await axiosInstance.get('/domain/all');
        setDomains(domainsResponse.data.data);
      } catch (error) {
        console.error('Error fetching data:', error);
      }
    }
    fetchData();
  }, []);

<<<<<<< HEAD
  const handleExperienceChange = (e: React.ChangeEvent<HTMLInputElement>) => {
    const value = e.target.value;
    setExperience(value);

    const numericValue = parseFloat(value);
    if (numericValue < MIN_EXPERIENCE || numericValue > MAX_EXPERIENCE) {
      setError('Experience should be between 0 and 60 years.');
    } else {
      setError('');
    }
  };

  const handleSubmitSkill = () => {
    const numericExperience = parseFloat(experience);
    if (
      numericExperience < MIN_EXPERIENCE ||
      numericExperience > MAX_EXPERIENCE
    ) {
      setError('Experience should be between 0 and 60 years.');
      return;
    }

=======
  const {
    handleSubmit: handleSubmitSkill,
    formState: { errors: skillErrors },
    control: controlSkill,
    reset: resetSkill,
  } = useForm<SkillFormData>({
    resolver: zodResolver(SkillSchema),
  });

  const {
    handleSubmit: handleSubmitDomain,
    formState: { errors: domainErrors },
    control: controlDomain,
    reset: resetDomain,
  } = useForm<DomainFormData>({
    resolver: zodResolver(DomainSchema),
  });

  const onSubmitSkill = (data: SkillFormData) => {
    console.log('Skill data:', data);
>>>>>>> 1b8e0603
    setSkillData([
      ...skillData,
      {
        skill: data.skill,
        experience: data.experience,
        level: data.level,
        status: defaultStatus,
      },
    ]);
<<<<<<< HEAD
    setSelectedSkill('');
    setExperience('');
    setLevel('');
    setError('');
  };

  const handleSubmitDomain = () => {
    const numericExperience = parseFloat(experience);
    if (
      numericExperience < MIN_EXPERIENCE ||
      numericExperience > MAX_EXPERIENCE
    ) {
      setError('Experience should be between 0 and 60 years.');
      return;
    }

=======
    resetSkill();
    setOpenSkillDialog(false);
  };

  const onSubmitDomain = (data: DomainFormData) => {
    console.log('Domain data:', data);
>>>>>>> 1b8e0603
    setDomainData([
      ...domainData,
      {
        domain: data.domain,
        experience: data.experience,
        level: data.level,
        status: defaultStatus,
      },
    ]);
<<<<<<< HEAD
    setSelectedDomain('');
    setExperience('');
    setLevel('');
    setError('');
=======
    resetDomain();
    setOpenDomainDialog(false);
>>>>>>> 1b8e0603
  };

  return (
    <div className="flex min-h-screen w-full">
      <SidebarMenu
        menuItemsTop={menuItemsTop}
        menuItemsBottom={menuItemsBottom}
        active="Profile"
      />
<<<<<<< HEAD
      <div className="mb-8 mt-4">
        <div className="flex items-center justify-between mb-4">
          <h2 className="text-xl font-semibold">Skills</h2>
          <Dialog>
            <DialogTrigger asChild>
              <Button>
                <Plus className="mr-2 h-4 w-4" /> Add Skill
              </Button>
            </DialogTrigger>
            <DialogContent>
              <DialogHeader>
                <DialogTitle>Add Skill</DialogTitle>
                <DialogDescription>
                  Select a skill, level, and enter your experience.
                </DialogDescription>
              </DialogHeader>
              <Select value={selectedSkill} onValueChange={setSelectedSkill}>
                <SelectTrigger>
                  <SelectValue placeholder="Select a skill" />
                </SelectTrigger>
                <SelectContent>
                  {skills.map((skill) => (
                    <SelectItem key={skill.label} value={skill.label}>
                      {skill.label}
                    </SelectItem>
                  ))}
                </SelectContent>
              </Select>
              <div className="mt-2">
                <Select value={level} onValueChange={setLevel}>
                  <SelectTrigger>
                    <SelectValue placeholder="Select level" />
                  </SelectTrigger>
                  <SelectContent>
                    {levels.map((lvl) => (
                      <SelectItem key={lvl} value={lvl}>
                        {lvl}
                      </SelectItem>
                    ))}
                  </SelectContent>
                </Select>
              </div>
              <input
                type="number"
                placeholder="Experience (years)"
                value={experience}
                onChange={handleExperienceChange}
                className="border p-2 rounded mt-2 w-full"
              />
              {error && <p className="text-red-500">{error}</p>}
              <DialogFooter>
                <Button onClick={handleSubmitSkill}>Submit</Button>
              </DialogFooter>
            </DialogContent>
          </Dialog>
        </div>

        <Table>
          <TableHeader>
            <TableRow>
              <TableHead>Skill</TableHead>
              <TableHead>Experience</TableHead>
              <TableHead>Level</TableHead>
              <TableHead>Status</TableHead>
            </TableRow>
          </TableHeader>
          <TableBody>
            {skillData.map((data, index) => (
              <TableRow key={index}>
                <TableCell>{data.skill}</TableCell>
                <TableCell>{data.experience}</TableCell>
                <TableCell>{data.level}</TableCell>
                <TableCell>{data.status}</TableCell>
              </TableRow>
            ))}
          </TableBody>
        </Table>
      </div>

      <div>
        <div className="flex items-center justify-between mb-4">
          <h2 className="text-xl font-semibold">Domains</h2>
          <Dialog>
            <DialogTrigger asChild>
              <Button>
                <Plus className="mr-2 h-4 w-4" /> Add Domain
              </Button>
            </DialogTrigger>
            <DialogContent>
              <DialogHeader>
                <DialogTitle>Add Domain</DialogTitle>
                <DialogDescription>
                  Select a domain, level, and enter your experience.
                </DialogDescription>
              </DialogHeader>
              <Select value={selectedDomain} onValueChange={setSelectedDomain}>
                <SelectTrigger>
                  <SelectValue placeholder="Select a domain" />
                </SelectTrigger>
                <SelectContent>
                  {domains.map((domain) => (
                    <SelectItem key={domain.label} value={domain.label}>
                      {domain.label}
                    </SelectItem>
                  ))}
                </SelectContent>
              </Select>
              <div className="mt-2">
                <Select value={level} onValueChange={setLevel}>
                  <SelectTrigger>
                    <SelectValue placeholder="Select level" />
                  </SelectTrigger>
                  <SelectContent>
                    {levels.map((lvl) => (
                      <SelectItem key={lvl} value={lvl}>
                        {lvl}
                      </SelectItem>
                    ))}
                  </SelectContent>
                </Select>
              </div>
              <input
                type="number"
                placeholder="Experience (years)"
                value={experience}
                onChange={handleExperienceChange}
                className="border p-2 rounded mt-2 w-full"
              />
              {error && <p className="text-red-500">{error}</p>}
              <DialogFooter>
                <Button onClick={handleSubmitDomain}>Submit</Button>
              </DialogFooter>
            </DialogContent>
          </Dialog>
        </div>

        <Table>
          <TableHeader>
            <TableRow>
              <TableHead>Domain</TableHead>
              <TableHead>Experience</TableHead>
              <TableHead>Level</TableHead>
              <TableHead>Status</TableHead>
            </TableRow>
          </TableHeader>
          <TableBody>
            {domainData.map((data, index) => (
              <TableRow key={index}>
                <TableCell>{data.domain}</TableCell>
                <TableCell>{data.experience}</TableCell>
                <TableCell>{data.level}</TableCell>
                <TableCell>{data.status}</TableCell>
              </TableRow>
            ))}
          </TableBody>
        </Table>
=======
      <div className="flex flex-col sm:py-2 sm:pl-14 w-full">
        <header className="sticky top-0 z-30 flex items-center justify-between border-b bg-background px-4 py-2 sm:static sm:border-0 sm:bg-transparent sm:px-6">
          <div className="flex items-center gap-4">
            <CollapsibleSidebarMenu
              menuItemsTop={menuItemsTop}
              menuItemsBottom={menuItemsBottom}
              active="Profile"
            />
            <Breadcrumb
              items={[
                { label: 'Freelancer', link: '/dashboard/freelancer' },
                { label: 'Interview Profile', link: '#' },
              ]}
              className="hidden sm:flex-1 sm:flex sm:items-center"
            />
          </div>
          <div className="relative flex items-center gap-4">
            <Search className="absolute left-2.5 top-2.5 h-4 w-4 text-muted-foreground" />
            <Input
              type="search"
              placeholder="Search..."
              className="w-full rounded-lg bg-background pl-8 sm:w-[200px] lg:w-[336px]"
            />
            <DropdownProfile />
          </div>
        </header>
        <div className="flex flex-col sm:flex-row gap-4 p-2 sm:px-6 sm:py-0 md:gap-8 lg:flex-row xl:flex-row pt-2 pl-4 sm:pt-4 sm:pl-6 md:pt-6 md:pl-8">
          <div className="mb-8 w-full sm:w-1/2">
            <div className="flex items-center justify-between mb-4">
              <h2 className="text-xl font-semibold">Skills</h2>
              <Dialog open={openSkillDialog} onOpenChange={setOpenSkillDialog}>
                <DialogTrigger asChild>
                  <Button disabled>
                    <Plus className="mr-2 h-4 w-4" /> Add Skill
                  </Button>
                </DialogTrigger>
                <DialogContent>
                  <DialogHeader>
                    <DialogTitle>Add Skill</DialogTitle>
                    <DialogDescription>
                      Select a skill, level, and enter your experience.
                    </DialogDescription>
                  </DialogHeader>
                  <form onSubmit={handleSubmitSkill(onSubmitSkill)}>
                    <Controller
                      name="skill"
                      control={controlSkill}
                      render={({ field }) => (
                        <Select
                          {...field}
                          onValueChange={(value) => field.onChange(value)}
                        >
                          <SelectTrigger>
                            <SelectValue placeholder="Select a skill" />
                          </SelectTrigger>
                          <SelectContent>
                            {skills.map((skill) => (
                              <SelectItem key={skill.label} value={skill.label}>
                                {skill.label}
                              </SelectItem>
                            ))}
                          </SelectContent>
                        </Select>
                      )}
                    />
                    {skillErrors.skill && (
                      <p className="text-red-500">
                        {skillErrors.skill.message}
                      </p>
                    )}
                    <div className="mt-2">
                      <Controller
                        name="level"
                        control={controlSkill}
                        render={({ field }) => (
                          <Select
                            {...field}
                            onValueChange={(value) => field.onChange(value)}
                          >
                            <SelectTrigger>
                              <SelectValue placeholder="Select level" />
                            </SelectTrigger>
                            <SelectContent>
                              {levels.map((lvl) => (
                                <SelectItem key={lvl} value={lvl}>
                                  {lvl}
                                </SelectItem>
                              ))}
                            </SelectContent>
                          </Select>
                        )}
                      />
                      {skillErrors.level && (
                        <p className="text-red-500">
                          {skillErrors.level.message}
                        </p>
                      )}
                    </div>
                    <div className="mt-2">
                      <Controller
                        name="experience"
                        control={controlSkill}
                        render={({ field }) => (
                          <Input
                            {...field}
                            type="number"
                            placeholder="Experience (years)"
                            className="w-full"
                            onChange={(e) =>
                              field.onChange(parseInt(e.target.value, 10))
                            }
                          />
                        )}
                      />
                      {skillErrors.experience && (
                        <p className="text-red-500">
                          {skillErrors.experience.message}
                        </p>
                      )}
                    </div>
                    <DialogFooter>
                      <Button
                        variant="ghost"
                        onClick={() => setOpenSkillDialog(false)}
                      >
                        Cancel
                      </Button>
                      <Button type="submit">Add</Button>
                    </DialogFooter>
                  </form>
                </DialogContent>
              </Dialog>
            </div>
            <Table>
              <TableHeader>
                <TableRow>
                  <TableHead>Skill</TableHead>
                  <TableHead>Experience</TableHead>
                  <TableHead>Level</TableHead>
                  <TableHead>Status</TableHead>
                </TableRow>
              </TableHeader>
              <TableBody>
                {skillData.map((item, index) => (
                  <TableRow key={index}>
                    <TableCell>{item.skill}</TableCell>
                    <TableCell>{item.experience}</TableCell>
                    <TableCell>{item.level}</TableCell>
                    <TableCell>{item.status}</TableCell>
                  </TableRow>
                ))}
              </TableBody>
            </Table>
            <div className="text-center py-10 w-[100%] mt-10">
              <PackageOpen className="mx-auto text-gray-500" size="100" />
              <p className="text-gray-500">No data available<br/> You can earn reward and help community by being interviewer.<br/> </p>
            </div>
          </div>
          <div className="mb-8 w-full sm:w-1/2">
            <div className="flex items-center justify-between mb-4">
              <h2 className="text-xl font-semibold">Domains</h2>
              <Dialog
                open={openDomainDialog}
                onOpenChange={setOpenDomainDialog}
              >
                <DialogTrigger asChild>
                  <Button disabled>
                    <Plus className="mr-2 h-4 w-4" /> Add Domain
                  </Button>
                </DialogTrigger>
                <DialogContent>
                  <DialogHeader>
                    <DialogTitle>Add Domain</DialogTitle>
                    <DialogDescription>
                      Select a domain, level, and enter your experience.
                    </DialogDescription>
                  </DialogHeader>
                  <form onSubmit={handleSubmitDomain(onSubmitDomain)}>
                    <Controller
                      name="domain"
                      control={controlDomain}
                      render={({ field }) => (
                        <Select
                          {...field}
                          onValueChange={(value) => field.onChange(value)}
                        >
                          <SelectTrigger>
                            <SelectValue placeholder="Select a domain" />
                          </SelectTrigger>
                          <SelectContent>
                            {domains.map((domain) => (
                              <SelectItem
                                key={domain.label}
                                value={domain.label}
                              >
                                {domain.label}
                              </SelectItem>
                            ))}
                          </SelectContent>
                        </Select>
                      )}
                    />
                    {domainErrors.domain && (
                      <p className="text-red-500">
                        {domainErrors.domain.message}
                      </p>
                    )}
                    <div className="mt-2">
                      <Controller
                        name="level"
                        control={controlDomain}
                        render={({ field }) => (
                          <Select
                            {...field}
                            onValueChange={(value) => field.onChange(value)}
                          >
                            <SelectTrigger>
                              <SelectValue placeholder="Select level" />
                            </SelectTrigger>
                            <SelectContent>
                              {levels.map((lvl) => (
                                <SelectItem key={lvl} value={lvl}>
                                  {lvl}
                                </SelectItem>
                              ))}
                            </SelectContent>
                          </Select>
                        )}
                      />
                      {domainErrors.level && (
                        <p className="text-red-500">
                          {domainErrors.level.message}
                        </p>
                      )}
                    </div>
                    <div className="mt-2">
                      <Controller
                        name="experience"
                        control={controlDomain}
                        render={({ field }) => (
                          <Input
                            {...field}
                            type="number"
                            placeholder="Experience (years)"
                            className="w-full"
                            onChange={(e) =>
                              field.onChange(parseInt(e.target.value, 10))
                            }
                          />
                        )}
                      />
                      {domainErrors.experience && (
                        <p className="text-red-500">
                          {domainErrors.experience.message}
                        </p>
                      )}
                    </div>
                    <DialogFooter>
                      <Button
                        variant="ghost"
                        onClick={() => setOpenDomainDialog(false)}
                      >
                        Cancel
                      </Button>
                      <Button type="submit">Add</Button>
                    </DialogFooter>
                  </form>
                </DialogContent>
              </Dialog>
            </div>
            <Table>
              <TableHeader>
                <TableRow>
                  <TableHead>Domain</TableHead>
                  <TableHead>Experience</TableHead>
                  <TableHead>Level</TableHead>
                  <TableHead>Status</TableHead>
                </TableRow>
              </TableHeader>
              <TableBody>
                {domainData.map((item, index) => (
                  <TableRow key={index}>
                    <TableCell>{item.domain}</TableCell>
                    <TableCell>{item.experience}</TableCell>
                    <TableCell>{item.level}</TableCell>
                    <TableCell>{item.status}</TableCell>
                  </TableRow>
                ))}
              </TableBody>
            </Table>
            <div className="text-center py-10 w-[100%] mt-10">
              <PackageOpen className="mx-auto text-gray-500" size="100" />
              <p className="text-gray-500">No data available<br/> You can select different domain for which you want to be interviewer.<br/> </p>
            </div>
          </div>
        </div>
>>>>>>> 1b8e0603
      </div>
    </div>
  );
}<|MERGE_RESOLUTION|>--- conflicted
+++ resolved
@@ -66,8 +66,6 @@
 
 const levels = ['Mastery', 'Proficient', 'Beginner'];
 const defaultStatus = 'Pending';
-const MIN_EXPERIENCE = 0;
-const MAX_EXPERIENCE = 60;
 
 const SkillSchema = z.object({
   skill: z.string().min(1, 'Skill is required'),
@@ -98,7 +96,6 @@
   const [domains, setDomains] = useState<Domain[]>([]);
   const [skillData, setSkillData] = useState<SkillData[]>([]);
   const [domainData, setDomainData] = useState<DomainData[]>([]);
-  const [error, setError] = useState<string>('');
 
   const [openSkillDialog, setOpenSkillDialog] = useState(false);
   const [openDomainDialog, setOpenDomainDialog] = useState(false);
@@ -118,30 +115,6 @@
     fetchData();
   }, []);
 
-<<<<<<< HEAD
-  const handleExperienceChange = (e: React.ChangeEvent<HTMLInputElement>) => {
-    const value = e.target.value;
-    setExperience(value);
-
-    const numericValue = parseFloat(value);
-    if (numericValue < MIN_EXPERIENCE || numericValue > MAX_EXPERIENCE) {
-      setError('Experience should be between 0 and 60 years.');
-    } else {
-      setError('');
-    }
-  };
-
-  const handleSubmitSkill = () => {
-    const numericExperience = parseFloat(experience);
-    if (
-      numericExperience < MIN_EXPERIENCE ||
-      numericExperience > MAX_EXPERIENCE
-    ) {
-      setError('Experience should be between 0 and 60 years.');
-      return;
-    }
-
-=======
   const {
     handleSubmit: handleSubmitSkill,
     formState: { errors: skillErrors },
@@ -162,7 +135,6 @@
 
   const onSubmitSkill = (data: SkillFormData) => {
     console.log('Skill data:', data);
->>>>>>> 1b8e0603
     setSkillData([
       ...skillData,
       {
@@ -172,31 +144,12 @@
         status: defaultStatus,
       },
     ]);
-<<<<<<< HEAD
-    setSelectedSkill('');
-    setExperience('');
-    setLevel('');
-    setError('');
-  };
-
-  const handleSubmitDomain = () => {
-    const numericExperience = parseFloat(experience);
-    if (
-      numericExperience < MIN_EXPERIENCE ||
-      numericExperience > MAX_EXPERIENCE
-    ) {
-      setError('Experience should be between 0 and 60 years.');
-      return;
-    }
-
-=======
     resetSkill();
     setOpenSkillDialog(false);
   };
 
   const onSubmitDomain = (data: DomainFormData) => {
     console.log('Domain data:', data);
->>>>>>> 1b8e0603
     setDomainData([
       ...domainData,
       {
@@ -206,15 +159,8 @@
         status: defaultStatus,
       },
     ]);
-<<<<<<< HEAD
-    setSelectedDomain('');
-    setExperience('');
-    setLevel('');
-    setError('');
-=======
     resetDomain();
     setOpenDomainDialog(false);
->>>>>>> 1b8e0603
   };
 
   return (
@@ -224,164 +170,6 @@
         menuItemsBottom={menuItemsBottom}
         active="Profile"
       />
-<<<<<<< HEAD
-      <div className="mb-8 mt-4">
-        <div className="flex items-center justify-between mb-4">
-          <h2 className="text-xl font-semibold">Skills</h2>
-          <Dialog>
-            <DialogTrigger asChild>
-              <Button>
-                <Plus className="mr-2 h-4 w-4" /> Add Skill
-              </Button>
-            </DialogTrigger>
-            <DialogContent>
-              <DialogHeader>
-                <DialogTitle>Add Skill</DialogTitle>
-                <DialogDescription>
-                  Select a skill, level, and enter your experience.
-                </DialogDescription>
-              </DialogHeader>
-              <Select value={selectedSkill} onValueChange={setSelectedSkill}>
-                <SelectTrigger>
-                  <SelectValue placeholder="Select a skill" />
-                </SelectTrigger>
-                <SelectContent>
-                  {skills.map((skill) => (
-                    <SelectItem key={skill.label} value={skill.label}>
-                      {skill.label}
-                    </SelectItem>
-                  ))}
-                </SelectContent>
-              </Select>
-              <div className="mt-2">
-                <Select value={level} onValueChange={setLevel}>
-                  <SelectTrigger>
-                    <SelectValue placeholder="Select level" />
-                  </SelectTrigger>
-                  <SelectContent>
-                    {levels.map((lvl) => (
-                      <SelectItem key={lvl} value={lvl}>
-                        {lvl}
-                      </SelectItem>
-                    ))}
-                  </SelectContent>
-                </Select>
-              </div>
-              <input
-                type="number"
-                placeholder="Experience (years)"
-                value={experience}
-                onChange={handleExperienceChange}
-                className="border p-2 rounded mt-2 w-full"
-              />
-              {error && <p className="text-red-500">{error}</p>}
-              <DialogFooter>
-                <Button onClick={handleSubmitSkill}>Submit</Button>
-              </DialogFooter>
-            </DialogContent>
-          </Dialog>
-        </div>
-
-        <Table>
-          <TableHeader>
-            <TableRow>
-              <TableHead>Skill</TableHead>
-              <TableHead>Experience</TableHead>
-              <TableHead>Level</TableHead>
-              <TableHead>Status</TableHead>
-            </TableRow>
-          </TableHeader>
-          <TableBody>
-            {skillData.map((data, index) => (
-              <TableRow key={index}>
-                <TableCell>{data.skill}</TableCell>
-                <TableCell>{data.experience}</TableCell>
-                <TableCell>{data.level}</TableCell>
-                <TableCell>{data.status}</TableCell>
-              </TableRow>
-            ))}
-          </TableBody>
-        </Table>
-      </div>
-
-      <div>
-        <div className="flex items-center justify-between mb-4">
-          <h2 className="text-xl font-semibold">Domains</h2>
-          <Dialog>
-            <DialogTrigger asChild>
-              <Button>
-                <Plus className="mr-2 h-4 w-4" /> Add Domain
-              </Button>
-            </DialogTrigger>
-            <DialogContent>
-              <DialogHeader>
-                <DialogTitle>Add Domain</DialogTitle>
-                <DialogDescription>
-                  Select a domain, level, and enter your experience.
-                </DialogDescription>
-              </DialogHeader>
-              <Select value={selectedDomain} onValueChange={setSelectedDomain}>
-                <SelectTrigger>
-                  <SelectValue placeholder="Select a domain" />
-                </SelectTrigger>
-                <SelectContent>
-                  {domains.map((domain) => (
-                    <SelectItem key={domain.label} value={domain.label}>
-                      {domain.label}
-                    </SelectItem>
-                  ))}
-                </SelectContent>
-              </Select>
-              <div className="mt-2">
-                <Select value={level} onValueChange={setLevel}>
-                  <SelectTrigger>
-                    <SelectValue placeholder="Select level" />
-                  </SelectTrigger>
-                  <SelectContent>
-                    {levels.map((lvl) => (
-                      <SelectItem key={lvl} value={lvl}>
-                        {lvl}
-                      </SelectItem>
-                    ))}
-                  </SelectContent>
-                </Select>
-              </div>
-              <input
-                type="number"
-                placeholder="Experience (years)"
-                value={experience}
-                onChange={handleExperienceChange}
-                className="border p-2 rounded mt-2 w-full"
-              />
-              {error && <p className="text-red-500">{error}</p>}
-              <DialogFooter>
-                <Button onClick={handleSubmitDomain}>Submit</Button>
-              </DialogFooter>
-            </DialogContent>
-          </Dialog>
-        </div>
-
-        <Table>
-          <TableHeader>
-            <TableRow>
-              <TableHead>Domain</TableHead>
-              <TableHead>Experience</TableHead>
-              <TableHead>Level</TableHead>
-              <TableHead>Status</TableHead>
-            </TableRow>
-          </TableHeader>
-          <TableBody>
-            {domainData.map((data, index) => (
-              <TableRow key={index}>
-                <TableCell>{data.domain}</TableCell>
-                <TableCell>{data.experience}</TableCell>
-                <TableCell>{data.level}</TableCell>
-                <TableCell>{data.status}</TableCell>
-              </TableRow>
-            ))}
-          </TableBody>
-        </Table>
-=======
       <div className="flex flex-col sm:py-2 sm:pl-14 w-full">
         <header className="sticky top-0 z-30 flex items-center justify-between border-b bg-background px-4 py-2 sm:static sm:border-0 sm:bg-transparent sm:px-6">
           <div className="flex items-center gap-4">
@@ -678,7 +466,6 @@
             </div>
           </div>
         </div>
->>>>>>> 1b8e0603
       </div>
     </div>
   );
