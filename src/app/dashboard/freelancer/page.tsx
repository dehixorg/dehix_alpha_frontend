'use client';
import { CheckCircle, ChevronRight, Clock, CalendarX2 } from 'lucide-react';
import { useSelector } from 'react-redux';
import { useEffect, useState } from 'react';

import { Search } from '@/components/search';
import Breadcrumb from '@/components/shared/breadcrumbList';
import {
  Card,
  CardDescription,
  CardFooter,
  CardHeader,
  CardTitle,
} from '@/components/ui/card';
import { Tabs, TabsContent, TabsList, TabsTrigger } from '@/components/ui/tabs';
import { RootState } from '@/lib/store';
import StatCard from '@/components/shared/statCard';
import { axiosInstance } from '@/lib/axiosinstance';
import SidebarMenu from '@/components/menu/sidebarMenu';
import CollapsibleSidebarMenu from '@/components/menu/collapsibleSidebarMenu';
import {
  menuItemsBottom,
  menuItemsTop,
} from '@/config/menuItems/freelancer/dashboardMenuItems';
import ProjectTableCard from '@/components/freelancer/homeTableComponent';
import DropdownProfile from '@/components/shared/DropdownProfile';
import { Skeleton } from '@/components/ui/skeleton';
import { Button } from '@/components/ui/button';
import MeetingDialog from '@/components/ui/meetingDialog'; // Import MeetingDialog

interface Project {
  _id: string;
  projectName: string;
  description: string;
  email: string;
  verified?: any;
  isVerified?: string;
  companyName: string;
  start?: Date;
  end?: Date;
  skillsRequired: string[];
  experience?: string;
  role: string;
  projectType: string;
  totalNeedOfFreelancer?: {
    category?: string;
    needOfFreelancer?: number;
    appliedCandidates?: string[];
    rejected?: string[];
    accepted?: string[];
    status?: string;
  }[];
  status?: string;
  team?: string[];
}

export default function Dashboard() {
  const user = useSelector((state: RootState) => state.user);
  const [projects, setProjects] = useState<Project[]>([]);
<<<<<<< HEAD
  const [loading, setLoading] = useState(true);
  const [showMeetingDialog, setShowMeetingDialog] = useState(false); // State for showing dialog
=======
  const [loading, setLoading] = useState(true); // Loading state
  const router = useRouter(); // Use the updated useRouter from next/navigation
  const searchParams = useSearchParams(); // Use useSearchParams to access query parameters

  // Get query string parameters (for example, auth response)
  useEffect(() => {
    const query = Object.fromEntries(searchParams.entries());

    // Check if the 'code' parameter exists
    if (query.code) {
      console.log('Query params:', query); // Log query string parameters
      handleCreateMeet();
    } else {
      // If no 'code' query parameter, trigger the auth flow
      // handleAuth();
    }
  }, [searchParams]);

  // Function to handle Create Meet button press
  const handleCreateMeet = async () => {
    try {
      // Extract 'code' from query parameters
      const query = Object.fromEntries(searchParams.entries());
      const code = query.code;

      // Ensure the code exists
      if (!code) {
        console.error('Error: Missing code query parameter');
        return;
      }

      // Call your Fastify API to create a meeting
      const response = await axiosInstance.post(
        '/meeting/create-meeting',
        {
          attendees: ['akhilcodebugged@gmail.com'], // Replace with actual attendees
        },
        {
          params: { code }, // Pass the code as a query parameter
        },
      );

      // If the API responds with a meeting link, redirect to it
      const { meetLink } = response.data;
      if (meetLink) {
        router.push(meetLink);
      }
    } catch (error) {
      console.error('Error creating Google Calendar meeting:', error);
    }
  };

  // Function to handle Create Meet button press
  // const handleAuth = async () => {
  //   try {
  //     const baseUrl = window.location.origin + window.location.pathname;
  //     const response = await axiosInstance.get('/meeting/auth-url', {
  //       params: { redirectUri: baseUrl }, // Pass current URL as redirectUri
  //     });
  //     const authUrl = response.data.url;
  //     if (authUrl) {
  //       router.push(authUrl); // Use router.push for navigation instead of window.location.href
  //     }
  //   } catch (error) {
  //     console.error('Error fetching Google Auth URL:', error);
  //   }
  // };
>>>>>>> a3ee951b

  useEffect(() => {
    const fetchData = async () => {
      try {
        const response = await axiosInstance.get(
          `/freelancer/${user.uid}/project`,
        );
        setProjects(response.data.data);
      } catch (error) {
        console.error('API Error:', error);
      } finally {
        setLoading(false);
      }
    };

    fetchData();
  }, [user.uid]);

  const handleCreateMeetClick = () => {
    setShowMeetingDialog(true); // Open meeting dialog
  };

  return (
    <div className="flex min-h-screen w-full flex-col bg-muted/40">
      <SidebarMenu
        menuItemsTop={menuItemsTop}
        menuItemsBottom={menuItemsBottom}
        active="Dashboard"
      />
      <div className="flex flex-col sm:gap-8 sm:py-0 sm:pl-14">
        <header className="sticky top-0 z-30 flex h-14 items-center py-6 gap-4 border-b bg-background px-4 sm:border-0  sm:px-6">
          <CollapsibleSidebarMenu
            menuItemsTop={menuItemsTop}
            menuItemsBottom={menuItemsBottom}
            active="Dashboard"
          />
          <Breadcrumb items={[{ label: 'Dashboard', link: '#' }]} />
          <div className="relative ml-auto flex-1 md:grow-0">
            <Search className="w-full md:w-[200px] lg:w-[336px]" />
          </div>
          <DropdownProfile />
        </header>
        <main className="grid flex-1 items-start gap-4 p-4 sm:px-6 sm:py-0 md:gap-8 lg:grid-cols-3 xl:grid-cols-3">
          <div className="grid auto-rows-max items-start gap-4 md:gap-8 lg:col-span-2">
            {/* Project Status Cards */}
            <div className="grid gap-4 sm:grid-cols-2 md:grid-cols-4 lg:grid-cols-2 xl:grid-cols-4">
              <Card className="sm:col-span-2 flex flex-col h-full">
                <CardHeader className="pb-3">
                  <CardTitle className="text-4xl mb-3">
                    {loading ? <Skeleton className="h-10 w-20" /> : '0'}
                  </CardTitle>
                </CardHeader>
                <CardFooter className="grid gap-4 grid-cols-4">
                  <div className="col-span-3">
                    <CardTitle>Total Earnings</CardTitle>
                    <CardDescription className="max-w-lg text-balance leading-relaxed">
                      {loading ? (
                        <Skeleton className="h-5 w-40" />
                      ) : (
                        'Your total earnings from projects.'
                      )}
                    </CardDescription>
                  </div>
                  <div className="flex items-end justify-end">
                    <ChevronRight className="h-12 w-12 text-muted-foreground" />
                  </div>
                </CardFooter>
              </Card>

              <StatCard
                title="Active Projects"
                value={
                  loading
                    ? '...'
                    : projects.filter((p) => p.status === 'Active').length
                }
                icon={<CheckCircle className="h-6 w-6 text-success" />}
                additionalInfo={
                  loading ? 'Loading...' : 'Earning stats will be here'
                }
              />
              <StatCard
                title="Pending Projects"
                value={
                  loading
                    ? '...'
                    : projects.filter((p) => p.status === 'Pending').length
                }
                icon={<Clock className="h-6 w-6 text-warning" />}
                additionalInfo={
                  loading ? 'Loading...' : 'Project stats will be here'
                }
              />
            </div>

            {/* Tabs for project filtering */}
            <div className="overflow-x-auto">
              <Tabs defaultValue="active">
                <div className="flex items-center">
                  <TabsList>
                    <TabsTrigger value="active">Active</TabsTrigger>
                    <TabsTrigger value="pending">Pending</TabsTrigger>
                    <TabsTrigger value="completed">Completed</TabsTrigger>
                    <TabsTrigger value="rejected">Rejected</TabsTrigger>
                  </TabsList>
                </div>
                <TabsContent value="active">
                  <ProjectTableCard
                    projects={projects.filter((p) => p.status === 'Active')}
                    loading={loading}
                  />
                </TabsContent>
                <TabsContent value="pending">
                  <ProjectTableCard
                    projects={projects.filter((p) => p.status === 'Pending')}
                    loading={loading}
                  />
                </TabsContent>
                <TabsContent value="completed">
                  <ProjectTableCard
                    projects={projects.filter((p) => p.status === 'Completed')}
                    loading={loading}
                  />
                </TabsContent>
                <TabsContent value="rejected">
                  <ProjectTableCard
                    projects={projects.filter((p) => p.status === 'Rejected')}
                    loading={loading}
                  />
                </TabsContent>
              </Tabs>
            </div>
          </div>

          {/* Create Meet Section */}
          <div className="space-y-6">
            <CardTitle className="group flex items-center gap-2 text-2xl">
              Interviews
            </CardTitle>
            <div className="text-center py-10">
              <CalendarX2 className="mx-auto mb-2 text-gray-500" size="100" />
              <p className="text-gray-500">No interviews scheduled</p>
<<<<<<< HEAD
              <Button className="mt-3" onClick={handleCreateMeetClick}>
=======
              <Button className="mt-3" disabled>
>>>>>>> a3ee951b
                Create Meet
              </Button>
            </div>
          </div>
        </main>
      </div>

      {/* MeetingDialog Modal */}
      <MeetingDialog
        isOpen={showMeetingDialog}
        onClose={() => setShowMeetingDialog(false)}
      />
    </div>
  );
}<|MERGE_RESOLUTION|>--- conflicted
+++ resolved
@@ -57,78 +57,8 @@
 export default function Dashboard() {
   const user = useSelector((state: RootState) => state.user);
   const [projects, setProjects] = useState<Project[]>([]);
-<<<<<<< HEAD
   const [loading, setLoading] = useState(true);
   const [showMeetingDialog, setShowMeetingDialog] = useState(false); // State for showing dialog
-=======
-  const [loading, setLoading] = useState(true); // Loading state
-  const router = useRouter(); // Use the updated useRouter from next/navigation
-  const searchParams = useSearchParams(); // Use useSearchParams to access query parameters
-
-  // Get query string parameters (for example, auth response)
-  useEffect(() => {
-    const query = Object.fromEntries(searchParams.entries());
-
-    // Check if the 'code' parameter exists
-    if (query.code) {
-      console.log('Query params:', query); // Log query string parameters
-      handleCreateMeet();
-    } else {
-      // If no 'code' query parameter, trigger the auth flow
-      // handleAuth();
-    }
-  }, [searchParams]);
-
-  // Function to handle Create Meet button press
-  const handleCreateMeet = async () => {
-    try {
-      // Extract 'code' from query parameters
-      const query = Object.fromEntries(searchParams.entries());
-      const code = query.code;
-
-      // Ensure the code exists
-      if (!code) {
-        console.error('Error: Missing code query parameter');
-        return;
-      }
-
-      // Call your Fastify API to create a meeting
-      const response = await axiosInstance.post(
-        '/meeting/create-meeting',
-        {
-          attendees: ['akhilcodebugged@gmail.com'], // Replace with actual attendees
-        },
-        {
-          params: { code }, // Pass the code as a query parameter
-        },
-      );
-
-      // If the API responds with a meeting link, redirect to it
-      const { meetLink } = response.data;
-      if (meetLink) {
-        router.push(meetLink);
-      }
-    } catch (error) {
-      console.error('Error creating Google Calendar meeting:', error);
-    }
-  };
-
-  // Function to handle Create Meet button press
-  // const handleAuth = async () => {
-  //   try {
-  //     const baseUrl = window.location.origin + window.location.pathname;
-  //     const response = await axiosInstance.get('/meeting/auth-url', {
-  //       params: { redirectUri: baseUrl }, // Pass current URL as redirectUri
-  //     });
-  //     const authUrl = response.data.url;
-  //     if (authUrl) {
-  //       router.push(authUrl); // Use router.push for navigation instead of window.location.href
-  //     }
-  //   } catch (error) {
-  //     console.error('Error fetching Google Auth URL:', error);
-  //   }
-  // };
->>>>>>> a3ee951b
 
   useEffect(() => {
     const fetchData = async () => {
@@ -271,11 +201,7 @@
             <div className="text-center py-10">
               <CalendarX2 className="mx-auto mb-2 text-gray-500" size="100" />
               <p className="text-gray-500">No interviews scheduled</p>
-<<<<<<< HEAD
-              <Button className="mt-3" onClick={handleCreateMeetClick}>
-=======
-              <Button className="mt-3" disabled>
->>>>>>> a3ee951b
+              <Button className="mt-3" onClick={handleCreateMeetClick} disabled>
                 Create Meet
               </Button>
             </div>
