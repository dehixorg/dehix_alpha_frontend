--- conflicted
+++ resolved
@@ -55,14 +55,6 @@
 import CollapsibleSidebarMenu from '@/components/menu/collapsibleSidebarMenu';
 
 export default function Dashboard() {
-<<<<<<< HEAD
-  const user = useSelector((state: RootState) => state.user);
-
-  const [experience, setExperience] = useState<number | ''>('');
-  const [experienceError, setExperienceError] = useState<string | null>(null);
-
-=======
->>>>>>> 1b8e0603
   const menuItemsTop: MenuItem[] = [
     {
       href: '#',
@@ -156,36 +148,8 @@
             />
           </div>
 
-<<<<<<< HEAD
-          <DropdownMenu>
-            <DropdownMenuTrigger asChild>
-              <Button
-                variant="outline"
-                size="icon"
-                className="overflow-hidden rounded-full"
-              >
-                <Image
-                  src="/placeholder-user.jpg"
-                  width={36}
-                  height={36}
-                  alt="Avatar"
-                  className="overflow-hidden rounded-full"
-                />
-              </Button>
-            </DropdownMenuTrigger>
-            <DropdownMenuContent align="end">
-              <DropdownMenuLabel>{user.email}</DropdownMenuLabel>
-              <DropdownMenuSeparator />
-              <DropdownMenuItem>Settings</DropdownMenuItem>
-              <DropdownMenuItem>Support</DropdownMenuItem>
-              <DropdownMenuSeparator />
-              <DropdownMenuItem>Logout</DropdownMenuItem>
-            </DropdownMenuContent>
-          </DropdownMenu>
-=======
           {/* DropdownMenu component */}
           <DropdownProfile />
->>>>>>> 1b8e0603
         </header>
         <main className="grid flex-1 items-start gap-4 p-4 sm:px-6 sm:py-0 md:gap-8 lg:grid-cols-3 xl:grid-cols-3">
           <div className="grid auto-rows-max items-start gap-4 md:gap-8 lg:col-span-2">
