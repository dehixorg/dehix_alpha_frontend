'use client';
import { Search } from 'lucide-react';

import { Input } from '@/components/ui/input';
import SidebarMenu from '@/components/menu/sidebarMenu';
import Breadcrumb from '@/components/shared/breadcrumbList';
import SkillDomainForm from '@/components/dash-comp/talentForm/skilldomainForm';
import CollapsibleSidebarMenu from '@/components/menu/collapsibleSidebarMenu';
import DropdownProfile from '@/components/shared/DropdownProfile';
import {
  menuItemsBottom,
  menuItemsTop,
} from '@/config/menuItems/freelancer/dashboardMenuItems';

<<<<<<< HEAD
export default function Projects() {
  const user = useSelector((state: RootState) => state.user);
  // eslint-disable-next-line @typescript-eslint/no-unused-vars
  const [projects, setProjects] = useState<any>([]);
  useEffect(() => {
    const fetchData = async () => {
      try {
        const response = await axiosInstance.get(`/freelancer/${user.uid}`); // Example API endpoint, replace with your actual endpoint
        console.log('API Response get:', response.data?.projects);
        setProjects(Object.values(response.data?.projects)); // Store response data in state
      } catch (error) {
        console.error('API Error:', error);
      }
    };

    fetchData(); // Call fetch data function on component mount
  }, [user.uid]);
=======
export default function Talent() {
>>>>>>> 9aa5b513
  return (
    <div className="flex min-h-screen w-full flex-col bg-muted/40">
      <SidebarMenu
        menuItemsTop={menuItemsTop}
        menuItemsBottom={menuItemsBottom}
        active="Talent"
      />
      <div className="flex flex-col sm:gap-4 sm:py-4 sm:pl-14">
        <header className="sticky top-0 z-30 flex h-14 items-center gap-4 border-b bg-background px-4 sm:static sm:h-auto sm:border-0 sm:bg-transparent sm:px-6">
          <CollapsibleSidebarMenu
            menuItemsTop={menuItemsTop}
            menuItemsBottom={menuItemsBottom}
            active="Projects"
          />
          <Breadcrumb
            items={[
              { label: 'Freelancer', link: '/dashboard/freelancer' },
              { label: 'Dehix Talent', link: '#' },
            ]}
          />
          <div className="relative ml-auto flex-1 md:grow-0">
            <Search className="absolute left-2.5 top-2.5 h-4 w-4 text-muted-foreground" />
            <Input
              type="search"
              placeholder="Search..."
              className="w-full rounded-lg bg-background pl-8 md:w-[200px] lg:w-[336px]"
            />
          </div>
          <DropdownProfile />
        </header>
        <main className="ml-5">
          <SkillDomainForm />
        </main>
      </div>
    </div>
  );
}<|MERGE_RESOLUTION|>--- conflicted
+++ resolved
@@ -12,27 +12,7 @@
   menuItemsTop,
 } from '@/config/menuItems/freelancer/dashboardMenuItems';
 
-<<<<<<< HEAD
-export default function Projects() {
-  const user = useSelector((state: RootState) => state.user);
-  // eslint-disable-next-line @typescript-eslint/no-unused-vars
-  const [projects, setProjects] = useState<any>([]);
-  useEffect(() => {
-    const fetchData = async () => {
-      try {
-        const response = await axiosInstance.get(`/freelancer/${user.uid}`); // Example API endpoint, replace with your actual endpoint
-        console.log('API Response get:', response.data?.projects);
-        setProjects(Object.values(response.data?.projects)); // Store response data in state
-      } catch (error) {
-        console.error('API Error:', error);
-      }
-    };
-
-    fetchData(); // Call fetch data function on component mount
-  }, [user.uid]);
-=======
 export default function Talent() {
->>>>>>> 9aa5b513
   return (
     <div className="flex min-h-screen w-full flex-col bg-muted/40">
       <SidebarMenu
