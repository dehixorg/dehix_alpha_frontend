--- conflicted
+++ resolved
@@ -73,7 +73,6 @@
 import SidebarMenu from '@/components/menu/sidebarMenu';
 import DropdownProfile from '@/components/shared/DropdownProfile';
 import CollapsibleSidebarMenu from '@/components/menu/collapsibleSidebarMenu';
-<<<<<<< HEAD
 import {
   Card,
   CardContent,
@@ -82,13 +81,9 @@
   CardHeader,
   CardTitle,
 } from '@/components/ui/card';
-=======
-import { Card, CardHeader, CardTitle } from '@/components/ui/card';
->>>>>>> 2afdc546
 import InterviewCard from '@/components/shared/interviewCard';
 import { Tabs, TabsList, TabsTrigger, TabsContent } from '@/components/ui/tabs';
 import { axiosInstance } from '@/lib/axiosinstance';
-<<<<<<< HEAD
 import { Switch } from '@/components/ui/switch';
 import { Textarea } from '@/components/ui/textarea';
 import {
@@ -107,22 +102,6 @@
 } from '@/components/ui/tooltip';
 
 new Date('2023-11-23T10:30:00Z');
-=======
-import {
-  Table,
-  TableBody,
-  TableCell,
-  TableHead,
-  TableHeader,
-  TableRow,
-} from '@/components/ui/table';
-import { Switch } from '@/components/ui/switch';
-import {
-  Popover,
-  PopoverContent,
-  PopoverTrigger,
-} from '@/components/ui/popover';
->>>>>>> 2afdc546
 
 interface Skill {
   _id: string;
@@ -134,7 +113,6 @@
   label: string;
 }
 
-<<<<<<< HEAD
 interface DomainData {
   domainName: string;
   experience: string;
@@ -147,13 +125,6 @@
   experience: string;
   status: string;
   visible: string;
-=======
-interface SkillDomainData {
-  label: string;
-  experience: string;
-  description: string;
-  status: string;
->>>>>>> 2afdc546
 }
 
 const sampleInterview = {
@@ -219,7 +190,6 @@
 });
 
 export default function Dashboard() {
-<<<<<<< HEAD
   const skillForm = useForm<z.infer<typeof skillFormSchema>>({
     resolver: zodResolver(skillFormSchema),
   });
@@ -238,19 +208,6 @@
 
   const [skills, setSkills] = useState<string[]>([]);
   const [domains, setDomains] = useState<string[]>([]);
-=======
-  const [skills, setSkills] = useState<Skill[]>([]);
-  const [domains, setDomains] = useState<Domain[]>([]);
-  const [skillDomainData, setSkillDomainData] = useState<SkillDomainData[]>([]);
-  const [selectedSkill, setSelectedSkill] = useState<string | null>(null);
-  const [selectedDomain, setSelectedDomain] = useState<string | null>(null);
-  const [description, setDescription] = useState<string>('');
-  const [experience, setExperience] = useState<number | string>('');
-  const [isSkillDialogOpen, setIsSkillDialogOpen] = useState(false);
-  const [isDomainDialogOpen, setIsDomainDialogOpen] = useState(false);
-  const [activeTab, setActiveTab] = useState('All');
-
->>>>>>> 2afdc546
   useEffect(() => {
     const fetchData = async () => {
       try {
@@ -281,7 +238,6 @@
     fetchData();
   }, []);
 
-<<<<<<< HEAD
   const [domainVisibility, setDomainVisibility] = useState(domainDummyData);
   const [selectedDomain, setSelectedDomain] = useState<DomainData | null>(null);
   const handleDomainToggle = (index: number) => {
@@ -350,59 +306,6 @@
     });
   };
 
-=======
-  const handleAddSkill = () => {
-    if (selectedSkill && description && experience) {
-      const newSkillDomainData = {
-        label: selectedSkill,
-        experience: experience.toString(),
-        description,
-        status: 'Active',
-      };
-
-      console.log('Adding Skill:', newSkillDomainData);
-
-      setSkillDomainData((prevData) => [...prevData, newSkillDomainData]);
-
-      setSelectedSkill(null);
-      setDescription('');
-      setExperience('');
-
-      setIsSkillDialogOpen(false);
-    }
-  };
-
-  const handleAddDomain = () => {
-    if (selectedDomain && description && experience) {
-      const newSkillDomainData = {
-        label: selectedDomain,
-        experience: experience.toString(),
-        description,
-        status: 'Active',
-      };
-
-      console.log('Adding Domain:', newSkillDomainData);
-
-      setSkillDomainData((prevData) => [...prevData, newSkillDomainData]);
-
-      setSelectedDomain(null);
-      setDescription('');
-      setExperience('');
-
-      setIsDomainDialogOpen(false);
-    }
-  };
-
-  const filteredData = skillDomainData.filter((item) => {
-    if (activeTab === 'All') return true;
-    if (activeTab === 'Skills')
-      return skills.some((skill) => skill.label === item.label);
-    if (activeTab === 'Domain')
-      return domains.some((domain) => domain.label === item.label);
-    return false;
-  });
-
->>>>>>> 2afdc546
   return (
     <div className="flex min-h-screen w-full flex-col bg-muted/40">
       <SidebarMenu
@@ -435,23 +338,11 @@
         </header>
         <main className="grid flex-1 items-start gap-4 p-4 sm:px-6 sm:py-0 md:gap-8 lg:grid-cols-3 xl:grid-cols-3">
           <div className="grid auto-rows-max items-start gap-4 md:gap-8 lg:col-span-2">
-<<<<<<< HEAD
             {/* Dialog component */}
             <div className="mb-4 mt-3">
               <h2 className="text-2xl font-semibold">Get Talent</h2>
 
               <Dialog>
-=======
-            <h2 className="scroll-m-20 text-3xl font-semibold tracking-tight transition-colors first:mt-0">
-              Dehix Hire Talent
-            </h2>
-            <div className="mb-4 mt-3">
-              <h2 className="text-xl font-semibold">Talent</h2>
-              <Dialog
-                open={isSkillDialogOpen}
-                onOpenChange={setIsSkillDialogOpen}
-              >
->>>>>>> 2afdc546
                 <DialogTrigger asChild>
                   <Button className="w-full sm:w-auto mr-2 mt-4">
                     <Plus className="mr-1 h-4 w-4" /> Get Talent by Skill
@@ -465,7 +356,6 @@
                       your Skill, Description, and Experience.
                     </DialogDescription>
                   </DialogHeader>
-<<<<<<< HEAD
 
                   <Form {...skillForm}>
                     <form
@@ -537,55 +427,6 @@
                       </Button>
                     </form>
                   </Form>
-=======
-                  <Select onValueChange={(value) => setSelectedSkill(value)}>
-                    <SelectTrigger>
-                      <SelectValue placeholder="Select a Skill" />
-                    </SelectTrigger>
-                    <SelectContent>
-                      {skills.map((skill) => (
-                        <SelectItem key={skill._id} value={skill.label}>
-                          {skill.label}
-                        </SelectItem>
-                      ))}
-                    </SelectContent>
-                  </Select>
-                  <div className="mt-2">
-                    <label
-                      htmlFor="description"
-                      className="block text-sm font-medium text-gray-700"
-                    >
-                      Description
-                    </label>
-                    <textarea
-                      id="description"
-                      rows={2}
-                      value={description}
-                      onChange={(e) => setDescription(e.target.value)} // Changed: Set description state
-                      className="mt-1 block w-full rounded-md border-gray-300 shadow-sm focus:border-indigo-500 focus:ring-indigo-500 sm:text-sm"
-                      placeholder="  Describe the talent..."
-                    ></textarea>
-                  </div>
-                  <div className="mt-2">
-                    <label
-                      htmlFor="experience"
-                      className="block text-sm font-medium text-gray-700"
-                    >
-                      Experience
-                    </label>
-                    <input
-                      type="number"
-                      id="experience"
-                      value={experience}
-                      onChange={(e) => setExperience(e.target.value)} // Changed: Set experience state
-                      className="mt-1 block w-full h-[30px] rounded-md border-gray-300 shadow-sm focus:border-indigo-500 focus:ring-indigo-500 sm:text-sm"
-                      placeholder="  Years of experience"
-                    />
-                  </div>
-                  <Button onClick={handleAddSkill} className="mt-4">
-                    Add Talent
-                  </Button>
->>>>>>> 2afdc546
                 </DialogContent>
               </Dialog>
               <Dialog
@@ -593,13 +434,8 @@
                 onOpenChange={setIsDomainDialogOpen}
               >
                 <DialogTrigger asChild>
-<<<<<<< HEAD
                   <Button className="w-full sm:w-auto mr-2 mt-2">
                     <Plus className="mr-1 h-4 w-4" /> Get Talent by Domain
-=======
-                  <Button className="mt-2">
-                    <Plus className="mr-1 h-4 w-4" /> Add your Talent by Domain
->>>>>>> 2afdc546
                   </Button>
                 </DialogTrigger>
                 <DialogContent>
@@ -609,7 +445,6 @@
                       Select your Domain, Description, and Experience.
                     </DialogDescription>
                   </DialogHeader>
-<<<<<<< HEAD
 
                   <Form {...domainForm}>
                     <form
@@ -684,121 +519,11 @@
                       </Button>
                     </form>
                   </Form>
-=======
-                  <Select onValueChange={(value) => setSelectedDomain(value)}>
-                    <SelectTrigger>
-                      <SelectValue placeholder="Select a Domain" />
-                    </SelectTrigger>
-                    <SelectContent>
-                      {domains.map((domain) => (
-                        <SelectItem key={domain._id} value={domain.label}>
-                          {domain.label}
-                        </SelectItem>
-                      ))}
-                    </SelectContent>
-                  </Select>
-                  <div className="mt-2">
-                    <label
-                      htmlFor="description"
-                      className="block text-sm font-medium text-gray-700"
-                    >
-                      Description
-                    </label>
-                    <textarea
-                      id="description"
-                      rows={2}
-                      value={description}
-                      onChange={(e) => setDescription(e.target.value)} // Changed: Set description state
-                      className="mt-1 block w-full rounded-md border-gray-300 shadow-sm focus:border-indigo-500 focus:ring-indigo-500 sm:text-sm"
-                      placeholder="  Describe the talent..."
-                    ></textarea>
-                  </div>
-                  <div className="mt-2">
-                    <label
-                      htmlFor="experience"
-                      className="block text-sm font-medium text-gray-700"
-                    >
-                      Experience
-                    </label>
-                    <input
-                      type="number"
-                      id="experience"
-                      value={experience}
-                      onChange={(e) => setExperience(e.target.value)} // Changed: Set experience state
-                      className="mt-1 block w-full h-[30px] rounded-md border-gray-300 shadow-sm focus:border-indigo-500 focus:ring-indigo-500 sm:text-sm"
-                      placeholder="  Years of experience"
-                    />
-                  </div>
-                  <Button onClick={handleAddDomain} className="mt-4">
-                    Add Talent
-                  </Button>
->>>>>>> 2afdc546
                 </DialogContent>
               </Dialog>
             </div>
-            <Tabs defaultValue="All" onValueChange={setActiveTab}>
-              <TabsList className="grid w-full grid-cols-3">
-                <TabsTrigger value="All">All</TabsTrigger>
-                <TabsTrigger value="Skills">Skills</TabsTrigger>
-                <TabsTrigger value="Domain">Domain</TabsTrigger>
-              </TabsList>
-              <TabsContent value="All">
-                <Table>
-                  <TableHeader>
-                    <TableRow>
-                      <TableHead>Label</TableHead>
-                      <TableHead>Experience</TableHead>
-                      <TableHead>Status</TableHead>
-                      <TableHead>Activity</TableHead>
-                      <TableHead>More</TableHead>
-                    </TableRow>
-                  </TableHeader>
-                  <TableBody>
-                    {filteredData.map((item, index) => (
-                      <TableRow key={index}>
-                        <TableCell>{item.label}</TableCell>
-                        <TableCell>{item.experience}</TableCell>
-                        <TableCell>{item.status}</TableCell>
-                        <TableCell>
-                          <Switch />
-                        </TableCell>
-                        <TableCell>
-                          <Popover>
-                            <PopoverTrigger asChild>
-                              <Button variant="outline">click</Button>
-                            </PopoverTrigger>
-                            <PopoverContent className="w-80">
-                              <div className="grid gap-4">
-                                <div className="space-y-2">
-                                  <h4 className="font-medium leading-none">
-                                    Description
-                                  </h4>
-                                  <p className="text-sm text-muted-foreground">
-                                    {item.description}
-                                  </p>
-                                </div>
-                              </div>
-                            </PopoverContent>
-                          </Popover>
-                        </TableCell>
-                      </TableRow>
-                    ))}
-                  </TableBody>
-                </Table>
-              </TabsContent>
-              <TabsContent value="Skills">
-                <Table>
-                  <TableHeader>
-                    <TableRow>
-                      <TableHead>Label</TableHead>
-                      <TableHead>Experience</TableHead>
-                      <TableHead>Status</TableHead>
-                      <TableHead>Activity</TableHead>
-                      <TableHead>More</TableHead>
-                    </TableRow>
-                  </TableHeader>
-
-<<<<<<< HEAD
+          </div>
+
           <div className="grid auto-rows-max items-start gap-4 md:gap-8 lg:col-span-2 -mt-2">
             <div className="">
               <Tabs defaultValue="Domain">
@@ -1090,90 +815,6 @@
 
           <div className="space-y-6 lg:-mt-32">
             <CardTitle className="group flex items-center gap-2 text-2xl lg:-mt-4">
-=======
-                  <TableBody>
-                    {filteredData.map((item, index) => (
-                      <TableRow key={index}>
-                        <TableCell>{item.label}</TableCell>
-                        <TableCell>{item.experience}</TableCell>
-                        <TableCell>{item.status}</TableCell>
-                        <TableCell>
-                          <Switch />
-                        </TableCell>
-                        <TableCell>
-                          <Popover>
-                            <PopoverTrigger asChild>
-                              <Button variant="outline">click</Button>
-                            </PopoverTrigger>
-                            <PopoverContent className="w-80">
-                              <div className="grid gap-4">
-                                <div className="space-y-2">
-                                  <h4 className="font-medium leading-none">
-                                    Description
-                                  </h4>
-                                  <p className="text-sm text-muted-foreground">
-                                    {item.description}
-                                  </p>
-                                </div>
-                              </div>
-                            </PopoverContent>
-                          </Popover>
-                        </TableCell>
-                      </TableRow>
-                    ))}
-                  </TableBody>
-                </Table>
-              </TabsContent>
-              <TabsContent value="Domain">
-                <Table>
-                  <TableHeader>
-                    <TableRow>
-                      <TableHead>Label</TableHead>
-                      <TableHead>Experience</TableHead>
-                      <TableHead>Status</TableHead>
-                      <TableHead>Activity</TableHead>
-                      <TableHead>More</TableHead>
-                    </TableRow>
-                  </TableHeader>
-
-                  <TableBody>
-                    {filteredData.map((item, index) => (
-                      <TableRow key={index}>
-                        <TableCell>{item.label}</TableCell>
-                        <TableCell>{item.experience}</TableCell>
-                        <TableCell>{item.status}</TableCell>
-                        <TableCell>
-                          <Switch />
-                        </TableCell>
-                        <TableCell>
-                          <Popover>
-                            <PopoverTrigger asChild>
-                              <Button variant="outline">click</Button>
-                            </PopoverTrigger>
-                            <PopoverContent className="w-80">
-                              <div className="grid gap-4">
-                                <div className="space-y-2">
-                                  <h4 className="font-medium leading-none">
-                                    Description
-                                  </h4>
-                                  <p className="text-sm text-muted-foreground">
-                                    {item.description}
-                                  </p>
-                                </div>
-                              </div>
-                            </PopoverContent>
-                          </Popover>
-                        </TableCell>
-                      </TableRow>
-                    ))}
-                  </TableBody>
-                </Table>
-              </TabsContent>
-            </Tabs>
-          </div>
-          <div className="sticky top-14 hidden flex-col gap-4 md:flex">
-            <CardTitle className="group flex items-center gap-2 text-2xl">
->>>>>>> 2afdc546
               Talent
             </CardTitle>
             <InterviewCard {...sampleInterview} />
