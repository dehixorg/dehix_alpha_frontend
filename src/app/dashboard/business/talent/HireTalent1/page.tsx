'use client';
// eslint-disable-next-line import/order
import React, { useEffect, useState } from 'react'; // Import 'react' first

// Lucid icons
// eslint-disable-next-line import/order
import {
  Boxes,
  Eye,
  FilePenLine,
  Home,
  Lightbulb,
  LineChart,
  ListFilter,
  PackageOpen,
  Plus,
  Search,
  Settings,
  Trash2,
  Users2,
} from 'lucide-react';

// Shared components
// eslint-disable-next-line import/order
import { TabsContent } from '@radix-ui/react-tabs';
import { Label } from '@radix-ui/react-label';
import { zodResolver } from '@hookform/resolvers/zod';
import { useForm } from 'react-hook-form';
import { z } from 'zod';

// UI components
import Breadcrumb from '@/components/shared/breadcrumbList';
import { Button } from '@/components/ui/button';
import {
  DropdownMenu,
  DropdownMenuCheckboxItem,
  DropdownMenuContent,
  DropdownMenuLabel,
  DropdownMenuSeparator,
  DropdownMenuTrigger,
} from '@/components/ui/dropdown-menu';
import { Input } from '@/components/ui/input';
import {
  Dialog,
  DialogContent,
  DialogDescription,
  DialogFooter,
  DialogHeader,
  DialogTitle,
  DialogTrigger,
} from '@/components/ui/dialog';
// eslint-disable-next-line import/order
import {
  Select,
  SelectContent,
  SelectItem,
  SelectTrigger,
  SelectValue,
} from '@/components/ui/select';
import {
  Table,
  TableBody,
  TableCell,
  TableHead,
  TableHeader,
  TableRow,
} from '@/components/ui/table';
import {
  menuItemsBottom,
  menuItemsTop,
} from '@/config/menuItems/business/dashboardMenuItems';
// Menu components
import SidebarMenu from '@/components/menu/sidebarMenu';
import DropdownProfile from '@/components/shared/DropdownProfile';
import CollapsibleSidebarMenu from '@/components/menu/collapsibleSidebarMenu';
import {
  Card,
  CardContent,
  CardDescription,
  CardFooter,
  CardHeader,
  CardTitle,
} from '@/components/ui/card';
import InterviewCard from '@/components/shared/interviewCard';
import { Tabs, TabsList, TabsTrigger } from '@/components/ui/tabs';
import { axiosInstance } from '@/lib/axiosinstance';
import { Switch } from '@/components/ui/switch';
import { Textarea } from '@/components/ui/textarea';
import {
  Form,
  FormControl,
  FormField,
  FormItem,
  FormLabel,
  FormMessage,
} from '@/components/ui/form';
import {
  Tooltip,
  TooltipContent,
  TooltipProvider,
  TooltipTrigger,
} from '@/components/ui/tooltip';

new Date('2023-11-23T10:30:00Z');

interface Skill {
  _id: string;
  label: string;
}

interface Domain {
  _id: string;
  label: string;
}

interface DomainData {
  domainName: string;
  experience: string;
  status: string;
  visible: string;
}

interface SkillData {
  skillName: string;
  experience: string;
  status: string;
  visible: string;
}

const sampleInterview = {
  interviewer: 'John Doe',
  interviewee: 'Jane Smith',
  skill: 'React Development',
  interviewDate: new Date('2023-11-23T10:30:00Z'),
  rating: 4.5,
  comments: 'Great communication skills and technical expertise.',
};

const domainDummyData: DomainData[] = [
  {
    domainName: 'Frontend Development',
    experience: '5 years',
    status: 'Added',
    visible: 'Inactive',
  },
  {
    domainName: 'Backend Development',
    experience: '3 years',
    status: 'Added',
    visible: 'Inactive',
  },
];
const skillDummyData: SkillData[] = [
  {
    skillName: 'JavaScript',
    experience: '4 years',
    status: 'Added',
    visible: 'Inactive',
  },
  {
    skillName: 'React',
    experience: '2 years',
    status: 'Added',
    visible: 'Inactive',
  },
];

const skillFormSchema = z.object({
  skillName: z.string({
    required_error: 'Skill must be selected',
  }),
  description: z.string({
    required_error: 'Description Must be Added',
  }),
  experience: z.string({
    required_error: 'Experience Must be Added',
  }),
});
const editSkillFormSchema = z.object({
  skillName: z.string({
    required_error: 'Skill must be added',
  }),
  experience: z.string({
    required_error: 'Experience Must be Added',
  }),
  status: z.string({
    required_error: 'Status Must be Added',
  }),
});

const domainFormSchema = z.object({
  domainName: z.string({
    required_error: 'Domain must be selected',
  }),
  description: z.string({
    required_error: 'Description Must be Added',
  }),
  experience: z.string({
    required_error: 'Experience Must be Added',
  }),
});
const editDomainFormSchema = z.object({
  domainName: z.string({
    required_error: 'Domain must be Addde',
  }),
  experience: z.string({
    required_error: 'Experience Must be Added',
  }),
  status: z.string({
    required_error: 'Status Must be Added',
  }),
});

export default function Dashboard() {
<<<<<<< HEAD
  const [skills, setSkills] = useState<Skill[]>([]);
  const [domains, setDomains] = useState<Domain[]>([]);
  const [skillDomainData, setSkillDomainData] = useState<SkillDomainData[]>([]);
  const [selectedSkill, setSelectedSkill] = useState<string | null>(null);
  const [selectedDomain, setSelectedDomain] = useState<string | null>(null);
  const [description, setDescription] = useState<string>('');
  const [experience, setExperience] = useState<number | string>('');
  const [isSkillDialogOpen, setIsSkillDialogOpen] = useState(false);
  const [isDomainDialogOpen, setIsDomainDialogOpen] = useState(false);
  const [activeTab, setActiveTab] = useState('All');
  const [experienceError, setExperienceError] = useState<string>('');
  const [descriptionError, setDescriptionError] = useState<string>('');
=======
  const skillForm = useForm<z.infer<typeof skillFormSchema>>({
    resolver: zodResolver(skillFormSchema),
  });
  function onSkillSubmit(values: z.infer<typeof skillFormSchema>) {
    console.log(values);
    skillForm.reset();
  }
>>>>>>> 6fa18f9d

  const domainForm = useForm<z.infer<typeof domainFormSchema>>({
    resolver: zodResolver(domainFormSchema),
  });
  function onDomainSubmit(values: z.infer<typeof domainFormSchema>) {
    console.log(values);
    domainForm.reset();
  }

  const [skills, setSkills] = useState<string[]>([]);
  const [domains, setDomains] = useState<string[]>([]);
  useEffect(() => {
    const fetchData = async () => {
      try {
        const skillsResponse = await axiosInstance.get('/skills/all');
        console.log('Skills API Response get:', skillsResponse.data.data);
        const transformedSkills = skillsResponse.data.data.map(
          (skill: Skill) => ({
            value: skill.label,
            label: skill.label,
          }),
        );
        setSkills(transformedSkills);

        const domainResponse = await axiosInstance.get('/domain/all');
        console.log('Domain API Response get:', domainResponse.data.data);
        const transformedDomain = domainResponse.data.data.map(
          (skill: Domain) => ({
            value: skill.label,
            label: skill.label,
          }),
        );
        setDomains(transformedDomain);
      } catch (error) {
        console.error('API Error:', error);
      }
    };

    fetchData();
  }, []);

<<<<<<< HEAD
  const validateInputs = () => {
    let valid = true;
    const expNumber = Number(experience);

    if (isNaN(expNumber) || expNumber <= 0) {
      setExperienceError('Experience should be a non-negative number');
      valid = false;
    } else {
      setExperienceError('');
    }

    if (description.length <= 4) {
      setDescriptionError(
        'Description should be greater than or equal to 4 characters',
      );
      valid = false;
    } else {
      setDescriptionError('');
    }

    return valid;
  };

  const handleAddSkill = () => {
    if (selectedSkill && description && experience) {
      if (!validateInputs()) return;

      const newSkillDomainData = {
        label: selectedSkill,
        experience: experience.toString(),
        description,
        status: 'Active',
      };
      console.log('Adding Skill:', newSkillDomainData);

      setSkillDomainData((prevData) => [...prevData, newSkillDomainData]);

      setSelectedSkill(null);
      setDescription('');
      setExperience('');

      setIsSkillDialogOpen(false);
    }
  };

  const handleAddDomain = () => {
    if (selectedDomain && description && experience) {
      if (!validateInputs()) return;
      const newSkillDomainData = {
        label: selectedDomain,
        experience: experience.toString(),
        description,
        status: 'Active',
      };

      console.log('Adding Domain:', newSkillDomainData);

      setSkillDomainData((prevData) => [...prevData, newSkillDomainData]);

      setSelectedDomain(null);
      setDescription('');
      setExperience('');

      setIsDomainDialogOpen(false);
    }
=======
  const editDomainForm = useForm<z.infer<typeof editDomainFormSchema>>({
    resolver: zodResolver(editDomainFormSchema),
  });
  const [isViewDomain, setIsViewDomain] = useState<boolean>(false);
  const [isEditDomain, setIsEditDomain] = useState<boolean>(false);
  const [domainVisibility, setDomainVisibility] = useState(domainDummyData);
  const [selectedDomain, setSelectedDomain] = useState<DomainData | null>(null);
  const handleDomainToggle = (index: number) => {
    console.log('Before Toggle:', domainVisibility); // Debugging line
    setDomainVisibility((prevDomainVisibility) => {
      const updatedDomainVisibility = prevDomainVisibility.map((item, i) =>
        i === index
          ? {
              ...item,
              visible: item.visible === 'Active' ? 'Inactive' : 'Active',
            }
          : item,
      );
      console.log('After Toggle:', updatedDomainVisibility); // Debugging line
      return updatedDomainVisibility;
    });
  };
  const handleViewDomain = (index: number) => {
    setIsViewDomain(true);
    setSelectedDomain(domainVisibility[index]);
  };
  useEffect(() => {
    console.log(selectedDomain);
  }, [selectedDomain]);
  const handleEditDomain = () => {
    setIsEditDomain(true);
  };
  const handleSaveDomain = (values: z.infer<typeof editDomainFormSchema>) => {
    const updatedDomain = { ...values, visible: 'active' }; // 'visible' is set to 'active'
    console.log(updatedDomain);
    setSelectedDomain(updatedDomain);
    setIsEditDomain(false);
    setIsViewDomain(false);
  };
  const handleDeleteDomain = (index: number) => {
    console.log('Before Deletion:', domainVisibility); // Debugging line
    setDomainVisibility((prevDomainVisibility) => {
      const updatedDomainVisibility = prevDomainVisibility.filter(
        (_, i) => i !== index,
      );
      console.log('After Deletion:', updatedDomainVisibility); // Debugging line
      return updatedDomainVisibility;
    });
>>>>>>> 6fa18f9d
  };

  const editSkillForm = useForm<z.infer<typeof editSkillFormSchema>>({
    resolver: zodResolver(editSkillFormSchema),
  });
  const [isViewSkill, setIsViewSkill] = useState<boolean>(false);
  const [isEditSkill, setIsEditSkill] = useState<boolean>(false);
  const [skillVisibility, setSkillVisibility] = useState(skillDummyData);
  const [selectedSkill, setSelectedSkill] = useState<SkillData | null>(null);
  const handleSkillToggle = (index: number) => {
    console.log('Before Toggle:', skillVisibility); // Debugging line
    setSkillVisibility((prevSkillVisibility) => {
      const updatedSkillVisibility = prevSkillVisibility.map((item, i) =>
        i === index
          ? {
              ...item,
              visible: item.visible === 'Active' ? 'Inactive' : 'Active',
            }
          : item,
      );
      console.log('After Toggle:', updatedSkillVisibility); // Debugging line
      return updatedSkillVisibility;
    });
  };
  const handleViewSkill = (index: number) => {
    setSelectedSkill(skillVisibility[index]);
  };
  useEffect(() => {
    console.log(selectedSkill);
  }, [selectedSkill]);
  const handleEditSkill = () => {
    setIsEditSkill(true);
  };
  const handleSaveSkill = (values: z.infer<typeof editSkillFormSchema>) => {
    const updatedSkill = { ...values, visible: 'active' }; // 'visible' is set to 'active'
    console.log(updatedSkill);
    setSelectedSkill(updatedSkill);
    setIsEditSkill(false);
    setIsViewSkill(false);
  };
  const handleDeleteSkill = (index: number) => {
    console.log('Before Deletion:', skillVisibility); // Debugging line
    setSkillVisibility((prevSkillVisibility) => {
      const updatedSkillVisibility = prevSkillVisibility.filter(
        (_, i) => i !== index,
      );
      console.log('After Deletion:', updatedSkillVisibility); // Debugging line
      return updatedSkillVisibility;
    });
  };

  return (
    <div className="flex min-h-screen w-full flex-col bg-muted/40">
      <SidebarMenu
        menuItemsTop={menuItemsTop}
        menuItemsBottom={menuItemsBottom}
        active="Dehix Talent"
      />
      <div className="flex flex-col sm:gap-4 sm:py-4 sm:pl-14">
        <header className="sticky top-0 z-30 flex h-14 items-center gap-4 border-b bg-background px-4 sm:static sm:h-auto sm:border-0 sm:bg-transparent sm:px-6">
          <CollapsibleSidebarMenu
            menuItemsTop={menuItemsTop}
            menuItemsBottom={menuItemsBottom}
            active="Dehix Talent"
          />
          <Breadcrumb
            items={[
              { label: 'Business', link: '/dashboard/business' },
              { label: 'HireTalent', link: '#' },
            ]}
          />
          <div className="relative ml-auto flex-1 md:grow-0">
            <Search className="absolute left-2.5 top-2.5 h-4 w-4 text-muted-foreground" />
            <Input
              type="search"
              placeholder="Search..."
              className="w-full rounded-lg bg-background pl-8 md:w-[200px] lg:w-[336px]"
            />
          </div>
          <DropdownProfile />
        </header>
        <main className="grid flex-1 items-start gap-4 p-4 sm:px-6 sm:py-0 md:gap-8 lg:grid-cols-3 xl:grid-cols-3">
          <div className="grid auto-rows-max items-start gap-4 md:gap-8 lg:col-span-2">
            {/* Dialog component */}
            <div className="mb-4 mt-3">
              <h2 className="text-2xl font-semibold">Get Talent</h2>

              <Dialog>
                <DialogTrigger asChild>
                  <Button className="w-full sm:w-auto mr-2 mt-4">
                    <Plus className="mr-1 h-4 w-4" /> Get Talent by Skill
                  </Button>
                </DialogTrigger>
                <DialogContent>
                  <DialogHeader>
                    <DialogTitle>Get Talent by Skill</DialogTitle>
                    <DialogDescription>
                      Select your Skill, Description, and Experience. Select
                      your Skill, Description, and Experience.
                    </DialogDescription>
                  </DialogHeader>
<<<<<<< HEAD
                  <Select onValueChange={(value) => setSelectedSkill(value)}>
                    <SelectTrigger>
                      <SelectValue placeholder="Select a Skill" />
                    </SelectTrigger>
                    <SelectContent>
                      {skills.map((skill) => (
                        <SelectItem key={skill._id} value={skill.label}>
                          {skill.label}
                        </SelectItem>
                      ))}
                    </SelectContent>
                  </Select>
                  <div className="mt-2">
                    <label
                      htmlFor="description"
                      className="block text-sm font-medium text-gray-700"
                    >
                      Description
                    </label>
                    <textarea
                      id="description"
                      rows={2}
                      value={description}
                      onChange={(e) => setDescription(e.target.value)} // Changed: Set description state
                      className="mt-1 block w-full rounded-md border-gray-300 shadow-sm focus:border-indigo-500 focus:ring-indigo-500 sm:text-sm"
                      placeholder="  Describe the talent..."
                    ></textarea>
                    {descriptionError && (
                      <p className="mt-1 text-sm text-red-600">
                        {descriptionError}
                      </p>
                    )}
                  </div>
                  <div className="mt-2">
                    <label
                      htmlFor="experience"
                      className="block text-sm font-medium text-gray-700"
                    >
                      Experience
                    </label>
                    <input
                      type="number"
                      id="experience"
                      value={experience}
                      onChange={(e) => setExperience(e.target.value)} // Changed: Set experience state
                      className="mt-1 block w-full h-[30px] rounded-md border-gray-300 shadow-sm focus:border-indigo-500 focus:ring-indigo-500 sm:text-sm"
                      placeholder="  Years of experience"
                    />
                    {experienceError && (
                      <p className="text-red-500">{experienceError}</p>
                    )}
                  </div>
                  <Button onClick={handleAddSkill} className="mt-4">
                    Add Talent
                  </Button>
=======

                  <Form {...skillForm}>
                    <form
                      onSubmit={skillForm.handleSubmit(onSkillSubmit)}
                      className="space-y-8"
                    >
                      <FormField
                        control={skillForm.control}
                        name="skillName"
                        render={({ field: { onChange, value } }) => (
                          <FormItem>
                            <FormLabel>Skill</FormLabel>
                            <FormControl>
                              <Select onValueChange={onChange} value={value}>
                                <SelectTrigger>
                                  <SelectValue placeholder="Select a Skill" />
                                </SelectTrigger>
                                <SelectContent>
                                  {skills.map((skill: any, index: number) => (
                                    <SelectItem key={index} value={skill.label}>
                                      {skill.label}
                                    </SelectItem>
                                  ))}
                                </SelectContent>
                              </Select>
                            </FormControl>
                            <FormMessage />
                          </FormItem>
                        )}
                      />

                      <FormField
                        control={skillForm.control}
                        name="description"
                        render={({ field }) => (
                          <FormItem>
                            <FormLabel>Description</FormLabel>
                            <FormControl>
                              <Textarea
                                placeholder="Describe the talent..."
                                {...field}
                              />
                            </FormControl>
                            <FormMessage />
                          </FormItem>
                        )}
                      />

                      <FormField
                        control={skillForm.control}
                        name="experience"
                        render={({ field }) => (
                          <FormItem>
                            <FormLabel>Experience</FormLabel>
                            <FormControl>
                              <Input
                                placeholder="Years of experience"
                                {...field}
                                type="number"
                              />
                            </FormControl>
                            <FormMessage />
                          </FormItem>
                        )}
                      />

                      <Button type="submit" className="w-full">
                        Get Talent by Skill
                      </Button>
                    </form>
                  </Form>
>>>>>>> 6fa18f9d
                </DialogContent>
              </Dialog>
              <Dialog>
                <DialogTrigger asChild>
                  <Button className="w-full sm:w-auto mr-2 mt-2">
                    <Plus className="mr-1 h-4 w-4" /> Get Talent by Domain
                  </Button>
                </DialogTrigger>
                <DialogContent>
                  <DialogHeader>
                    <DialogTitle>Get Talent by Domain</DialogTitle>
                    <DialogDescription>
                      Select your Domain, Description, and Experience.
                    </DialogDescription>
                  </DialogHeader>
<<<<<<< HEAD
                  <Select onValueChange={(value) => setSelectedDomain(value)}>
                    <SelectTrigger>
                      <SelectValue placeholder="Select a Domain" />
                    </SelectTrigger>
                    <SelectContent>
                      {domains.map((domain) => (
                        <SelectItem key={domain._id} value={domain.label}>
                          {domain.label}
                        </SelectItem>
                      ))}
                    </SelectContent>
                  </Select>
                  <div className="mt-2">
                    <label
                      htmlFor="description"
                      className="block text-sm font-medium text-gray-700"
                    >
                      Description
                    </label>
                    <textarea
                      id="description"
                      rows={2}
                      value={description}
                      onChange={(e) => setDescription(e.target.value)} // Changed: Set description state
                      className="mt-1 block w-full rounded-md border-gray-300 shadow-sm focus:border-indigo-500 focus:ring-indigo-500 sm:text-sm"
                      placeholder="  Describe the talent..."
                    ></textarea>
                    {descriptionError && (
                      <p className="text-red-500">{descriptionError}</p>
                    )}
                  </div>
                  <div className="mt-2">
                    <label
                      htmlFor="experience"
                      className="block text-sm font-medium text-gray-700"
                    >
                      Experience
                    </label>
                    <input
                      type="number"
                      id="experience"
                      value={experience}
                      onChange={(e) => setExperience(e.target.value)} // Changed: Set experience state
                      className="mt-1 block w-full h-[30px] rounded-md border-gray-300 shadow-sm focus:border-indigo-500 focus:ring-indigo-500 sm:text-sm"
                      placeholder="  Years of experience"
                    />
                    {experienceError && (
                      <p className="text-red-500">{experienceError}</p>
                    )}
                  </div>
                  <Button onClick={handleAddDomain} className="mt-4">
                    Add Talent
                  </Button>
=======

                  <Form {...domainForm}>
                    <form
                      onSubmit={domainForm.handleSubmit(onDomainSubmit)}
                      className="space-y-8"
                    >
                      <FormField
                        control={domainForm.control}
                        name="domainName"
                        render={({ field: { onChange, value } }) => (
                          <FormItem>
                            <FormLabel>Domain</FormLabel>
                            <FormControl>
                              <Select onValueChange={onChange} value={value}>
                                <SelectTrigger>
                                  <SelectValue placeholder="Select a Domain" />
                                </SelectTrigger>
                                <SelectContent>
                                  {domains.map((domain: any, index: number) => (
                                    <SelectItem
                                      key={index}
                                      value={domain.label}
                                    >
                                      {domain.label}
                                    </SelectItem>
                                  ))}
                                </SelectContent>
                              </Select>
                            </FormControl>
                            <FormMessage />
                          </FormItem>
                        )}
                      />

                      <FormField
                        control={domainForm.control}
                        name="description"
                        render={({ field }) => (
                          <FormItem>
                            <FormLabel>Description</FormLabel>
                            <FormControl>
                              <Textarea
                                placeholder="Describe the talent..."
                                {...field}
                              />
                            </FormControl>
                            <FormMessage />
                          </FormItem>
                        )}
                      />

                      <FormField
                        control={domainForm.control}
                        name="experience"
                        render={({ field }) => (
                          <FormItem>
                            <FormLabel>Experience</FormLabel>
                            <FormControl>
                              <Input
                                placeholder="Years of experience"
                                {...field}
                                type="number"
                              />
                            </FormControl>
                            <FormMessage />
                          </FormItem>
                        )}
                      />

                      <Button type="submit" className="w-full">
                        Get Talent By Domain
                      </Button>
                    </form>
                  </Form>
>>>>>>> 6fa18f9d
                </DialogContent>
              </Dialog>
            </div>
          </div>

          <div className="grid auto-rows-max items-start gap-4 md:gap-8 lg:col-span-2 -mt-2">
            <div className="">
              <Tabs defaultValue="Domain">
                <div className="w-fit">
                  <TabsList className="flex items-center space-x-4">
                    <TabsTrigger value="Domain">Domain</TabsTrigger>
                    <TabsTrigger value="Skills">Skills</TabsTrigger>
                  </TabsList>
                </div>

                <TabsContent value="Domain">
                  <div className="mt-6 w-[397px] md:w-full lg:w-full">
                    <Card className="sm:col-span-2 flex flex-col h-full">
                      <CardHeader className="pb-3">
                        <CardTitle className="text-2xl mb-3">Domain</CardTitle>
                      </CardHeader>

                      <CardContent>
                        <Table>
                          <TableHeader>
                            <TableRow>
                              <TableHead>Domain Name</TableHead>
                              <TableHead>Experience</TableHead>
                              <TableHead>Status</TableHead>
                              <TableHead>Visible</TableHead>
                              <TableHead>More</TableHead>
                            </TableRow>
                          </TableHeader>
                          <TableBody>
                            {domainVisibility.map((item, index) => (
                              <TableRow key={index} className="bg-muted/20">
                                <TableCell>{item.domainName}</TableCell>

                                <TableCell>{item.experience}</TableCell>

                                <TableCell>{item.status}</TableCell>

                                <TableCell>
                                  <div className="flex items-center space-x-2">
                                    <Switch
                                      id="domainStatus"
                                      onClick={() => handleDomainToggle(index)}
                                    />
                                    <Label htmlFor="domainStatus">
                                      {item.visible === 'Active'
                                        ? 'Active'
                                        : 'Inactive'}
                                    </Label>
                                  </div>
                                </TableCell>

                                <TableCell>
                                  <div className="flex items-center space-x-2">
                                    <Dialog
                                      open={isViewDomain}
                                      onOpenChange={setIsViewDomain}
                                    >
                                      <DialogTrigger asChild>
                                        <Button
                                          variant="outline"
                                          className="hover:text-blue-500"
                                          onClick={() =>
                                            handleViewDomain(index)
                                          }
                                        >
                                          <Eye />
                                        </Button>
                                      </DialogTrigger>

                                      <DialogContent className="sm:max-w-[425px]">
                                        <DialogHeader>
                                          <DialogTitle>
                                            {isEditDomain
                                              ? 'Edit Talent by Domain'
                                              : 'Talent by Domain'}
                                          </DialogTitle>
                                          <DialogDescription>
                                            {isEditDomain
                                              ? 'Edit Talent Summary'
                                              : 'Talent Summary'}
                                          </DialogDescription>
                                        </DialogHeader>
                                        {isEditDomain ? (
                                          <Form {...editDomainForm}>
                                            <form
                                              onSubmit={editDomainForm.handleSubmit(
                                                handleSaveDomain,
                                              )}
                                              className="grid gap-4 py-4"
                                            >
                                              <FormField
                                                control={editDomainForm.control}
                                                name="domainName"
                                                render={({ field }) => (
                                                  <FormItem className="grid grid-cols-3 gap-4 items-center">
                                                    <FormLabel className="col-span-1">
                                                      Domain Name:
                                                    </FormLabel>
                                                    <FormControl className="col-span-2">
                                                      <Input
                                                        className="w-fit"
                                                        id="domainName"
                                                        defaultValue={
                                                          selectedDomain?.domainName
                                                        }
                                                        {...field}
                                                      />
                                                    </FormControl>
                                                    <FormMessage />
                                                  </FormItem>
                                                )}
                                              />

                                              <FormField
                                                control={editDomainForm.control}
                                                name="experience"
                                                render={({ field }) => (
                                                  <FormItem className="grid grid-cols-3 gap-4 items-center">
                                                    <FormLabel className="col-span-1">
                                                      Experience:
                                                    </FormLabel>
                                                    <FormControl className="col-span-2">
                                                      <Input
                                                        className="w-fit"
                                                        id="experience"
                                                        defaultValue={
                                                          selectedDomain?.experience
                                                        }
                                                        {...field}
                                                      />
                                                    </FormControl>
                                                    <FormMessage />
                                                  </FormItem>
                                                )}
                                              />

                                              <FormField
                                                control={editDomainForm.control}
                                                name="status"
                                                render={({ field }) => (
                                                  <FormItem className="grid grid-cols-3 gap-4 items-center">
                                                    <FormLabel className="col-span-1">
                                                      Status:
                                                    </FormLabel>
                                                    <FormControl className="col-span-2">
                                                      <Input
                                                        className="w-fit"
                                                        id="status"
                                                        defaultValue={
                                                          selectedDomain?.status
                                                        }
                                                        {...field}
                                                      />
                                                    </FormControl>
                                                    <FormMessage />
                                                  </FormItem>
                                                )}
                                              />

                                              <Button
                                                type="submit"
                                                className="w-full"
                                              >
                                                Save
                                              </Button>
                                            </form>
                                          </Form>
                                        ) : (
                                          <div className="grid gap-4 py-4">
                                            <div className="grid grid-cols-4 items-center gap-24">
                                              <Label
                                                htmlFor="name"
                                                className="text-nowrap"
                                              >
                                                Domain Name:
                                              </Label>
                                              <div className="col-span-3">
                                                {selectedDomain?.domainName}
                                              </div>
                                            </div>
                                            <div className="grid grid-cols-4 items-center gap-24">
                                              <Label
                                                htmlFor="description"
                                                className="text-nowrap"
                                              >
                                                Experience:
                                              </Label>
                                              <div className="col-span-3">
                                                {selectedDomain?.experience}
                                              </div>
                                            </div>
                                            <div className="grid grid-cols-4 items-center gap-24">
                                              <Label
                                                htmlFor="visibility"
                                                className="text-nowrap"
                                              >
                                                Status:
                                              </Label>
                                              <div className="col-span-3">
                                                {selectedDomain?.status}
                                              </div>
                                            </div>
                                          </div>
                                        )}
                                        <DialogFooter>
                                          {!isEditDomain && (
                                            <Button onClick={handleEditDomain}>
                                              <div className="flex items-center space-x-2">
                                                <FilePenLine />
                                                <Label htmlFor="edit">
                                                  Edit
                                                </Label>
                                              </div>
                                            </Button>
                                          )}
                                        </DialogFooter>
                                      </DialogContent>
                                    </Dialog>

                                    <TooltipProvider>
                                      <Tooltip>
                                        <TooltipTrigger asChild>
                                          <Button
                                            variant="outline"
                                            className="hover:text-red-500"
                                            onClick={() =>
                                              handleDeleteDomain(index)
                                            }
                                          >
                                            <Trash2 />
                                          </Button>
                                        </TooltipTrigger>
                                        <TooltipContent>
                                          <p>Delete Domain</p>
                                        </TooltipContent>
                                      </Tooltip>
                                    </TooltipProvider>
                                  </div>
                                </TableCell>
                              </TableRow>
                            ))}
                          </TableBody>
                        </Table>
                      </CardContent>
                      <CardFooter className=" grid gap-4 grid-cols-4"></CardFooter>
                    </Card>
                  </div>
                </TabsContent>

                <TabsContent value="Skills">
                  <div className="mt-6 w-[397px] md:w-full lg:w-full">
                    <Card className="sm:col-span-2 flex flex-col h-full">
                      <CardHeader className="pb-3">
                        <CardTitle className="text-2xl mb-3">Skills</CardTitle>
                      </CardHeader>

                      <CardContent>
                        <Table>
                          <TableHeader>
                            <TableRow>
                              <TableHead>Skill Name</TableHead>
                              <TableHead>Experience</TableHead>
                              <TableHead>Status</TableHead>
                              <TableHead>Visible</TableHead>
                              <TableHead>More</TableHead>
                            </TableRow>
                          </TableHeader>
                          <TableBody>
                            {skillVisibility.map((item, index) => (
                              <TableRow key={index} className="bg-muted/25">
                                <TableCell>{item.skillName}</TableCell>
                                <TableCell>{item.experience}</TableCell>
                                <TableCell>{item.status}</TableCell>
                                <TableCell>
                                  <div className="flex items-center space-x-2">
                                    <Switch
                                      id="skillStatus"
                                      onClick={() => handleSkillToggle(index)}
                                    />
                                    <Label htmlFor="skillStatus">
                                      {item.visible === 'Active'
                                        ? 'Active'
                                        : 'Inactive'}
                                    </Label>
                                  </div>
                                </TableCell>
                                <TableCell>
                                  <div className="flex items-center space-x-2">
                                    <Dialog
                                      open={isViewDomain}
                                      onOpenChange={setIsViewDomain}
                                    >
                                      <DialogTrigger asChild>
                                        <Button
                                          variant="outline"
                                          className="hover:text-blue-500"
                                          onClick={() => handleViewSkill(index)}
                                        >
                                          <Eye />
                                        </Button>
                                      </DialogTrigger>

                                      <DialogContent className="sm:max-w-[425px]">
                                        <DialogHeader>
                                          <DialogTitle>
                                            {isEditSkill
                                              ? 'Edit Talent by Skill'
                                              : 'Talent by Skill'}
                                          </DialogTitle>
                                          <DialogDescription>
                                            {isEditSkill
                                              ? 'Edit Talent Summary'
                                              : 'Talent Summary'}
                                          </DialogDescription>
                                        </DialogHeader>
                                        {isEditSkill ? (
                                          <Form {...editSkillForm}>
                                            <form
                                              onSubmit={editSkillForm.handleSubmit(
                                                handleSaveSkill,
                                              )}
                                              className="grid gap-4 py-4"
                                            >
                                              <FormField
                                                control={editSkillForm.control}
                                                name="skillName"
                                                render={({ field }) => (
                                                  <FormItem className="grid grid-cols-3 gap-4 items-center">
                                                    <FormLabel className="col-span-1">
                                                      Skill Name:
                                                    </FormLabel>
                                                    <FormControl className="col-span-2">
                                                      <Input
                                                        className="w-fit"
                                                        id="domainName"
                                                        defaultValue={
                                                          selectedSkill?.skillName
                                                        }
                                                        {...field}
                                                      />
                                                    </FormControl>
                                                    <FormMessage />
                                                  </FormItem>
                                                )}
                                              />

                                              <FormField
                                                control={editSkillForm.control}
                                                name="experience"
                                                render={({ field }) => (
                                                  <FormItem className="grid grid-cols-3 gap-4 items-center">
                                                    <FormLabel className="col-span-1">
                                                      Experience:
                                                    </FormLabel>
                                                    <FormControl className="col-span-2">
                                                      <Input
                                                        className="w-fit"
                                                        id="experience"
                                                        defaultValue={
                                                          selectedSkill?.experience
                                                        }
                                                        {...field}
                                                      />
                                                    </FormControl>
                                                    <FormMessage />
                                                  </FormItem>
                                                )}
                                              />

                                              <FormField
                                                control={editSkillForm.control}
                                                name="status"
                                                render={({ field }) => (
                                                  <FormItem className="grid grid-cols-3 gap-4 items-center">
                                                    <FormLabel className="col-span-1">
                                                      Status:
                                                    </FormLabel>
                                                    <FormControl className="col-span-2">
                                                      <Input
                                                        className="w-fit"
                                                        id="status"
                                                        defaultValue={
                                                          selectedSkill?.status
                                                        }
                                                        {...field}
                                                      />
                                                    </FormControl>
                                                    <FormMessage />
                                                  </FormItem>
                                                )}
                                              />

                                              <Button
                                                type="submit"
                                                className="w-full"
                                              >
                                                Save
                                              </Button>
                                            </form>
                                          </Form>
                                        ) : (
                                          <div className="grid gap-4 py-4">
                                            <div className="grid grid-cols-4 items-center gap-24">
                                              <Label
                                                htmlFor="name"
                                                className="text-nowrap"
                                              >
                                                Skill Name:
                                              </Label>
                                              <div className="col-span-3">
                                                {selectedSkill?.skillName}
                                              </div>
                                            </div>
                                            <div className="grid grid-cols-4 items-center gap-24">
                                              <Label
                                                htmlFor="description"
                                                className="text-nowrap"
                                              >
                                                Experience:
                                              </Label>
                                              <div className="col-span-3">
                                                {selectedSkill?.experience}
                                              </div>
                                            </div>
                                            <div className="grid grid-cols-4 items-center gap-24">
                                              <Label
                                                htmlFor="visibility"
                                                className="text-nowrap"
                                              >
                                                Status:
                                              </Label>
                                              <div className="col-span-3">
                                                {selectedSkill?.status}
                                              </div>
                                            </div>
                                          </div>
                                        )}
                                        <DialogFooter>
                                          {!isEditSkill && (
                                            <Button onClick={handleEditSkill}>
                                              <div className="flex items-center space-x-2">
                                                <FilePenLine />
                                                <Label htmlFor="edit">
                                                  Edit
                                                </Label>
                                              </div>
                                            </Button>
                                          )}
                                        </DialogFooter>
                                      </DialogContent>
                                    </Dialog>

                                    <TooltipProvider>
                                      <Tooltip>
                                        <TooltipTrigger asChild>
                                          <Button
                                            variant="outline"
                                            className="hover:text-red-500"
                                            onClick={() =>
                                              handleDeleteSkill(index)
                                            }
                                          >
                                            <Trash2 />
                                          </Button>
                                        </TooltipTrigger>
                                        <TooltipContent>
                                          <p>Delete Skill</p>
                                        </TooltipContent>
                                      </Tooltip>
                                    </TooltipProvider>
                                  </div>
                                </TableCell>
                              </TableRow>
                            ))}
                          </TableBody>
                        </Table>
                      </CardContent>
                      <CardFooter className=" grid gap-4 grid-cols-4"></CardFooter>
                    </Card>
                  </div>
                </TabsContent>
              </Tabs>
            </div>
          </div>

          <div className="space-y-6 lg:-mt-32">
            <CardTitle className="group flex items-center gap-2 text-2xl lg:-mt-4">
              Talent
            </CardTitle>
            <InterviewCard {...sampleInterview} />
          </div>
        </main>
      </div>
    </div>
  );
}<|MERGE_RESOLUTION|>--- conflicted
+++ resolved
@@ -212,7 +212,6 @@
 });
 
 export default function Dashboard() {
-<<<<<<< HEAD
   const [skills, setSkills] = useState<Skill[]>([]);
   const [domains, setDomains] = useState<Domain[]>([]);
   const [skillDomainData, setSkillDomainData] = useState<SkillDomainData[]>([]);
@@ -225,26 +224,7 @@
   const [activeTab, setActiveTab] = useState('All');
   const [experienceError, setExperienceError] = useState<string>('');
   const [descriptionError, setDescriptionError] = useState<string>('');
-=======
-  const skillForm = useForm<z.infer<typeof skillFormSchema>>({
-    resolver: zodResolver(skillFormSchema),
-  });
-  function onSkillSubmit(values: z.infer<typeof skillFormSchema>) {
-    console.log(values);
-    skillForm.reset();
-  }
->>>>>>> 6fa18f9d
-
-  const domainForm = useForm<z.infer<typeof domainFormSchema>>({
-    resolver: zodResolver(domainFormSchema),
-  });
-  function onDomainSubmit(values: z.infer<typeof domainFormSchema>) {
-    console.log(values);
-    domainForm.reset();
-  }
-
-  const [skills, setSkills] = useState<string[]>([]);
-  const [domains, setDomains] = useState<string[]>([]);
+
   useEffect(() => {
     const fetchData = async () => {
       try {
@@ -275,7 +255,6 @@
     fetchData();
   }, []);
 
-<<<<<<< HEAD
   const validateInputs = () => {
     let valid = true;
     const expNumber = Number(experience);
@@ -341,106 +320,16 @@
 
       setIsDomainDialogOpen(false);
     }
-=======
-  const editDomainForm = useForm<z.infer<typeof editDomainFormSchema>>({
-    resolver: zodResolver(editDomainFormSchema),
+  };
+
+  const filteredData = skillDomainData.filter((item) => {
+    if (activeTab === 'All') return true;
+    if (activeTab === 'Skills')
+      return skills.some((skill) => skill.label === item.label);
+    if (activeTab === 'Domain')
+      return domains.some((domain) => domain.label === item.label);
+    return false;
   });
-  const [isViewDomain, setIsViewDomain] = useState<boolean>(false);
-  const [isEditDomain, setIsEditDomain] = useState<boolean>(false);
-  const [domainVisibility, setDomainVisibility] = useState(domainDummyData);
-  const [selectedDomain, setSelectedDomain] = useState<DomainData | null>(null);
-  const handleDomainToggle = (index: number) => {
-    console.log('Before Toggle:', domainVisibility); // Debugging line
-    setDomainVisibility((prevDomainVisibility) => {
-      const updatedDomainVisibility = prevDomainVisibility.map((item, i) =>
-        i === index
-          ? {
-              ...item,
-              visible: item.visible === 'Active' ? 'Inactive' : 'Active',
-            }
-          : item,
-      );
-      console.log('After Toggle:', updatedDomainVisibility); // Debugging line
-      return updatedDomainVisibility;
-    });
-  };
-  const handleViewDomain = (index: number) => {
-    setIsViewDomain(true);
-    setSelectedDomain(domainVisibility[index]);
-  };
-  useEffect(() => {
-    console.log(selectedDomain);
-  }, [selectedDomain]);
-  const handleEditDomain = () => {
-    setIsEditDomain(true);
-  };
-  const handleSaveDomain = (values: z.infer<typeof editDomainFormSchema>) => {
-    const updatedDomain = { ...values, visible: 'active' }; // 'visible' is set to 'active'
-    console.log(updatedDomain);
-    setSelectedDomain(updatedDomain);
-    setIsEditDomain(false);
-    setIsViewDomain(false);
-  };
-  const handleDeleteDomain = (index: number) => {
-    console.log('Before Deletion:', domainVisibility); // Debugging line
-    setDomainVisibility((prevDomainVisibility) => {
-      const updatedDomainVisibility = prevDomainVisibility.filter(
-        (_, i) => i !== index,
-      );
-      console.log('After Deletion:', updatedDomainVisibility); // Debugging line
-      return updatedDomainVisibility;
-    });
->>>>>>> 6fa18f9d
-  };
-
-  const editSkillForm = useForm<z.infer<typeof editSkillFormSchema>>({
-    resolver: zodResolver(editSkillFormSchema),
-  });
-  const [isViewSkill, setIsViewSkill] = useState<boolean>(false);
-  const [isEditSkill, setIsEditSkill] = useState<boolean>(false);
-  const [skillVisibility, setSkillVisibility] = useState(skillDummyData);
-  const [selectedSkill, setSelectedSkill] = useState<SkillData | null>(null);
-  const handleSkillToggle = (index: number) => {
-    console.log('Before Toggle:', skillVisibility); // Debugging line
-    setSkillVisibility((prevSkillVisibility) => {
-      const updatedSkillVisibility = prevSkillVisibility.map((item, i) =>
-        i === index
-          ? {
-              ...item,
-              visible: item.visible === 'Active' ? 'Inactive' : 'Active',
-            }
-          : item,
-      );
-      console.log('After Toggle:', updatedSkillVisibility); // Debugging line
-      return updatedSkillVisibility;
-    });
-  };
-  const handleViewSkill = (index: number) => {
-    setSelectedSkill(skillVisibility[index]);
-  };
-  useEffect(() => {
-    console.log(selectedSkill);
-  }, [selectedSkill]);
-  const handleEditSkill = () => {
-    setIsEditSkill(true);
-  };
-  const handleSaveSkill = (values: z.infer<typeof editSkillFormSchema>) => {
-    const updatedSkill = { ...values, visible: 'active' }; // 'visible' is set to 'active'
-    console.log(updatedSkill);
-    setSelectedSkill(updatedSkill);
-    setIsEditSkill(false);
-    setIsViewSkill(false);
-  };
-  const handleDeleteSkill = (index: number) => {
-    console.log('Before Deletion:', skillVisibility); // Debugging line
-    setSkillVisibility((prevSkillVisibility) => {
-      const updatedSkillVisibility = prevSkillVisibility.filter(
-        (_, i) => i !== index,
-      );
-      console.log('After Deletion:', updatedSkillVisibility); // Debugging line
-      return updatedSkillVisibility;
-    });
-  };
 
   return (
     <div className="flex min-h-screen w-full flex-col bg-muted/40">
@@ -492,7 +381,6 @@
                       your Skill, Description, and Experience.
                     </DialogDescription>
                   </DialogHeader>
-<<<<<<< HEAD
                   <Select onValueChange={(value) => setSelectedSkill(value)}>
                     <SelectTrigger>
                       <SelectValue placeholder="Select a Skill" />
@@ -548,79 +436,6 @@
                   <Button onClick={handleAddSkill} className="mt-4">
                     Add Talent
                   </Button>
-=======
-
-                  <Form {...skillForm}>
-                    <form
-                      onSubmit={skillForm.handleSubmit(onSkillSubmit)}
-                      className="space-y-8"
-                    >
-                      <FormField
-                        control={skillForm.control}
-                        name="skillName"
-                        render={({ field: { onChange, value } }) => (
-                          <FormItem>
-                            <FormLabel>Skill</FormLabel>
-                            <FormControl>
-                              <Select onValueChange={onChange} value={value}>
-                                <SelectTrigger>
-                                  <SelectValue placeholder="Select a Skill" />
-                                </SelectTrigger>
-                                <SelectContent>
-                                  {skills.map((skill: any, index: number) => (
-                                    <SelectItem key={index} value={skill.label}>
-                                      {skill.label}
-                                    </SelectItem>
-                                  ))}
-                                </SelectContent>
-                              </Select>
-                            </FormControl>
-                            <FormMessage />
-                          </FormItem>
-                        )}
-                      />
-
-                      <FormField
-                        control={skillForm.control}
-                        name="description"
-                        render={({ field }) => (
-                          <FormItem>
-                            <FormLabel>Description</FormLabel>
-                            <FormControl>
-                              <Textarea
-                                placeholder="Describe the talent..."
-                                {...field}
-                              />
-                            </FormControl>
-                            <FormMessage />
-                          </FormItem>
-                        )}
-                      />
-
-                      <FormField
-                        control={skillForm.control}
-                        name="experience"
-                        render={({ field }) => (
-                          <FormItem>
-                            <FormLabel>Experience</FormLabel>
-                            <FormControl>
-                              <Input
-                                placeholder="Years of experience"
-                                {...field}
-                                type="number"
-                              />
-                            </FormControl>
-                            <FormMessage />
-                          </FormItem>
-                        )}
-                      />
-
-                      <Button type="submit" className="w-full">
-                        Get Talent by Skill
-                      </Button>
-                    </form>
-                  </Form>
->>>>>>> 6fa18f9d
                 </DialogContent>
               </Dialog>
               <Dialog>
@@ -636,7 +451,6 @@
                       Select your Domain, Description, and Experience.
                     </DialogDescription>
                   </DialogHeader>
-<<<<<<< HEAD
                   <Select onValueChange={(value) => setSelectedDomain(value)}>
                     <SelectTrigger>
                       <SelectValue placeholder="Select a Domain" />
@@ -690,82 +504,6 @@
                   <Button onClick={handleAddDomain} className="mt-4">
                     Add Talent
                   </Button>
-=======
-
-                  <Form {...domainForm}>
-                    <form
-                      onSubmit={domainForm.handleSubmit(onDomainSubmit)}
-                      className="space-y-8"
-                    >
-                      <FormField
-                        control={domainForm.control}
-                        name="domainName"
-                        render={({ field: { onChange, value } }) => (
-                          <FormItem>
-                            <FormLabel>Domain</FormLabel>
-                            <FormControl>
-                              <Select onValueChange={onChange} value={value}>
-                                <SelectTrigger>
-                                  <SelectValue placeholder="Select a Domain" />
-                                </SelectTrigger>
-                                <SelectContent>
-                                  {domains.map((domain: any, index: number) => (
-                                    <SelectItem
-                                      key={index}
-                                      value={domain.label}
-                                    >
-                                      {domain.label}
-                                    </SelectItem>
-                                  ))}
-                                </SelectContent>
-                              </Select>
-                            </FormControl>
-                            <FormMessage />
-                          </FormItem>
-                        )}
-                      />
-
-                      <FormField
-                        control={domainForm.control}
-                        name="description"
-                        render={({ field }) => (
-                          <FormItem>
-                            <FormLabel>Description</FormLabel>
-                            <FormControl>
-                              <Textarea
-                                placeholder="Describe the talent..."
-                                {...field}
-                              />
-                            </FormControl>
-                            <FormMessage />
-                          </FormItem>
-                        )}
-                      />
-
-                      <FormField
-                        control={domainForm.control}
-                        name="experience"
-                        render={({ field }) => (
-                          <FormItem>
-                            <FormLabel>Experience</FormLabel>
-                            <FormControl>
-                              <Input
-                                placeholder="Years of experience"
-                                {...field}
-                                type="number"
-                              />
-                            </FormControl>
-                            <FormMessage />
-                          </FormItem>
-                        )}
-                      />
-
-                      <Button type="submit" className="w-full">
-                        Get Talent By Domain
-                      </Button>
-                    </form>
-                  </Form>
->>>>>>> 6fa18f9d
                 </DialogContent>
               </Dialog>
             </div>
