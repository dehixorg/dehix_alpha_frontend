--- conflicted
+++ resolved
@@ -172,14 +172,11 @@
     fetchData(filters); // Fetch all data initially
   }, [user.uid, filters, fetchData]);
 
-<<<<<<< HEAD
   const handleApply = () => {
     console.log("selected")
     fetchData(filters);
   };
 
-=======
->>>>>>> 6630b643
   const handleModalToggle = () => {
     setShowFilters(!showFilters);
   };
