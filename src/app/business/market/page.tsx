--- conflicted
+++ resolved
@@ -39,14 +39,11 @@
   const [domains, setDomains] = useState<string[]>([]);
   const [freelancers, setFreelancers] = useState<any[]>([]);
   const [isDataLoading, setIsDataLoading] = useState(false);
-<<<<<<< HEAD
   const errorToast = {
-    variant: 'destructive',
-    title: 'Error',
-    description: 'Something went wrong. Please try again.',
-  };
-=======
->>>>>>> 9a3b96a6
+  variant: 'destructive',
+  title: 'Error',
+  description: 'Something went wrong. Please try again.',
+};
 
   const [filters, setFilters] = useState<FilterState>({
     location: [],
@@ -119,7 +116,11 @@
 
       setFreelancers(response.data.data);
     } catch (error) {
-      toast(errorToast);
+      toast({
+        variant: 'destructive',
+        title: 'Error',
+        description: 'Something went wrong. Please try again.',
+      });
       console.error('API Error:', error);
     } finally {
       setIsDataLoading(false);
@@ -141,7 +142,11 @@
         );
         setDomains(domainLabels);
       } catch (error) {
-        toast(errorToast);
+        toast({
+          variant: 'destructive',
+          title: 'Error',
+          description: 'Something went wrong. Please try again.',
+        });
         console.error('Error fetching data:', error);
       }
     }
