"use client";

import React, { useState, useEffect, useCallback } from 'react';
import { useSelector } from 'react-redux';

import SidebarMenu from '@/components/menu/sidebarMenu';
import {
  menuItemsBottom,
  menuItemsTop,
} from '@/config/menuItems/business/dashboardMenuItems';
import { axiosInstance } from '@/lib/axiosinstance';
import { RootState } from '@/lib/store';
import { toast } from '@/components/ui/use-toast';
import FreelancerList from '@/components/business/market/FreelancerList';
import { BusinessFilterSheet } from '@/components/business/market/BusinessFilterSheet';
import Header from '@/components/header/header';

export interface FilterState {
  location: string[];
  jobType: string[];
  domain: string[];
  skills: string[];
  experience: string[];
  minRate: string;
  maxRate: string;
}

const Market: React.FC = () => {
  const user = useSelector((state: RootState) => state.user);
  const [skills, setSkills] = useState<string[]>([]);
  const [domains, setDomains] = useState<string[]>([]);
  const jobTypes = ['Full-time', 'Part-time', 'Contract', 'Freelance'];
  const locations = ['Remote', 'On-site', 'Hybrid'];
  const experiences = ['Entry', 'Intermediate', 'Senior', 'Lead'];
  const [freelancers, setFreelancers] = useState<any[]>([]);
  const [isDataLoading, setIsDataLoading] = useState(false);
  const [filters, setFilters] = useState<FilterState>({
    location: [],
    jobType: [],
    experience: [],
    domain: [],
    skills: [],
    minRate: '',
    maxRate: '',
  });

  const handleFilterChange = (updates: Partial<FilterState>) => {
    setFilters((prev) => ({
      ...prev,
      ...updates,
    }));
  };

  const handleReset = () => {
    setFilters({
      location: [],
      jobType: [],
      experience: [],
      domain: [],
      skills: [],
      minRate: '',
      maxRate: '',
    });
  };

<<<<<<< HEAD
  
  // const constructQueryString = (filters: FilterState) => {
  //   const queryParts: string[] = [];
    
  //   if (Array.isArray(filters.experience) && filters.experience.length > 0) {
  //     const sortedExperience = filters.experience
  //     .map(Number)
  //     .sort((a, b) => a - b);
  //     const from = sortedExperience[0];
  //     const to = sortedExperience[sortedExperience.length - 1];
      
  //     if (from !== undefined) queryParts.push(`workExperienceFrom=${from}`);
  //     if (to !== undefined) queryParts.push(`workExperienceTo=${to}`);
  //   }
    
  //   Object.entries(filters).forEach(([key, value]) => {
  //     if (key === 'experience') return;
      
  //     if (Array.isArray(value) && value.length > 0) {
  //       const cleanedValues = value.filter(
  //         (v) => v !== undefined && v !== null && v !== '',
  //       );
  //       if (cleanedValues.length > 0) {
  //         queryParts.push(`${key}=${cleanedValues.join(',')}`);
  //       }
  //     } else if (typeof value === 'string') {
  //       queryParts.push(
  //         `${key}=${value
  //           .split(',')
  //           .map((v) => v.trim())
  //           .join(',')}`,
  //         );
  //       }
  //     });
      
  //     return queryParts.join('&');
  //   };
=======
  const getActiveFilterCount = (filters: FilterState) => {
    return (
      filters.skills.length +
      filters.domain.length +
      filters.experience.length +
      filters.jobType.length +
      filters.location.length +
      (filters.minRate ? 1 : 0) +
      (filters.maxRate ? 1 : 0)
    );
  };

  const activeFilterCount = getActiveFilterCount(filters);
>>>>>>> 54e64053

  const constructQueryString = (filters: FilterState) => {
  const queryParts: string[] = [];

  if (Array.isArray(filters.experience) && filters.experience.length > 0) {
    const sortedExperience = filters.experience.map(Number).sort((a, b) => a - b);
    const from = sortedExperience[0];
    const to = sortedExperience[sortedExperience.length - 1];

    if (from !== undefined) queryParts.push(`workExperienceFrom=${from}`);
    if (to !== undefined) queryParts.push(`workExperienceTo=${to}`);
  }

<<<<<<< HEAD
  Object.entries(filters).forEach(([key, value]) => {
    if (key === "experience") return;

    if (Array.isArray(value) && value.length > 0) {
      const cleanedValues = value.filter((v) => v !== undefined && v !== null && v !== "");
      if (cleanedValues.length > 0) {
        queryParts.push(`${key}=${cleanedValues.join(",")}`);
=======
    Object.entries(filters).forEach(([key, value]) => {
      // Skip experience as it's already handled above
      if (key === 'experience') return;

      // Skip minRate and maxRate if they are empty strings
      if ((key === 'minRate' || key === 'maxRate') && value === '') return;

      if (Array.isArray(value) && value.length > 0) {
        const cleanedValues = value.filter(
          (v) => v !== undefined && v !== null && v !== '',
        );
        if (cleanedValues.length > 0) {
          queryParts.push(`${key}=${cleanedValues.join(',')}`);
        }
      } else if (typeof value === 'string' && value !== '') {
        queryParts.push(
          `${key}=${value
            .split(',')
            .map((v) => v.trim())
            .filter((v) => v !== '')
            .join(',')}`,
        );
>>>>>>> 54e64053
      }
    } else if (typeof value === "string" && value.trim() !== "") {
      queryParts.push(
        `${key}=${value
          .split(",")
          .map((v) => v.trim())
          .join(",")}`,
      );
    }
  });

  return queryParts.join("&");
};

  const fetchData = useCallback(async (appliedFilters: FilterState) => {
    try {
      setIsDataLoading(true);
      console.log("fetchData called with filters:", appliedFilters)
      const queryString = constructQueryString(appliedFilters);
      console.log("Frontend: Query string sent to /freelancer:", queryString)
      const response = await axiosInstance.get(`/freelancer?${queryString}`);
      console.log("Frontend : API response:", response.data)

      setFreelancers(response.data.data);
    } catch (error) {
      toast({
        variant: 'destructive',
        title: 'Error',
        description: 'Something went wrong. Please try again.',
      });
      console.error('API Error:', error);
    } finally {
      setIsDataLoading(false);
    }
  }, []);
  
//Working fine
  useEffect(() => {
    async function fetchInitialData() {
      try {
        const skillsResponse = await axiosInstance.get('/skills');
        const skillLabels = skillsResponse.data.data.map(
          (skill: any) => skill.label,
        );
        setSkills(skillLabels);

        const domainsResponse = await axiosInstance.get('/domain');
        const domainLabels = domainsResponse.data.data.map(
          (domain: any) => domain.label,
        );
        setDomains(domainLabels);
      } catch (error) {
        toast({
          variant: 'destructive',
          title: 'Error',
          description: 'Something went wrong. Please try again.',
        });
        console.error('Error fetching data:', error);
      }
    }
    fetchInitialData();
  }, []);

  useEffect(() => {
    fetchData(filters); // Fetch all data initially
  }, [user.uid, filters, fetchData]);

<<<<<<< HEAD
  const handleModalToggle = () => {
    setShowFilters(!showFilters);
  };

  console.log("this is show filters",showFilters)
  console.log("these are skills",skills)
  console.log("these are domains",domains)
  console.log("these are freelancers",freelancers)
=======
>>>>>>> 54e64053
  return (
    <section className="flex min-h-screen w-full flex-col">
      <SidebarMenu
        menuItemsTop={menuItemsTop}
        menuItemsBottom={menuItemsBottom}
        active="Market"
      />
<<<<<<< HEAD
      <div className="flex flex-col sm:gap-4  sm:pl-14 mb-8">
        <MarketHeader />
        <div className="flex flex-col lg:flex-row lg:space-x-5 md:-space-x-3 ml:20 sm:-space-x-4 md:ml-6 lg:ml-6">
          <FilterSidebar
            filters={filters}
            domains={domains}
            skills={skills}
            handleFilterChange={handleFilterChange}
            handleReset={handleReset}
          /> 
          <FreelancerList freelancers={freelancers} isLoading={isDataLoading} />
=======
      <div className="flex flex-col sm:gap-4 sm:py-0 mb-8 sm:pl-14">
        <Header
          menuItemsTop={menuItemsTop}
          menuItemsBottom={menuItemsBottom}
          activeMenu="Market"
          breadcrumbItems={[
            { label: 'Dashboard', link: '/business/dashboard' },
            { label: 'Market', link: '/business/market' },
          ]}
        />
        <div className="flex flex-col sm:gap-4">
          {/* Page Hero */}
          <div className="px-4 sm:px-6">
            <div className="flex items-center justify-between gap-3">
              <div className="flex flex-col space-y-2">
                <h1 className="hidden md:block text-2xl sm:text-3xl font-bold tracking-tight">
                  Business Marketplace
                </h1>
                <h1 className="text-2xl sm:text-3xl font-bold tracking-tight block md:hidden">
                  Business Marketplace
                </h1>
                <p className="hidden md:block text-muted-foreground">
                  Discover and hire vetted freelancers for your projects.
                </p>
              </div>
              <div className="ml-auto flex items-center gap-2">
                <BusinessFilterSheet
                  filters={filters}
                  onFilterChange={handleFilterChange}
                  activeFilterCount={activeFilterCount}
                  skills={skills}
                  domains={domains}
                  experiences={experiences}
                  jobTypes={jobTypes}
                  locations={locations}
                  onReset={handleReset}
                />
              </div>
            </div>
          </div>
          <div className="mx-auto w-full p-4 md:p-6">
            <div className="flex flex-col space-y-4">
              <div className="flex items-center justify-between px-1">
                <span className="inline-flex items-center rounded-full border px-2.5 py-0.5 text-xs text-muted-foreground ml-auto">
                  {freelancers.length}{' '}
                  {freelancers.length === 1 ? 'result' : 'results'}
                </span>
              </div>
              <FreelancerList
                freelancers={freelancers}
                isLoading={isDataLoading}
              />
            </div>
          </div>
>>>>>>> 54e64053
        </div>
      </div>
    </section>
  );
};

export default Market;<|MERGE_RESOLUTION|>--- conflicted
+++ resolved
@@ -63,45 +63,6 @@
     });
   };
 
-<<<<<<< HEAD
-  
-  // const constructQueryString = (filters: FilterState) => {
-  //   const queryParts: string[] = [];
-    
-  //   if (Array.isArray(filters.experience) && filters.experience.length > 0) {
-  //     const sortedExperience = filters.experience
-  //     .map(Number)
-  //     .sort((a, b) => a - b);
-  //     const from = sortedExperience[0];
-  //     const to = sortedExperience[sortedExperience.length - 1];
-      
-  //     if (from !== undefined) queryParts.push(`workExperienceFrom=${from}`);
-  //     if (to !== undefined) queryParts.push(`workExperienceTo=${to}`);
-  //   }
-    
-  //   Object.entries(filters).forEach(([key, value]) => {
-  //     if (key === 'experience') return;
-      
-  //     if (Array.isArray(value) && value.length > 0) {
-  //       const cleanedValues = value.filter(
-  //         (v) => v !== undefined && v !== null && v !== '',
-  //       );
-  //       if (cleanedValues.length > 0) {
-  //         queryParts.push(`${key}=${cleanedValues.join(',')}`);
-  //       }
-  //     } else if (typeof value === 'string') {
-  //       queryParts.push(
-  //         `${key}=${value
-  //           .split(',')
-  //           .map((v) => v.trim())
-  //           .join(',')}`,
-  //         );
-  //       }
-  //     });
-      
-  //     return queryParts.join('&');
-  //   };
-=======
   const getActiveFilterCount = (filters: FilterState) => {
     return (
       filters.skills.length +
@@ -115,7 +76,6 @@
   };
 
   const activeFilterCount = getActiveFilterCount(filters);
->>>>>>> 54e64053
 
   const constructQueryString = (filters: FilterState) => {
   const queryParts: string[] = [];
@@ -129,38 +89,17 @@
     if (to !== undefined) queryParts.push(`workExperienceTo=${to}`);
   }
 
-<<<<<<< HEAD
-  Object.entries(filters).forEach(([key, value]) => {
-    if (key === "experience") return;
+    Object.entries(filters).forEach(([key, value]) => {
+      // Skip experience as it's already handled above
+      if (key === 'experience') return;
+
+      // Skip minRate and maxRate if they are empty strings
+      if ((key === 'minRate' || key === 'maxRate') && value === '') return;
 
     if (Array.isArray(value) && value.length > 0) {
       const cleanedValues = value.filter((v) => v !== undefined && v !== null && v !== "");
       if (cleanedValues.length > 0) {
         queryParts.push(`${key}=${cleanedValues.join(",")}`);
-=======
-    Object.entries(filters).forEach(([key, value]) => {
-      // Skip experience as it's already handled above
-      if (key === 'experience') return;
-
-      // Skip minRate and maxRate if they are empty strings
-      if ((key === 'minRate' || key === 'maxRate') && value === '') return;
-
-      if (Array.isArray(value) && value.length > 0) {
-        const cleanedValues = value.filter(
-          (v) => v !== undefined && v !== null && v !== '',
-        );
-        if (cleanedValues.length > 0) {
-          queryParts.push(`${key}=${cleanedValues.join(',')}`);
-        }
-      } else if (typeof value === 'string' && value !== '') {
-        queryParts.push(
-          `${key}=${value
-            .split(',')
-            .map((v) => v.trim())
-            .filter((v) => v !== '')
-            .join(',')}`,
-        );
->>>>>>> 54e64053
       }
     } else if (typeof value === "string" && value.trim() !== "") {
       queryParts.push(
@@ -228,17 +167,13 @@
     fetchData(filters); // Fetch all data initially
   }, [user.uid, filters, fetchData]);
 
-<<<<<<< HEAD
-  const handleModalToggle = () => {
-    setShowFilters(!showFilters);
-  };
-
-  console.log("this is show filters",showFilters)
+  // const handleModalToggle = () => {
+  //   setShowFilters(!showFilters);
+  // };
+
   console.log("these are skills",skills)
   console.log("these are domains",domains)
   console.log("these are freelancers",freelancers)
-=======
->>>>>>> 54e64053
   return (
     <section className="flex min-h-screen w-full flex-col">
       <SidebarMenu
@@ -246,19 +181,6 @@
         menuItemsBottom={menuItemsBottom}
         active="Market"
       />
-<<<<<<< HEAD
-      <div className="flex flex-col sm:gap-4  sm:pl-14 mb-8">
-        <MarketHeader />
-        <div className="flex flex-col lg:flex-row lg:space-x-5 md:-space-x-3 ml:20 sm:-space-x-4 md:ml-6 lg:ml-6">
-          <FilterSidebar
-            filters={filters}
-            domains={domains}
-            skills={skills}
-            handleFilterChange={handleFilterChange}
-            handleReset={handleReset}
-          /> 
-          <FreelancerList freelancers={freelancers} isLoading={isDataLoading} />
-=======
       <div className="flex flex-col sm:gap-4 sm:py-0 mb-8 sm:pl-14">
         <Header
           menuItemsTop={menuItemsTop}
@@ -313,7 +235,6 @@
               />
             </div>
           </div>
->>>>>>> 54e64053
         </div>
       </div>
     </section>
