'use client';

import { CalendarX2 } from 'lucide-react';
import { useParams } from 'next/navigation';
import { useEffect, useState } from 'react';

import { CardHeader, CardTitle } from '@/components/ui/card';
import {
  Carousel,
  CarouselContent,
  CarouselItem,
  CarouselPrevious,
  CarouselNext,
} from '@/components/ui/carousel';
import { Progress } from '@/components/ui/progress';
import ProjectDetailCard from '@/components/freelancer/project/projectDetailCard';
import SidebarMenu from '@/components/menu/sidebarMenu';
import {
  menuItemsTop,
  menuItemsBottom,
} from '@/config/menuItems/business/dashboardMenuItems';
import { axiosInstance } from '@/lib/axiosinstance';
import ProjectSkillCard from '@/components/business/projectSkillCard';
import { Tabs, TabsContent, TabsList, TabsTrigger } from '@/components/ui/tabs';
import BidsDetails from '@/components/freelancer/project/bidsDetail';
import { StatusEnum } from '@/utils/freelancer/enum';
import { toast } from '@/components/ui/use-toast';
import Header from '@/components/header/header';

interface ProjectProfile {
  _id?: string;
  selectedFreelancer?: string[];
  totalBid?: number[];
  domain?: string;
  freelancersRequired?: string;
  skills?: string[];
  experience?: number;
  minConnect?: number;
  rate?: number;
  description?: string;
  domain_id: string;
  freelancers?: {
    freelancerId: string;
    bidId: string;
  };
}

interface Project {
  _id: string;
  projectName: string;
  projectDomain: string[];
  description: string;
  companyId: string;
  email: string;
  url?: { value: string }[];
  verified?: any;
  isVerified?: string;
  companyName: string;
  start?: Date;
  end?: Date | null;
  skillsRequired: string[];
  experience?: string;
  role?: string;
  projectType?: string;
  profiles?: ProjectProfile[];
  status?: StatusEnum; // enum
  team?: string[];
  createdAt?: Date;
  updatedAt?: Date;
}

export default function Dashboard() {
  const { project_id } = useParams<{ project_id: string }>();
  const [project, setProject] = useState<Project | null>(null);

  useEffect(() => {
    const fetchData = async () => {
      try {
        const response = await axiosInstance.get(`/project/${project_id}`);
        const projectData = response?.data?.data?.data || response?.data?.data;

        if (projectData) {
          setProject(projectData);
        }
      } catch (error) {
        toast({
          variant: 'destructive',
          title: 'Error',
          description: 'Something went wrong.Please try again.',
        }); // Error toast
        console.error('API Error:', error);
      }
    };
    fetchData();
  }, [project_id]);

  const handleCompleteProject = (): void => {
    if (!project_id) {
      toast({
        title: 'Error',
        description: 'Project ID is missing.',
        variant: 'destructive',
      });
      return;
    }

    axiosInstance
      .put(`/project/${project_id}`, { status: StatusEnum.COMPLETED })
      .then((response) => {
        if (response.status === 200) {
          setProject((prev) =>
            prev ? { ...prev, status: StatusEnum.COMPLETED } : prev,
          );
          toast({
            title: 'Success',
            description: 'Project marked as completed!',
          });
        } else {
          console.error('Unexpected response:', response);
          toast({
            title: 'Failed',
            description: 'Failed to mark project as completed.',
            variant: 'destructive',
          });
        }
      })
      .catch((error) => {
        console.error('Error updating project status:', error);
        toast({
          title: 'Error',
          description: 'An error occurred while updating the project status.',
          variant: 'destructive',
        });
      });
  };

<<<<<<< HEAD
=======
  // Handle project start
  const handleStartProject = (): void => {
    if (!project_id) {
      toast({
        title: 'Error',
        description: 'Project ID is missing.',
        variant: 'destructive',
      });
      return;
    }

    axiosInstance
      .put(`/project/${project_id}`, { status: StatusEnum.ACTIVE })
      .then((response) => {
        if (response.status === 200) {
          setProject((prev) =>
            prev ? { ...prev, status: StatusEnum.ACTIVE } : prev,
          );
          toast({
            title: 'Success',
            description: 'Project started successfully!',
          });
        } else {
          console.error('Unexpected response:', response);
          toast({
            title: 'Failed',
            description: 'Failed to start the project.',
            variant: 'destructive',
          });
        }
      })
      .catch((error) => {
        console.error('Error updating project status:', error);
        toast({
          title: 'Error',
          description: 'An error occurred while starting the project.',
          variant: 'destructive',
        });
      });
  };

  // Handle profile addition
  const handleAddProfile = () => {
    setIsAddProfileDialogOpen(true);
  };

  // Handle profile added successfully
  const handleProfileAdded = async () => {
    // Refetch project data to update the profiles list
    try {
      const response = await axiosInstance.get(`/project/${project_id}`);
      const projectData = response?.data?.data?.data || response?.data?.data;

      if (projectData) {
        setProject(projectData);
      }
    } catch (error) {
      console.error('Error refetching project:', error);
      toast({
        variant: 'destructive',
        title: 'Error',
        description: 'Failed to refresh project data.',
      });
    }
  };

>>>>>>> 988cfffc
  if (!project) {
    return (
      <div className="flex items-center justify-center min-h-screen">
        <Progress className="w-1/2" value={50} />
      </div>
    );
  }

  return (
    <div className="flex min-h-screen w-full flex-col bg-muted/40">
      <SidebarMenu
        menuItemsTop={menuItemsTop}
        menuItemsBottom={menuItemsBottom}
        active=""
      />
      <div className="flex flex-col sm:gap-4 sm:py-4 md:py-0 sm:pl-14 mb-8">
        <Header
          menuItemsTop={menuItemsTop}
          menuItemsBottom={menuItemsBottom}
          activeMenu=""
          breadcrumbItems={[
            { label: 'Dashboard', link: '/dashboard/business' },
            { label: 'Project', link: '/dashboard/business' },
            { label: project.projectName, link: '#' },
          ]}
        />
<<<<<<< HEAD
        <main className="grid flex-1 items-start gap-4 p-4 sm:px-6 sm:py-0 md:gap-8 lg:grid-cols-3 xl:grid-cols-3">
          <div className="grid auto-rows-max items-start gap-4 md:gap-8 lg:col-span-2">
            <div>
              <Tabs defaultValue="Project-Info">
                <TabsList className="grid w-full grid-cols-2">
                  <TabsTrigger value="Project-Info">Project-Info</TabsTrigger>
                  <TabsTrigger value="Profiles">Profile Bids</TabsTrigger>
                </TabsList>
                <TabsContent value="Project-Info">
                  <div className="grid auto-rows-max items-start gap-4 md:gap-8 lg:col-span-2">
                    <div>
                      <ProjectDetailCard
                        projectName={project.projectName}
                        description={project.description}
                        email={project.email}
                        status={project.status}
                        startDate={project.createdAt}
                        endDate={project.end}
                        projectDomain={project.projectDomain}
                        skills={project.skillsRequired}
                        projectId={project._id}
                        handleCompleteProject={handleCompleteProject}
                        userRole="Business"
                      />
                    </div>
                    <div>
                      <CardHeader className="pl-0 ">
                        <CardTitle className="pb-4">Profiles</CardTitle>
                      </CardHeader>
                      <Carousel className="w-full relative pt-3">
                        <CarouselContent className="flex mt-3 gap-4">
                          {project.profiles?.map((profile, index) => (
                            <CarouselItem
                              key={index}
                              className="flex shrink-1 w-1/3 md:basis-1/2 lg:basis-1/2"
                            >
=======
        <main className="flex flex-col lg:grid lg:grid-cols-4 xl:grid-cols-4 flex-1 items-start gap-4 p-4 sm:px-6 sm:py-0 md:gap-8">
          <div className="w-full lg:col-span-3 space-y-4 md:space-y-8">
            <Tabs defaultValue="Project-Info">
              <TabsList className="grid w-full grid-cols-2">
                <TabsTrigger value="Project-Info">Project-Info</TabsTrigger>
                <TabsTrigger value="Profiles">Profile Bids</TabsTrigger>
              </TabsList>
              <TabsContent value="Project-Info">
                <div className="space-y-4 md:space-y-8">
                  <div>
                    <ProjectDetailCard
                      projectName={project.projectName}
                      description={project.description}
                      email={project.email}
                      status={project.status}
                      startDate={project.createdAt}
                      endDate={project.end}
                      projectDomain={project.projectDomain}
                      skills={project.skillsRequired}
                      projectId={project._id}
                      handleCompleteProject={handleCompleteProject}
                      handleStartProject={handleStartProject}
                      userRole="Business"
                    />
                  </div>
                  <div>
                    <CardHeader className="pl-0 ">
                      <CardTitle className="pb-4">Profiles</CardTitle>
                    </CardHeader>
                    <Carousel className="w-full relative pt-3">
                      <CarouselContent className="flex mt-3 -ml-2">
                        {project.profiles?.map((profile, index) => (
                          <CarouselItem
                            key={index}
                            className="basis-full md:basis-1/2 lg:basis-1/2 xl:basis-1/3 pl-2"
                          >
                            <ProjectSkillCard
                              domainName={profile.domain}
                              description={profile.description}
                              email={project.email}
                              status={project.status}
                              startDate={project.createdAt}
                              endDate={project.end}
                              domains={[]}
                              skills={profile.skills}
                            />
                          </CarouselItem>
                        ))}
                        {/* Only show Add Profile card if project is not completed or rejected */}
                        {project.status !== StatusEnum.COMPLETED &&
                          project.status !== StatusEnum.REJECTED && (
                            <CarouselItem className="basis-full md:basis-1/2 lg:basis-1/2 xl:basis-1/3 pl-2">
>>>>>>> 988cfffc
                              <ProjectSkillCard
                                domainName={profile.domain}
                                description={profile.description}
                                email={project.email}
                                status={project.status}
                                startDate={project.createdAt}
                                endDate={project.end}
                                domains={[]}
                                skills={profile.skills}
                              />
                            </CarouselItem>
                          ))}
                          <div className="flex-nowrap w-full">
                            <ProjectSkillCard isLastCard={true} />
                          </div>
                        </CarouselContent>
                        {project.profiles && project.profiles.length > 0 && (
                          <>
                            <div className="flex">
                              <CarouselPrevious className="absolute  left-0 top-1 transform -translate-y-1/2 p-2 shadow-md transition-colors">
                                Previous
                              </CarouselPrevious>
                              <CarouselNext className="absolute right-0 top-1 transform -translate-y-1/2 p-2 shadow-md transition-colors">
                                Next
                              </CarouselNext>
                            </div>
                          </>
                        )}
                      </Carousel>
                    </div>
                  </div>
                </TabsContent>
                <TabsContent value="Profiles">
                  <BidsDetails id={project_id || ''} />
                </TabsContent>
              </Tabs>
            </div>
          </div>
          <div className="space-y-6">
            <CardTitle className="group flex items-center gap-2 text-2xl">
              Interviews
            </CardTitle>
            <div className="text-center py-10">
              <CalendarX2 className="mx-auto mb-2 text-gray-500" size="100" />
              <p className="text-gray-500">No interviews scheduled</p>
            </div>
          </div>
        </main>
      </div>
    </div>
  );
}<|MERGE_RESOLUTION|>--- conflicted
+++ resolved
@@ -134,8 +134,6 @@
       });
   };
 
-<<<<<<< HEAD
-=======
   // Handle project start
   const handleStartProject = (): void => {
     if (!project_id) {
@@ -202,7 +200,6 @@
     }
   };
 
->>>>>>> 988cfffc
   if (!project) {
     return (
       <div className="flex items-center justify-center min-h-screen">
@@ -229,44 +226,6 @@
             { label: project.projectName, link: '#' },
           ]}
         />
-<<<<<<< HEAD
-        <main className="grid flex-1 items-start gap-4 p-4 sm:px-6 sm:py-0 md:gap-8 lg:grid-cols-3 xl:grid-cols-3">
-          <div className="grid auto-rows-max items-start gap-4 md:gap-8 lg:col-span-2">
-            <div>
-              <Tabs defaultValue="Project-Info">
-                <TabsList className="grid w-full grid-cols-2">
-                  <TabsTrigger value="Project-Info">Project-Info</TabsTrigger>
-                  <TabsTrigger value="Profiles">Profile Bids</TabsTrigger>
-                </TabsList>
-                <TabsContent value="Project-Info">
-                  <div className="grid auto-rows-max items-start gap-4 md:gap-8 lg:col-span-2">
-                    <div>
-                      <ProjectDetailCard
-                        projectName={project.projectName}
-                        description={project.description}
-                        email={project.email}
-                        status={project.status}
-                        startDate={project.createdAt}
-                        endDate={project.end}
-                        projectDomain={project.projectDomain}
-                        skills={project.skillsRequired}
-                        projectId={project._id}
-                        handleCompleteProject={handleCompleteProject}
-                        userRole="Business"
-                      />
-                    </div>
-                    <div>
-                      <CardHeader className="pl-0 ">
-                        <CardTitle className="pb-4">Profiles</CardTitle>
-                      </CardHeader>
-                      <Carousel className="w-full relative pt-3">
-                        <CarouselContent className="flex mt-3 gap-4">
-                          {project.profiles?.map((profile, index) => (
-                            <CarouselItem
-                              key={index}
-                              className="flex shrink-1 w-1/3 md:basis-1/2 lg:basis-1/2"
-                            >
-=======
         <main className="flex flex-col lg:grid lg:grid-cols-4 xl:grid-cols-4 flex-1 items-start gap-4 p-4 sm:px-6 sm:py-0 md:gap-8">
           <div className="w-full lg:col-span-3 space-y-4 md:space-y-8">
             <Tabs defaultValue="Project-Info">
@@ -319,47 +278,36 @@
                         {project.status !== StatusEnum.COMPLETED &&
                           project.status !== StatusEnum.REJECTED && (
                             <CarouselItem className="basis-full md:basis-1/2 lg:basis-1/2 xl:basis-1/3 pl-2">
->>>>>>> 988cfffc
                               <ProjectSkillCard
-                                domainName={profile.domain}
-                                description={profile.description}
-                                email={project.email}
-                                status={project.status}
-                                startDate={project.createdAt}
-                                endDate={project.end}
-                                domains={[]}
-                                skills={profile.skills}
+                                isLastCard={true}
+                                onAddProfile={handleAddProfile}
                               />
                             </CarouselItem>
-                          ))}
-                          <div className="flex-nowrap w-full">
-                            <ProjectSkillCard isLastCard={true} />
+                          )}
+                      </CarouselContent>
+                      {project.profiles && project.profiles.length > 0 && (
+                        <>
+                          <div className="flex">
+                            <CarouselPrevious className="absolute  left-0 top-1 transform -translate-y-1/2 p-2 shadow-md transition-colors">
+                              Previous
+                            </CarouselPrevious>
+                            <CarouselNext className="absolute right-0 top-1 transform -translate-y-1/2 p-2 shadow-md transition-colors">
+                              Next
+                            </CarouselNext>
                           </div>
-                        </CarouselContent>
-                        {project.profiles && project.profiles.length > 0 && (
-                          <>
-                            <div className="flex">
-                              <CarouselPrevious className="absolute  left-0 top-1 transform -translate-y-1/2 p-2 shadow-md transition-colors">
-                                Previous
-                              </CarouselPrevious>
-                              <CarouselNext className="absolute right-0 top-1 transform -translate-y-1/2 p-2 shadow-md transition-colors">
-                                Next
-                              </CarouselNext>
-                            </div>
-                          </>
-                        )}
-                      </Carousel>
-                    </div>
+                        </>
+                      )}
+                    </Carousel>
                   </div>
-                </TabsContent>
-                <TabsContent value="Profiles">
-                  <BidsDetails id={project_id || ''} />
-                </TabsContent>
-              </Tabs>
-            </div>
+                </div>
+              </TabsContent>
+              <TabsContent value="Profiles">
+                <BidsDetails id={project_id || ''} />
+              </TabsContent>
+            </Tabs>
           </div>
-          <div className="space-y-6">
-            <CardTitle className="group flex items-center gap-2 text-2xl">
+          <div className="w-full lg:col-span-1 lg:w-auto mt-8 lg:mt-0 space-y-6 min-w-0">
+            <CardTitle className="group flex items-center gap-2 text-xl">
               Interviews
             </CardTitle>
             <div className="text-center py-10">
