'use client';
import { useSelector } from 'react-redux';
import React, { useState, useEffect } from 'react';

import { RootState } from '@/lib/store';
import AppliedBids from '@/components/bidmanagement/appliedbids';
import { axiosInstance } from '@/lib/axiosinstance';
import { toast } from '@/components/ui/use-toast';

interface Project {
  _id: string;
  projectName: string;
  description: string;
  companyId: string;
  email: string;
  companyName: string;
  end: string | null;
  skillsRequired: string[];
  role: string;
  projectType: string;
  profiles: {
    domain: string;
    freelancersRequired: string;
    skills: string[];
    experience: number;
    minConnect: number;
    rate: number;
    description: string;
    _id: string;
  }[];
  status: string;
  team: string[];
  url: string[];
  createdAt: string;
  updatedAt: string;
}

interface Bid {
  _id: string;
  bid_status: string;
  project_id: string;
  bidder_id: string;
  current_price: 0;
  domain_id: string;
}

<<<<<<< HEAD
=======
const errorToast = {
  variant: 'destructive' as const,
  title: 'Error',
  description: 'Something went wrong. Please try again.',
};

>>>>>>> 9a3b96a6
const BidsPage = () => {
  const user = useSelector((state: RootState) => state.user);
  const [projectIds, setProjectIds] = useState<any>([]);
  const [bidsArray, setBidsArray] = useState<any[]>([]);
<<<<<<< HEAD
  const errorToast = {
    variant: 'destructive',
    title: 'Error',
    description: 'Something went wrong. Please try again.',
  };
=======
>>>>>>> 9a3b96a6

  useEffect(() => {
    const fetchProjectIds = async () => {
      try {
        const response = await axiosInstance.get(
          `/project/business/?status=Pending`,
        );

        const ids = response.data.data.map((project: Project) => project._id);
        setProjectIds(ids);
      } catch (error) {
        console.error('Error fetching project IDs:', error);
      }
    };

    fetchProjectIds();
  }, [user.uid]);

  useEffect(() => {
    const fetchBidsForProjects = async () => {
      try {
        const pendingBids: Bid[] = [];

        for (const projectId of projectIds) {
          const response = await axiosInstance.get(`/bid/${projectId}/bids`);

          const data = response.data.data;
          data.forEach((bid: Bid) => {
            if (bid.bid_status === 'Pending') {
              pendingBids.push(bid);
            }
          });
        }

        setBidsArray(pendingBids);
      } catch (error) {
        toast(errorToast);
        console.error('Error fetching bids:', error);
      }
    };

    if (projectIds.length) {
      fetchBidsForProjects();
    }
  }, [projectIds]);

  const handleAction = async (bidId: string, actionType: string) => {
    let updatedStatus;
    if (actionType === 'Accept') updatedStatus = 'Accepted';
    else if (actionType === 'Reject') updatedStatus = 'Rejected';
    else if (actionType === 'Schedule Interview') updatedStatus = 'Interview';
    else if (actionType === 'Lobby') updatedStatus = 'Lobby';

    try {
      await axiosInstance.put(`/bid/${bidId}/status`, {
        bid_status: updatedStatus,
      });
    } catch (error) {
      toast(errorToast);
      console.error('Error updating bid status:', error);
    }
  };

  return (
    <div className="bids-page max-w-6xl mx-auto p-8">
      <h1 className="text-3xl font-bold mb-8">Manage Bids</h1>
      {bidsArray.length ? (
        <AppliedBids bids={bidsArray} onAction={handleAction} />
      ) : (
        <p className="">No bids available.</p>
      )}
    </div>
  );
};

export default BidsPage;<|MERGE_RESOLUTION|>--- conflicted
+++ resolved
@@ -44,27 +44,22 @@
   domain_id: string;
 }
 
-<<<<<<< HEAD
-=======
-const errorToast = {
-  variant: 'destructive' as const,
+const errorToast: { variant: 'destructive'; title: string; description: string } = {
+  variant: 'destructive',
   title: 'Error',
   description: 'Something went wrong. Please try again.',
 };
 
->>>>>>> 9a3b96a6
 const BidsPage = () => {
   const user = useSelector((state: RootState) => state.user);
   const [projectIds, setProjectIds] = useState<any>([]);
   const [bidsArray, setBidsArray] = useState<any[]>([]);
-<<<<<<< HEAD
-  const errorToast = {
-    variant: 'destructive',
-    title: 'Error',
-    description: 'Something went wrong. Please try again.',
-  };
-=======
->>>>>>> 9a3b96a6
+const errorToast: { variant: 'destructive'; title: string; description: string } = {
+  variant: 'destructive',
+  title: 'Error',
+  description: 'Something went wrong. Please try again.',
+};
+
 
   useEffect(() => {
     const fetchProjectIds = async () => {
