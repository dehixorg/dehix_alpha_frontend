'use client';

import React, { useEffect } from 'react';
import { useSelector } from 'react-redux';
import { Loader2 } from 'lucide-react';

import SidebarMenu from '@/components/menu/sidebarMenu';
import {
  menuItemsBottom,
  menuItemsTop,
  notesMenu,
} from '@/config/menuItems/business/dashboardMenuItems';
import NotesHeader from '@/components/business/market/NotesHeader';
import NotesRender from '@/components/shared/NotesRender';
import { axiosInstance } from '@/lib/axiosinstance';
import { LabelType, Note, NoteType } from '@/utils/types/note';
import { toast } from '@/components/ui/use-toast';
import useFetchNotes from '@/hooks/useFetchNotes';
import Header from '@/components/header/header';

const Notes = () => {
  // Get userId from Redux
  const user = useSelector((state: any) => state.user);
  const userId = user.uid;
  const { notes, isLoading, fetchNotes, setNotes } = useFetchNotes(userId);

  useEffect(() => {
    if (userId) {
      fetchNotes();
    }
  }, [fetchNotes, userId]);

  const handleCreateNote = async (note: Partial<Note>) => {
    if (!note.title || !note.content || !userId) {
      toast({
        title: 'Missing required fields',
        description: 'Title and content are required to create a note.',
        duration: 3000,
      });
      return;
    }

    const tempNote = {
      ...note,
      userId,
      bgColor: note.bgColor || '#FFFFFF',
      banner: note.banner || '',
      noteType: NoteType.NOTE,
      type: LabelType.PERSONAL,
      entityType: user?.type?.toUpperCase(),
    } as Note;

    // Optimistically update the UI
    setNotes((prev) => [tempNote, ...prev]);

    try {
      const response = await axiosInstance.post('/notes', tempNote);
      if (response?.data) {
        toast({
          title: 'Note Created',
          description: 'Your note was successfully created.',
          duration: 3000,
        });
        fetchNotes();
      }
    } catch (error) {
      console.error('Failed to create note:', error);
      toast({
        title: 'Error',
        description: 'Failed to create the note.',
        duration: 3000,
      });

      // Revert UI on error
      setNotes((prev) => prev.filter((n) => n !== tempNote));
    }
  };

  return (
    <section className="flex min-h-screen w-full flex-col bg-muted/40">
      {/* Sidebar menus */}
      <SidebarMenu
        menuItemsTop={notesMenu}
        menuItemsBottom={menuItemsBottom}
        active="Notes"
      />

      <div className="flex flex-col sm:gap-8 sm:py-0 sm:pl-14 mb-8">
        <div>
          <Header
            menuItemsTop={menuItemsTop}
            menuItemsBottom={menuItemsBottom}
            activeMenu="Notes"
            breadcrumbItems={[
<<<<<<< HEAD
              { label: 'Freelancer', link: '/dashboard/freelancer' },
              { label: 'Notes', link: '/notes' }]}
=======
              { label: 'Business', link: '/dashboard/business' },
              { label: 'Notes', link: '/notes' },
            ]}
>>>>>>> 508b6157
          />
        </div>
        {/* Main content area */}
        <div>
          <NotesHeader
            isTrash={false}
            setNotes={setNotes}
            notes={notes}
            onNoteCreate={handleCreateNote}
          />
          <div className="p-6">
            {isLoading ? (
              <div className="flex justify-center items-center h-[40vh]">
                <Loader2 className="my-4 h-8 w-8 animate-spin" />
              </div>
            ) : (
              <div>
                {notes?.length > 0 ? (
                  <NotesRender
                    fetchNotes={fetchNotes}
                    notes={notes}
                    setNotes={setNotes}
                    isArchive={false}
                  />
                ) : (
                  <div className="flex justify-center items-center h-[40vh] w-full">
                    <p>No notes available. Start adding some!</p>
                  </div>
                )}
              </div>
            )}
          </div>
        </div>
      </div>
    </section>
  );
};

export default Notes;<|MERGE_RESOLUTION|>--- conflicted
+++ resolved
@@ -92,14 +92,8 @@
             menuItemsBottom={menuItemsBottom}
             activeMenu="Notes"
             breadcrumbItems={[
-<<<<<<< HEAD
               { label: 'Freelancer', link: '/dashboard/freelancer' },
               { label: 'Notes', link: '/notes' }]}
-=======
-              { label: 'Business', link: '/dashboard/business' },
-              { label: 'Notes', link: '/notes' },
-            ]}
->>>>>>> 508b6157
           />
         </div>
         {/* Main content area */}
