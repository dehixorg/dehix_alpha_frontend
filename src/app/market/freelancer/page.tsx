--- conflicted
+++ resolved
@@ -84,6 +84,46 @@
       <CollapsibleSidebarMenu menuItems={menuItemsTop} active="Dashboard" />
       <div className="md:mx-40 lg:md-20 mx-12">
         <div className="mb-6 mt-4">
+          <header className="sticky top-0 z-30 flex h-14 items-center gap-4 border-b bg-background  sm:static sm:h-auto sm:border-0 sm:bg-transparent sm:px-6">
+            <Breadcrumb
+              items={[
+                { label: 'Dashboard', link: '/dashboard/freelancer' },
+                { label: 'Projects', link: '#' },
+              ]}
+            />
+            <div className="relative ml-auto flex-1 md:grow-0">
+              <Search className="absolute left-2.5 top-2.5 h-4 w-4 text-muted-foreground" />
+              <Input
+                type="search"
+                placeholder="Search..."
+                className="w-full rounded-lg bg-background pl-8 md:w-[200px] lg:w-[336px]"
+              />
+            </div>
+            <DropdownMenu>
+              <DropdownMenuTrigger asChild>
+                <Button
+                  variant="outline"
+                  size="icon"
+                  className="overflow-hidden rounded-full"
+                >
+                  <Avatar className="h-8 w-8">
+                    <AvatarImage src="/user.png" alt="@shadcn" />
+                    <AvatarFallback>
+                      <UserIcon size={16} />{' '}
+                    </AvatarFallback>
+                  </Avatar>
+                </Button>
+              </DropdownMenuTrigger>
+              <DropdownMenuContent align="end">
+                <DropdownMenuLabel>user</DropdownMenuLabel>
+                <DropdownMenuSeparator />
+                <DropdownMenuItem>Settings</DropdownMenuItem>
+                <DropdownMenuItem>Support</DropdownMenuItem>
+                <DropdownMenuSeparator />
+                <DropdownMenuItem>Logout</DropdownMenuItem>
+              </DropdownMenuContent>
+            </DropdownMenu>
+          </header>
           <header className="sticky top-0 z-30 flex h-14 items-center gap-4 border-b bg-background  sm:static sm:h-auto sm:border-0 sm:bg-transparent sm:px-6">
             <Breadcrumb
               items={[
@@ -305,18 +345,12 @@
             <Jobs {...jobData} />
           </div>
         </div>
-      </div>
-
-      {isClient && showFilters && (
-        <div className="fixed inset-0 z-50 flex items-center justify-center bg-black bg-opacity-50 m-20">
-          <div className="bg-white p-4 rounded-lg w-full max-w-screen-lg mx-auto item-center">
-<<<<<<< HEAD
-            <div className="border-b border-gray-300 pb-4">
-              <Button onClick={handleApply} className="w-[100%]">
-                Apply
-              </Button>
-
-              <MobileSkillDom
+          <div className="hidden lg:block lg:space-y-4">
+            <Button onClick={handleApply} className="w-[100%]">
+              Apply
+            </Button>
+            <div className="mb-4">
+              <SkillDom
                 heading="Filter by location"
                 checkboxLabels={[
                   'All',
@@ -332,9 +366,8 @@
                 }
               />
             </div>
-
-            <div className="border-b border-gray-300 pb-4">
-              <MobileCompany
+            <div className="mb-4">
+              <CompanyCard
                 heading="Filter by job type"
                 checkboxLabels={['All', 'Full-time', 'Internship']}
                 selectedValues={filters.jobType}
@@ -343,85 +376,39 @@
                 }
               />
             </div>
-
-            {/* <div className="border-b border-gray-300 pb-4">
-            <div className="border-b border-gray-300 pb-4">
-              <MobileCompany
-                heading="Filter by job type"
-                checkboxLabels={['All', 'Full-time', 'Internship']}
-                selectedValues={filters.jobType}
-                setSelectedValues={(values) =>
-                  handleFilterChange('jobType', values)
-=======
-            <div className="border-b border-gray-300 pb-4">
-              <Button onClick={handleApply} className="w-[100%]">
-                Apply
-              </Button>
-
-              <MobileSkillDom
-                heading="Filter by location"
-                checkboxLabels={[
-                  'All',
-                  'Banglore',
-                  'Pune',
-                  'Noida',
-                  'Delhi',
-                  'Gurugram',
-                ]}
-                selectedValues={filters.location}
-                setSelectedValues={(values) =>
-                  handleFilterChange('location', values)
->>>>>>> 80f602ee
-                }
-              />
-            </div>
-
-<<<<<<< HEAD
-=======
-            <div className="border-b border-gray-300 pb-4">
-              <MobileCompany
-                heading="Filter by job type"
-                checkboxLabels={['All', 'Full-time', 'Internship']}
-                selectedValues={filters.jobType}
-                setSelectedValues={(values) =>
-                  handleFilterChange('jobType', values)
-                }
-              />
-            </div>
-
->>>>>>> 80f602ee
-            {/* <div className="border-b border-gray-300 pb-4">
-                <MobileSkillDom
-                  heading="Filter by domain"
-                  checkboxLabels={[
-                    'frontend',
-                    'backend',
-                    'database',
-                    'cloud computing',
-                    'mobile development',
-                    'machine learning',
-                    'data science',
-                    'devops',
-                    'cybersecurity',
-                    'UI/UX design',
-                    'networking',
-                    'game development',
-                    'e-commerce',
-                    'social media',
-                    'artificial intelligence',
-                    'blockchain',
-                    'IoT (Internet of Things)',
-                    'big data',
-                    'web scraping',
-                    'embedded systems',
-                  ]}
-                  selectedValues={filters.domain}
-            setSelectedValues={(values) => handleFilterChange('domain', values)}
-                />
-              </div> */}
-
-            <div className="border-b border-gray-300 pb-4">
-              <MobileSkillDom
+            <div className="mb-4">
+              <SkillDom
+                heading="Filter by domain"
+                checkboxLabels={[
+                  'frontend',
+                  'backend',
+                  'database',
+                  'cloud computing',
+                  'mobile development',
+                  'machine learning',
+                  'data science',
+                  'devops',
+                  'cybersecurity',
+                  'UI/UX design',
+                  'networking',
+                  'game development',
+                  'e-commerce',
+                  'social media',
+                  'artificial intelligence',
+                  'blockchain',
+                  'IoT (Internet of Things)',
+                  'big data',
+                  'web scraping',
+                  'embedded systems',
+                ]}
+                selectedValues={filters.domain}
+                setSelectedValues={(values) =>
+                  handleFilterChange('domain', values)
+                }
+              />
+            </div>
+            <div className="mb-4">
+              <SkillDom
                 heading="Filter by skills"
                 checkboxLabels={[
                   'Python',
@@ -527,12 +514,115 @@
                   'Quantum Computing',
                 ]}
                 selectedValues={filters.skills}
-                setSelectedValues={(values: any) =>
+                setSelectedValues={(values) =>
                   handleFilterChange('skills', values)
                 }
               />
             </div>
-<<<<<<< HEAD
+          </div>
+          <div className="mt-4 lg:mt-0 lg:ml-10">
+            <Jobs {...jobData} />
+          </div>
+        </div>
+      </div>
+
+      {isClient && showFilters && (
+        <div className="fixed inset-0 z-50 flex items-center justify-center bg-black bg-opacity-50 m-20">
+          <div className="bg-white p-4 rounded-lg w-full max-w-screen-lg mx-auto item-center">
+            <div className="border-b border-gray-300 pb-4">
+              <Button onClick={handleApply} className="w-[100%]">
+                Apply
+              </Button>
+              <Button onClick={handleApply} className="w-[100%]">
+                Apply
+              </Button>
+
+              <MobileSkillDom
+                heading="Filter by location"
+                checkboxLabels={[
+                  'All',
+                  'Banglore',
+                  'Pune',
+                  'Noida',
+                  'Delhi',
+                  'Gurugram',
+                ]}
+                selectedValues={filters.location}
+                setSelectedValues={(values) =>
+                  handleFilterChange('location', values)
+                }
+              />
+            </div>
+              <MobileSkillDom
+                heading="Filter by location"
+                checkboxLabels={[
+                  'All',
+                  'Banglore',
+                  'Pune',
+                  'Noida',
+                  'Delhi',
+                  'Gurugram',
+                ]}
+                selectedValues={filters.location}
+                setSelectedValues={(values) =>
+                  handleFilterChange('location', values)
+                }
+              />
+            </div>
+
+            <div className="border-b border-gray-300 pb-4">
+              <MobileCompany
+                heading="Filter by job type"
+                checkboxLabels={['All', 'Full-time', 'Internship']}
+                selectedValues={filters.jobType}
+                setSelectedValues={(values) =>
+                  handleFilterChange('jobType', values)
+                }
+              />
+            </div>
+
+            {/* <div className="border-b border-gray-300 pb-4">
+            <div className="border-b border-gray-300 pb-4">
+              <MobileCompany
+                heading="Filter by job type"
+                checkboxLabels={['All', 'Full-time', 'Internship']}
+                selectedValues={filters.jobType}
+                setSelectedValues={(values) =>
+                  handleFilterChange('jobType', values)
+                }
+              />
+            </div>
+
+            {/* <div className="border-b border-gray-300 pb-4">
+                <MobileSkillDom
+                  heading="Filter by domain"
+                  checkboxLabels={[
+                    'frontend',
+                    'backend',
+                    'database',
+                    'cloud computing',
+                    'mobile development',
+                    'machine learning',
+                    'data science',
+                    'devops',
+                    'cybersecurity',
+                    'UI/UX design',
+                    'networking',
+                    'game development',
+                    'e-commerce',
+                    'social media',
+                    'artificial intelligence',
+                    'blockchain',
+                    'IoT (Internet of Things)',
+                    'big data',
+                    'web scraping',
+                    'embedded systems',
+                  ]}
+                  selectedValues={filters.domain}
+            setSelectedValues={(values) => handleFilterChange('domain', values)}
+                />
+              </div> */}
+
             <div className="border-b border-gray-300 pb-4">
               <MobileSkillDom
                 heading="Filter by skills"
@@ -645,8 +735,118 @@
                 }
               />
             </div>
-=======
->>>>>>> 80f602ee
+            <div className="border-b border-gray-300 pb-4">
+              <MobileSkillDom
+                heading="Filter by skills"
+                checkboxLabels={[
+                  'Python',
+                  'JavaScript',
+                  'React',
+                  'Node.js',
+                  'TypeScript',
+                  'Java',
+                  'Spring Boot',
+                  'PHP',
+                  'HTML',
+                  'CSS',
+                  'Angular',
+                  'Vue.js',
+                  'Express.js',
+                  'MongoDB',
+                  'MySQL',
+                  'PostgreSQL',
+                  'SQLite',
+                  'Firebase',
+                  'AWS',
+                  'Azure',
+                  'Docker',
+                  'Kubernetes',
+                  'Git',
+                  'Jenkins',
+                  'CI/CD',
+                  'RESTful API',
+                  'GraphQL',
+                  'Microservices',
+                  'Machine Learning',
+                  'Artificial Intelligence',
+                  'Blockchain',
+                  'Cybersecurity',
+                  'UI/UX Design',
+                  'Responsive Web Design',
+                  'Bootstrap',
+                  'Tailwind CSS',
+                  'Sass',
+                  'Less',
+                  'WordPress',
+                  'Joomla',
+                  'Shopify',
+                  'Magento',
+                  'React Native',
+                  'Flutter',
+                  'Ionic',
+                  'Swift',
+                  'Kotlin',
+                  'C#',
+                  'ASP.NET',
+                  'Ruby',
+                  'Ruby on Rails',
+                  'Scala',
+                  'Go',
+                  'Rust',
+                  'Perl',
+                  'C++',
+                  'Unity',
+                  'Unreal Engine',
+                  'Game Development',
+                  'AR/VR',
+                  'IoT',
+                  'Raspberry Pi',
+                  'Arduino',
+                  'Embedded Systems',
+                  'Linux',
+                  'Windows',
+                  'MacOS',
+                  'Android',
+                  'iOS',
+                  'Cross-Platform Development',
+                  'Software Testing',
+                  'Quality Assurance',
+                  'DevOps',
+                  'Agile Methodologies',
+                  'Scrum',
+                  'Kanban',
+                  'Lean',
+                  'Project Management',
+                  'Product Management',
+                  'Business Analysis',
+                  'Technical Writing',
+                  'Copywriting',
+                  'Content Marketing',
+                  'SEO',
+                  'SEM',
+                  'Digital Marketing',
+                  'Social Media Marketing',
+                  'Email Marketing',
+                  'Salesforce',
+                  'ERP',
+                  'CRM',
+                  'Big Data',
+                  'Data Science',
+                  'Data Engineering',
+                  'Data Analytics',
+                  'Business Intelligence',
+                  'Deep Learning',
+                  'Neural Networks',
+                  'Computer Vision',
+                  'Natural Language Processing',
+                  'Quantum Computing',
+                ]}
+                selectedValues={filters.skills}
+                setSelectedValues={(values: any) =>
+                  handleFilterChange('skills', values)
+                }
+              />
+            </div>
           </div>
         </div>
       )}
