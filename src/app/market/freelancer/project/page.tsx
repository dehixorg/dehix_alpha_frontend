// src/pages/ProjectPage.tsx

import React from 'react';

import ProjectComponent from '@/components/marketComponents/projectComponents/project-comp';
import ProjectSidebar from '@/components/marketComponents/sidebar-projectComponents/sidebar';
import OtherBits from '@/components/marketComponents/sidebar-projectComponents/otherBids/other-bids';
import dummyData from '@/dummydata.json';

const ProjectPage: React.FC = () => {
<<<<<<< HEAD
  const project = dummyData.marketFreelancerProject;
  const users = dummyData.marketFreelancerProjectOtherBits;

  return (
    <div className="container mx-auto p-4 flex">
      <div className="flex-1 mr-4">
        <ProjectComponent
          project_name={project.project_name}
          project_id={project.project_id}
          location={project.location}
          description={project.description}
          email={project.email}
          company_name={project.company_name}
          start={new Date(project.start)}
          end={new Date(project.end)}
          skills_required={project.skills_required}
          experience={project.experience}
          role={project.role}
          project_type={project.project_type}
        />
=======
  const project = {
    project_name: 'AI Development Project',
    project_id: '#12345',
    location: 'Delhi,India',
    description: `
      We're looking for an experienced web developer who's really good at making interactive forms. The perfect candidate should know a lot about web development and have a bunch of cool forms they've made before. Your main job will be making forms that people can use easily and that look nice.
    `,
    email: 'contact@aiproject.com',
    company_name: 'Tech Innovators Inc.',
    start: new Date('2023-01-01'),
    end: new Date('2023-12-31'),
    skills_required: ['JavaScript', 'React', 'Python', 'Machine Learning'],
    experience: '2+ years of experience in AI development.',
    role: 'Lead Developer',
    project_type: 'Full-time',
  };

  const usernames = [
    { username: 'Alex004', bitAmount: 100 },
    { username: 'User2', bitAmount: 150 },
    { username: 'alen789', bitAmount: 200 },
  ];

  return (
    <div className="container mx-auto p-4 flex flex-col md:flex-row">
      <div className="flex-1 mb-4 md:mb-0 md:mr-4 w-full">
        <div className="w-full">
          <ProjectComponent {...project} />
        </div>
>>>>>>> 7f0803fa
      </div>
      <div className="w-full md:w-[400px] p-6">
        <ProjectSidebar />
        <div className="mt-10 ml-5">
          <a
            href="link"
            className="text-white hover:text-blue-500 hover:bg-transparent"
          >
            Request for more connect
          </a>
        </div>

<<<<<<< HEAD
        <div className="mt-10">
          <OtherBits usernames={users} />
=======
        <div className="mt-10 w-full">
          <div className="w-full">
            <OtherBits usernames={usernames} />
          </div>
>>>>>>> 7f0803fa
        </div>
      </div>
    </div>
  );
};

export default ProjectPage;<|MERGE_RESOLUTION|>--- conflicted
+++ resolved
@@ -8,7 +8,6 @@
 import dummyData from '@/dummydata.json';
 
 const ProjectPage: React.FC = () => {
-<<<<<<< HEAD
   const project = dummyData.marketFreelancerProject;
   const users = dummyData.marketFreelancerProjectOtherBits;
 
@@ -29,37 +28,6 @@
           role={project.role}
           project_type={project.project_type}
         />
-=======
-  const project = {
-    project_name: 'AI Development Project',
-    project_id: '#12345',
-    location: 'Delhi,India',
-    description: `
-      We're looking for an experienced web developer who's really good at making interactive forms. The perfect candidate should know a lot about web development and have a bunch of cool forms they've made before. Your main job will be making forms that people can use easily and that look nice.
-    `,
-    email: 'contact@aiproject.com',
-    company_name: 'Tech Innovators Inc.',
-    start: new Date('2023-01-01'),
-    end: new Date('2023-12-31'),
-    skills_required: ['JavaScript', 'React', 'Python', 'Machine Learning'],
-    experience: '2+ years of experience in AI development.',
-    role: 'Lead Developer',
-    project_type: 'Full-time',
-  };
-
-  const usernames = [
-    { username: 'Alex004', bitAmount: 100 },
-    { username: 'User2', bitAmount: 150 },
-    { username: 'alen789', bitAmount: 200 },
-  ];
-
-  return (
-    <div className="container mx-auto p-4 flex flex-col md:flex-row">
-      <div className="flex-1 mb-4 md:mb-0 md:mr-4 w-full">
-        <div className="w-full">
-          <ProjectComponent {...project} />
-        </div>
->>>>>>> 7f0803fa
       </div>
       <div className="w-full md:w-[400px] p-6">
         <ProjectSidebar />
@@ -72,15 +40,8 @@
           </a>
         </div>
 
-<<<<<<< HEAD
         <div className="mt-10">
           <OtherBits usernames={users} />
-=======
-        <div className="mt-10 w-full">
-          <div className="w-full">
-            <OtherBits usernames={usernames} />
-          </div>
->>>>>>> 7f0803fa
         </div>
       </div>
     </div>
